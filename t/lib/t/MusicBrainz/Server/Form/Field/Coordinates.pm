package t::MusicBrainz::Server::Form::Field::Coordinates;
use Test::Routine;
use Test::More;
use Test::Deep qw( cmp_deeply num );
use MusicBrainz::Server::Entity::Coordinates;
use URI;
use utf8;

{
    package t::MusicBrainz::Server::Form::Field::Coordinates::TestForm;
    use HTML::FormHandler::Moose;

    extends 'MusicBrainz::Server::Form';

    has '+name' => ( default => 'test-edit' );

    has_field 'coordinates' => (
        type => '+MusicBrainz::Server::Form::Field::Coordinates'
    );
}

test 'Correct display for undef coordinates' => sub {
    my $form = t::MusicBrainz::Server::Form::Field::Coordinates::TestForm->new(
        init_object => {
            coordinates => undef
        }
    );

    is($form->field('coordinates')->fif, '', 'displays empty string');
};

<<<<<<< HEAD
=======
test 'Correct display for empty coordinates' => sub {
    my $form = t::MusicBrainz::Server::Form::Field::Coordinates::TestForm->new(
        init_object => {
            coordinates => MusicBrainz::Server::Entity::Coordinates->new(
                latitude => undef,
                longitude => undef
            )
        }
    );

    is($form->field('coordinates')->fif, '', 'displays empty string');
};

>>>>>>> 16314230
test 'Correct display for non-empty coordinates' => sub {
    my $form = t::MusicBrainz::Server::Form::Field::Coordinates::TestForm->new(
        init_object => {
            coordinates => MusicBrainz::Server::Entity::Coordinates->new(
                latitude => 48.28239,
                longitude => -37.67383
            )
        }
    );
    my $expected = '48.28239N, 37.67383W';
    is($form->field('coordinates')->fif, $expected, "displays $expected");
};

test 'Coordinate validation' => sub {
    my $form = t::MusicBrainz::Server::Form::Field::Coordinates::TestForm->new;
    ok(!$form->ran_validation, 'new form has not yet been validated');

    my @tests = (
        {
            parse => "-23.399437,-52.090904",
            latitude => -23.399437,
            longitude => -52.090904
        },
        {
            parse => "40:26:46.302N 079:56:55.903W",
            latitude => 40.446195,
            longitude => -79.948862
        },
        {
            parse => "40°26′47″N 079°58′36″W",
            latitude => 40.446389,
            longitude => -79.976667
        },
        {
            parse => "40d 26′ 47″ N 079d 58′ 36″ W",
            latitude => 40.446389,
            longitude => -79.976667
        },
        {
            parse => q{40d 26' 47" N 079d 58′ 36″ W},
            latitude => 40.446389,
            longitude => -79.976667
        },
        {
            parse => q{079d 58′ 36″ W 40d 26' 47" N},
            latitude => 40.446389,
            longitude => -79.976667
        },
        {
            parse => "40.446195N 79.948862W",
            latitude => 40.446195,
            longitude => -79.948862
        },
        {
            parse => "40.446195, -79.948862",
            latitude => 40.446195,
            longitude => -79.948862
        },
        {
            parse => "+40.446195, -79.948862",
            latitude => 40.446195,
            longitude => -79.948862
        },
        {
            parse => "0.1275° W, 51.5072° N",
            latitude => 51.5072,
            longitude => -0.1275
        },
        {
            parse => q{+55° 54' 14.49", +8° 31' 51.64"},
            latitude => 55.904025,
            longitude => 8.531011
        },
        {
            parse => q{52°31′N 13°23′E },
            latitude => 52.516667,
            longitude => 13.383333
        },
        {
            parse => q{北緯３５度３９分５９．８１秒　東経１３９度４４分２９．０６秒},
            latitude => 35.666614,
            longitude => 139.741406
        },
        {
            parse => q{北緯43度2分39.22秒 東経141度21分9.77秒},
            latitude => 43.044228,
            longitude => 141.352714
        },
        {
            parse => q{南緯22度54分30秒 西経43度11分47秒},
            latitude => -22.908333,
            longitude => -43.196389
        },
        {
            parse => q{北緯35度39分59.81秒東経139度44分29.06秒},
            latitude => 35.666614,
            longitude => 139.741406
        },
        {
            parse => q{52,48470 13,39223},
            latitude => 52.48470,
            longitude => 13.39223
        },
        {
            parse => q{55,681192, 12,576282},
            latitude => 55.681192,
            longitude => 12.576282
        },
        {
            parse => q{37, -109},
            latitude => 37,
            longitude => -109
        },
        {
            parse => q{0.00000000001, 0},
            latitude => 0,
            longitude => 0
        },
    );

    for my $testCase (@tests) {
        $form->process({
            'test-edit' => {
                coordinates => $testCase->{parse}
            }
        });

        ok($form->is_valid, "processed without errors for $testCase->{parse}");
        cmp_deeply($form->field('coordinates')->value, {
            latitude => num($testCase->{latitude}),
            longitude => num($testCase->{longitude})
        }, "Parsing $testCase->{parse}");
        ok( $form->field('coordinates')->value->{latitude} !~ /\.[0-9]*0$/ &&
            $form->field('coordinates')->value->{longitude} !~ /\.[0-9]*0$/,
            'coordinates do not have trailing zeroes (MBS-7438)' );
    }
};

test 'Coordinate validation for empty field' => sub {
    my $form = t::MusicBrainz::Server::Form::Field::Coordinates::TestForm->new;
    my @tests = ( '', '    ' );
    for my $test_string (@tests) {
        $form->process({
            'test-edit' => {
                coordinates => $test_string
            }
        });

        ok($form->is_valid, "processed without errors for '$test_string'");
        ok(! defined $form->field('coordinates')->value, 'result is undef');
    }
};

1;<|MERGE_RESOLUTION|>--- conflicted
+++ resolved
@@ -29,8 +29,6 @@
     is($form->field('coordinates')->fif, '', 'displays empty string');
 };
 
-<<<<<<< HEAD
-=======
 test 'Correct display for empty coordinates' => sub {
     my $form = t::MusicBrainz::Server::Form::Field::Coordinates::TestForm->new(
         init_object => {
@@ -44,7 +42,6 @@
     is($form->field('coordinates')->fif, '', 'displays empty string');
 };
 
->>>>>>> 16314230
 test 'Correct display for non-empty coordinates' => sub {
     my $form = t::MusicBrainz::Server::Form::Field::Coordinates::TestForm->new(
         init_object => {
