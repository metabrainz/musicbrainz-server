--- conflicted
+++ resolved
@@ -16,17 +16,15 @@
     is(format_editnote("http://musicbrainz.org"),
        '<a href="http://musicbrainz.org">http://musicbrainz.org</a>', 'plain-http links are created');
 
-<<<<<<< HEAD
     is(format_editnote("https://musicbrainz.org"),
        '<a href="https://musicbrainz.org">https://musicbrainz.org</a>', 'https links are created');
-=======
+
     is(format_editnote("//musicbrainz.org"),
        '<a href="//musicbrainz.org">//musicbrainz.org</a>');
 
     is(format_editnote("foo://musicbrainz.org"),
        'foo://musicbrainz.org',
        'Only http://, https://, and // match');
->>>>>>> 95c57dbc
 
     is(format_editnote("www.musicbrainz.org"),
        '<a href="http://www.musicbrainz.org">www.musicbrainz.org</a>', 'links marked only by www. get linked');
