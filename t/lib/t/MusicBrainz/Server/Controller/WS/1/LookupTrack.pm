package t::MusicBrainz::Server::Controller::WS::1::LookupTrack;
use Test::Routine;
use Test::More;
use MusicBrainz::Server::Test qw( html_ok );

with 't::Mechanize', 't::Context';

use HTTP::Request::Common;
use MusicBrainz::Server::Test qw( xml_ok schema_validator );
use MusicBrainz::Server::Test ws_test => {
    version => 1
};

test all => sub {

my $test = shift;
my $c = $test->c;
my $mech = $test->mech;

MusicBrainz::Server::Test->prepare_test_database($c, '+webservice');
MusicBrainz::Server::Test->prepare_test_database($c, <<'EOSQL');
INSERT INTO link_type
    (id, parent, child_order, gid, entity_type0, entity_type1,
     name, description, link_phrase, reverse_link_phrase, long_link_phrase)
VALUES (251, NULL, 1, '45d0cbc5-d65b-4e77-bdfd-8a75207cb5c5', 'recording', 'url',
        'download for free', 'Indicates a webpage where you can download',
        'download for free', 'free download page for', 'download for free');
INSERT INTO link (id, link_type, attribute_count) VALUES (24957, 251, 0);
INSERT INTO l_recording_url (id, link, entity0, entity1)
    VALUES (9000, 24957, 4223059, 195251);
INSERT INTO editor (id, name, password, ha1) VALUES (1, 'editor', '{CLEARTEXT}password', '3a115bc4f05ea9856bd4611b75c80bca');
EOSQL

MusicBrainz::Server::Test->prepare_raw_test_database(
    $c, <<'EOSQL');
TRUNCATE recording_tag_raw CASCADE;
TRUNCATE recording_rating_raw CASCADE;

INSERT INTO recording_tag_raw (recording, editor, tag)
    VALUES (4223061, 1, 114);

INSERT INTO recording_rating_raw (recording, editor, rating)
    VALUES (160074, 1, 100);
EOSQL

ws_test 'lookup track',
    '/track/c869cc03-cb88-462b-974e-8e46c1538ad4?type=xml' =>
    '<?xml version="1.0" encoding="UTF-8"?>
<metadata xmlns="http://musicbrainz.org/ns/mmd-1.0#">
  <track id="c869cc03-cb88-462b-974e-8e46c1538ad4">
    <title>Rock With You</title><duration>255146</duration>
  </track>
</metadata>';

ws_test 'lookup track with a single artist',
    '/track/c869cc03-cb88-462b-974e-8e46c1538ad4?type=xml&inc=artist' =>
    '<?xml version="1.0" encoding="UTF-8"?>
<metadata xmlns="http://musicbrainz.org/ns/mmd-1.0#">
  <track id="c869cc03-cb88-462b-974e-8e46c1538ad4">
    <title>Rock With You</title><duration>255146</duration>
    <artist id="a16d1433-ba89-4f72-a47b-a370add0bb55">
      <sort-name>BoA</sort-name><name>BoA</name>
    </artist>
  </track>
</metadata>';

ws_test 'lookup track with multiple artists',
    '/track/84c98ebf-5d40-4a29-b7b2-0e9c26d9061d?type=xml&inc=artist' =>
    '<?xml version="1.0" encoding="UTF-8"?>
<metadata xmlns="http://musicbrainz.org/ns/mmd-1.0#">
  <track id="84c98ebf-5d40-4a29-b7b2-0e9c26d9061d">
    <title>the Love Bug (Big Bug NYC remix)</title><duration>222000</duration>
    <artist id="22dd2db3-88ea-4428-a7a8-5cd3acf23175">
      <sort-name>m-flo♥BoA</sort-name><name>m-flo♥BoA</name>
    </artist>
  </track>
</metadata>';

ws_test 'lookup track with tags',
    '/track/7a356856-9483-42c2-bed9-dc07cb555952?type=xml&inc=tags' =>
    '<?xml version="1.0"?>
<metadata xmlns="http://musicbrainz.org/ns/mmd-1.0#" >
  <track id="7a356856-9483-42c2-bed9-dc07cb555952">
    <title>Cella</title><duration>334000</duration>
    <tag-list><tag count="1">dubstep</tag></tag-list>
  </track>
</metadata>';

ws_test 'lookup track with isrcs',
    '/track/162630d9-36d2-4a8d-ade1-1c77440b34e7?type=xml&inc=isrcs' =>
    '<?xml version="1.0" encoding="UTF-8"?>
<metadata xmlns="http://musicbrainz.org/ns/mmd-1.0#">
  <track id="162630d9-36d2-4a8d-ade1-1c77440b34e7">
    <title>サマーれげぇ!レインボー</title><duration>296026</duration>
    <isrc-list><isrc id="JPA600102450" /></isrc-list>
  </track>
</metadata>';

<<<<<<< HEAD
=======
ws_test 'lookup track with puids',
    '/track/c869cc03-cb88-462b-974e-8e46c1538ad4?type=xml&inc=puids' =>
    '<?xml version="1.0" encoding="UTF-8"?>
<metadata xmlns="http://musicbrainz.org/ns/mmd-1.0#">
  <track id="c869cc03-cb88-462b-974e-8e46c1538ad4">
    <title>Rock With You</title><duration>255146</duration>
  </track>
</metadata>';

ws_test 'lookup track by puid',
    '/track/?type=xml&puid=24dd0c12-3f22-955d-f35e-d3d8867eee8d' =>
    '<?xml version="1.0" encoding="UTF-8"?>
<metadata xmlns="http://musicbrainz.org/ns/mmd-1.0#" >
</metadata>
';

>>>>>>> 124e6931
ws_test 'lookup track with releases',
    '/track/162630d9-36d2-4a8d-ade1-1c77440b34e7?type=xml&inc=releases' =>
    '<?xml version="1.0" encoding="UTF-8"?>
<metadata xmlns="http://musicbrainz.org/ns/mmd-1.0#">
  <track id="162630d9-36d2-4a8d-ade1-1c77440b34e7">
    <title>サマーれげぇ!レインボー</title><duration>296026</duration>
    <artist id="802673f0-9b88-4e8a-bb5c-dd01d68b086f">
      <sort-name>7nin Matsuri</sort-name><name>7人祭</name>
    </artist>
    <release-list>
      <release id="0385f276-5f4f-4c81-a7a4-6bd7b8d85a7e" type="Single Official">
        <title>サマーれげぇ!レインボー</title><text-representation script="Jpan" language="JPN" />
        <track-list offset="0" />
      </release>
      <release id="b3b7e934-445b-4c68-a097-730c6a6d47e6" type="Single Pseudo-Release">
        <title>Summer Reggae! Rainbow</title><text-representation script="Latn" language="JPN" />
        <track-list offset="0" />
      </release>
    </release-list>
  </track>
</metadata>';

ws_test 'lookup track with artist-relationships',
    '/track/0cf3008f-e246-428f-abc1-35f87d584d60?type=xml&inc=artist-rels' =>
    '<?xml version="1.0" encoding="UTF-8"?><metadata xmlns="http://musicbrainz.org/ns/mmd-1.0#"><track id="0cf3008f-e246-428f-abc1-35f87d584d60">
 <title>the Love Bug</title>
 <duration>242226</duration>
 <relation-list target-type="Artist">
  <relation direction="backward"
            target="22dd2db3-88ea-4428-a7a8-5cd3acf23175"
            type="Producer">
   <artist id="22dd2db3-88ea-4428-a7a8-5cd3acf23175">
    <name>m-flo</name>
    <sort-name>m-flo</sort-name>
    <life-span begin="1998" />
   </artist>
  </relation>
  <relation direction="backward"
            target="22dd2db3-88ea-4428-a7a8-5cd3acf23175"
            type="Programming">
   <artist id="22dd2db3-88ea-4428-a7a8-5cd3acf23175">
    <name>m-flo</name>
    <sort-name>m-flo</sort-name>
    <life-span begin="1998" />
   </artist>
  </relation>
  <relation direction="backward"
            target="a16d1433-ba89-4f72-a47b-a370add0bb55"
            type="Vocal" attributes="Guest">
   <artist id="a16d1433-ba89-4f72-a47b-a370add0bb55">
    <name>BoA</name>
    <sort-name>BoA</sort-name>
    <life-span begin="1986-11-05" />
   </artist>
  </relation>
 </relation-list>
</track></metadata>';

ws_test 'lookup track with label-relationships',
    '/track/bf7845cc-eac3-48a3-8b06-543b4b7ba117?type=xml&inc=label-rels' =>
    '<?xml version="1.0" encoding="UTF-8"?><metadata xmlns="http://musicbrainz.org/ns/mmd-1.0#"><track id="bf7845cc-eac3-48a3-8b06-543b4b7ba117">
 <title>Hey Boy Hey Girl</title>
 <duration>290853</duration>
 <relation-list target-type="Label">
  <relation direction="backward"
            target="49375f06-59e2-4c94-93ac-ac0c6df52151"
            type="Publishing">
   <label id="49375f06-59e2-4c94-93ac-ac0c6df52151">
    <name>MCA Music</name>
    <sort-name>MCA Music</sort-name>
   </label>
  </relation>
 </relation-list>
</track></metadata>';

ws_test 'lookup track with release-relationships',
    '/track/37a8d72a-a9c9-4edc-9ecf-b5b58e6197a9?type=xml&inc=release-rels' =>
    '<?xml version="1.0" encoding="UTF-8"?><metadata xmlns="http://musicbrainz.org/ns/mmd-1.0#"><track id="37a8d72a-a9c9-4edc-9ecf-b5b58e6197a9">
 <title>Dear Diary</title>
 <duration>86666</duration>
 <relation-list target-type="Release">
  <relation target="4ccb3e54-caab-4ad4-94a6-a598e0e52eec" begin="2008" type="SamplesMaterial">
   <release id="4ccb3e54-caab-4ad4-94a6-a598e0e52eec" type="Spokenword Official">
    <title>An Inextricable Tale Audiobook</title>
    <text-representation script="Latn" language="ENG" />
    <artist id="05d83760-08b5-42bb-a8d7-00d80b3bf47c"><name>Paul Allgood</name><sort-name>Allgood, Paul</sort-name></artist>
   </release>
  </relation>
 </relation-list>
</track></metadata>';

ws_test 'lookup track with track-relationships',
    '/track/eb818aa4-d472-4d2b-b1a9-7fe5f1c7d26e?type=xml&inc=track-rels' =>
    '<?xml version="1.0" encoding="UTF-8"?><metadata xmlns="http://musicbrainz.org/ns/mmd-1.0#"><track id="eb818aa4-d472-4d2b-b1a9-7fe5f1c7d26e">
 <title>サマーれげぇ!レインボー (instrumental)</title>
 <duration>292800</duration>
 <relation-list target-type="Track">
  <relation direction="backward"
            target="162630d9-36d2-4a8d-ade1-1c77440b34e7"
            type="Karaoke">
   <track id="162630d9-36d2-4a8d-ade1-1c77440b34e7">
    <title>サマーれげぇ!レインボー</title>
    <duration>296026</duration>
    <artist id="802673f0-9b88-4e8a-bb5c-dd01d68b086f"><name>7人祭</name><sort-name>7nin Matsuri</sort-name></artist>
   </track>
  </relation>
 </relation-list>
</track></metadata>';

ws_test 'lookup track with url-relationships',
    '/track/162630d9-36d2-4a8d-ade1-1c77440b34e7?type=xml&inc=url-rels' =>
    '<?xml version="1.0" encoding="UTF-8"?><metadata xmlns="http://musicbrainz.org/ns/mmd-1.0#"><track id="162630d9-36d2-4a8d-ade1-1c77440b34e7">
 <title>サマーれげぇ!レインボー</title><duration>296026</duration>
 <relation-list target-type="Url">
  <relation target="http://en.wikipedia.org/wiki/Freestyle_Dust" type="DownloadForFree" />
 </relation-list>
</track></metadata>';

ws_test 'lookup track with ratings',
    '/track/0d16494f-2ba4-4f4f-adf9-ae1f3ee1673d?type=xml&inc=ratings' =>
    '<?xml version="1.0" encoding="UTF-8"?><metadata xmlns="http://musicbrainz.org/ns/mmd-1.0#"><track id="0d16494f-2ba4-4f4f-adf9-ae1f3ee1673d">
 <title>The Song Remains the Same</title>
 <duration>329600</duration>
 <rating votes-count="2">3</rating>
</track></metadata>';

ws_test 'lookup track with user-tags',
    '/track/eb818aa4-d472-4d2b-b1a9-7fe5f1c7d26e?type=xml&inc=user-tags' =>
    '<?xml version="1.0" encoding="UTF-8"?>
<metadata xmlns="http://musicbrainz.org/ns/mmd-1.0#">
  <track id="eb818aa4-d472-4d2b-b1a9-7fe5f1c7d26e">
    <title>サマーれげぇ!レインボー (instrumental)</title><duration>292800</duration>
    <user-tag-list>
      <user-tag>hello project</user-tag>
    </user-tag-list>
  </track>
</metadata>',
    { username => 'editor', password => 'password' };

ws_test 'lookup track with ratings',
    '/track/0d16494f-2ba4-4f4f-adf9-ae1f3ee1673d?type=xml&inc=user-ratings' =>
    '<?xml version="1.0" encoding="UTF-8"?><metadata xmlns="http://musicbrainz.org/ns/mmd-1.0#"><track id="0d16494f-2ba4-4f4f-adf9-ae1f3ee1673d">
 <title>The Song Remains the Same</title>
 <duration>329600</duration>
 <user-rating>5</user-rating>
</track></metadata>',
    { username => 'editor', password => 'password' };

};

1;
<|MERGE_RESOLUTION|>--- conflicted
+++ resolved
@@ -96,8 +96,6 @@
   </track>
 </metadata>';
 
-<<<<<<< HEAD
-=======
 ws_test 'lookup track with puids',
     '/track/c869cc03-cb88-462b-974e-8e46c1538ad4?type=xml&inc=puids' =>
     '<?xml version="1.0" encoding="UTF-8"?>
@@ -114,7 +112,6 @@
 </metadata>
 ';
 
->>>>>>> 124e6931
 ws_test 'lookup track with releases',
     '/track/162630d9-36d2-4a8d-ade1-1c77440b34e7?type=xml&inc=releases' =>
     '<?xml version="1.0" encoding="UTF-8"?>
