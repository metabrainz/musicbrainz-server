--- conflicted
+++ resolved
@@ -14,7 +14,7 @@
     MusicBrainz::Server::Test->prepare_test_database(shift->c, '+webservice');
 
     ws_test_json 'browse recordings via artist (first page)',
-    '/recording?artist=3088b672-fba9-4b4b-8ae0-dce13babfbb4&limit=3' => encode_json (
+    '/recording?artist=3088b672-fba9-4b4b-8ae0-dce13babfbb4&inc=puids&limit=3' => encode_json (
         {
             "recording-count" => 10,
             "recording-offset" => 0,
@@ -23,30 +23,21 @@
                     id => "4f392ffb-d3df-4f8a-ba74-fdecbb1be877",
                     title => "Busy Working",
                     length => 217440,
-<<<<<<< HEAD
-=======
                     puids => [ ],
->>>>>>> 124e6931
                     disambiguation => "",
                 },
                 {
                     id => "6f9c8c32-3aae-4dad-b023-56389361cf6b",
                     title => "Bibi Plone",
                     length => 173960,
-<<<<<<< HEAD
-=======
                     puids => [ ],
->>>>>>> 124e6931
                     disambiguation => "",
                 },
                 {
                     id => "7e379a1d-f2bc-47b8-964e-00723df34c8a",
                     title => "Be Rude to Your School",
                     length => 208706,
-<<<<<<< HEAD
-=======
                     puids => [ ],
->>>>>>> 124e6931
                     disambiguation => "",
                 }]
         });
@@ -57,7 +48,7 @@
     MusicBrainz::Server::Test->prepare_test_database(shift->c, '+webservice');
 
     ws_test_json 'browse recordings via artist (second page)',
-    '/recording?artist=3088b672-fba9-4b4b-8ae0-dce13babfbb4&limit=3&offset=3' => encode_json (
+    '/recording?artist=3088b672-fba9-4b4b-8ae0-dce13babfbb4&inc=puids&limit=3&offset=3' => encode_json (
         {
             "recording-count" => 10,
             "recording-offset" => 3,
@@ -66,30 +57,21 @@
                     id => "44704dda-b877-4551-a2a8-c1f764476e65",
                     title => "On My Bus",
                     length => 267560,
-<<<<<<< HEAD
-=======
                     puids => [ ],
->>>>>>> 124e6931
                     disambiguation => "",
                 },
                 {
                     id => "6e89c516-b0b6-4735-a758-38e31855dcb6",
                     title => "Plock",
                     length => 237133,
-<<<<<<< HEAD
-=======
                     puids => [ ],
->>>>>>> 124e6931
                     disambiguation => "",
                 },
                 {
                     id => "791d9b27-ae1a-4295-8943-ded4284f2122",
                     title => "Marbles",
                     length => 229826,
-<<<<<<< HEAD
-=======
                     puids => [ ],
->>>>>>> 124e6931
                     disambiguation => "",
                 }]
         });
