--- conflicted
+++ resolved
@@ -22,14 +22,10 @@
 
 MusicBrainz::Server::Test->prepare_test_database($c, '+webservice');
 
-<<<<<<< HEAD
-local $TODO = 'Works cannot yet be browsed by artist';
-=======
 {
 
 local $TODO = 'This fail since artists were removed from works.';
 # And we haven't worked out how they should work
->>>>>>> 50678316
 
 ws_test 'browse works via artist (first page)',
     '/work?artist=3088b672-fba9-4b4b-8ae0-dce13babfbb4&limit=5' =>
