--- conflicted
+++ resolved
@@ -12,16 +12,7 @@
     my $mech = $test->mech;
 
     $c->sql->do(<<'EOSQL');
-<<<<<<< HEAD
-INSERT INTO
-    editor ( id, name, password, privs, email, website, bio,
-             email_confirm_date, member_since, last_login_date, edits_accepted, edits_rejected,
-             auto_edits_accepted, edits_failed)
-    VALUES ( 1, 'new_editor', 'password', 0, 'test@editor.org', 'http://musicbrainz.org',
-             'biography', '2005-10-20', '1989-07-23', '2013-04-04', 12, 2, 59, 9 );
-=======
 INSERT INTO editor (id, name, password, privs, email, website, bio, email_confirm_date, member_since, last_login_date, edits_accepted, edits_rejected, auto_edits_accepted, edits_failed, ha1) VALUES (1, 'new_editor', '{CLEARTEXT}password', 0, 'test@editor.org', 'http://musicbrainz.org', 'biography', '2005-10-20', '1989-07-23', now(), 12, 2, 59, 9, 'e1dd8fee8ee728b0ddc8027d3a3db478');
->>>>>>> 22560ed7
 
 INSERT INTO cover_art_archive.image_type (mime_type, suffix) VALUES ('image/jpeg', 'jpg');
 INSERT INTO artist_name (id, name) VALUES (1, 'Artist');
