--- conflicted
+++ resolved
@@ -11,9 +11,6 @@
     my $c = $test->c;
     my $mech = $test->mech;
 
-<<<<<<< HEAD
-    MusicBrainz::Server::Test->prepare_test_database($c, '+caa');
-=======
     $c->sql->do(<<'EOSQL');
 SELECT setval('edit_id_seq', (SELECT MAX(id) FROM edit));
 
@@ -31,18 +28,10 @@
 INSERT INTO artist_credit (id, name, artist_count) VALUES (1, 1, 1);
 INSERT INTO artist_credit_name (artist_credit, position, artist, name, join_phrase)
     VALUES (1, 0, 1, 1, '');
->>>>>>> 94e8f7ef
-
-    $c->sql->do(<<'EOSQL');
-
-INSERT INTO edit (id, editor, type, data, status, expire_time) VALUES (1, 1, 316, '', 2, now());
-INSERT INTO cover_art_archive.image_type (mime_type, suffix) VALUES ('image/jpeg', 'jpg');
-INSERT INTO cover_art_archive.cover_art (id, release, mime_type, edit, ordering)
-  VALUES (12345, 1, 'image/jpeg', 1, 1), (12346, 1, 'image/jpeg', 1, 2);
 EOSQL
 
     $mech->get_ok('/login');
-    $mech->submit_form( with_fields => { username => 'caa_editor', password => 'password' } );
+    $mech->submit_form( with_fields => { username => 'new_editor', password => 'password' } );
 
     my $new_comment = 'Adding a comment';
     $mech->get_ok('/release/14b9d183-7dab-42ba-94a3-7388a66604b8/reorder-cover-art');
