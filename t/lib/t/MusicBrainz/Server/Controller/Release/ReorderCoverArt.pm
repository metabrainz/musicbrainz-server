package t::MusicBrainz::Server::Controller::Release::ReorderCoverArt;
use Test::Routine;
use Test::More;

use MusicBrainz::Server::Test qw( capture_edits );

with 't::Context', 't::Mechanize';

test 'Test reordering cover art' => sub {
    my $test = shift;
    my $c = $test->c;
    my $mech = $test->mech;

    $c->sql->do(<<'EOSQL');
<<<<<<< HEAD
SELECT setval('edit_id_seq', (SELECT MAX(id) FROM edit));

INSERT INTO
    editor ( id, name, password, privs, email, website, bio,
             email_confirm_date, member_since, last_login_date, edits_accepted, edits_rejected,
             auto_edits_accepted, edits_failed)
    VALUES ( 1, 'new_editor', 'password', 0, 'test@editor.org', 'http://musicbrainz.org',
             'biography', '2005-10-20', '1989-07-23', now(), 12, 2, 59, 9 );
=======
INSERT INTO editor (id, name, password, privs, email, website, bio, email_confirm_date, member_since, last_login_date, edits_accepted, edits_rejected, auto_edits_accepted, edits_failed, ha1) VALUES (1, 'new_editor', '{CLEARTEXT}password', 0, 'test@editor.org', 'http://musicbrainz.org', 'biography', '2005-10-20', '1989-07-23', now(), 12, 2, 59, 9, 'e1dd8fee8ee728b0ddc8027d3a3db478');
>>>>>>> 22560ed7

INSERT INTO artist_name (id, name) VALUES (1, 'Artist');
INSERT INTO artist (id, gid, name, sort_name)
    VALUES (1, '945c079d-374e-4436-9448-da92dedef3cf', 1, 1);

INSERT INTO artist_credit (id, name, artist_count) VALUES (1, 1, 1);
INSERT INTO artist_credit_name (artist_credit, position, artist, name, join_phrase)
    VALUES (1, 0, 1, 1, '');

INSERT INTO release_name (id, name) VALUES (1, 'Release');
INSERT INTO release_group (id, gid, name, artist_credit)
  VALUES (1, '54b9d183-7dab-42ba-94a3-7388a66604b8', 1, 1);
INSERT INTO release (id, gid, name, artist_credit, release_group)
  VALUES (1, '14b9d183-7dab-42ba-94a3-7388a66604b8', 1, 1, 1);

INSERT INTO edit (id, editor, type, data, status, expire_time) VALUES (1, 1, 316, '', 2, now());
INSERT INTO cover_art_archive.image_type (mime_type, suffix) VALUES ('image/jpeg', 'jpg');
INSERT INTO cover_art_archive.cover_art (id, release, mime_type, edit, ordering)
  VALUES (12345, 1, 'image/jpeg', 1, 1), (12346, 1, 'image/jpeg', 1, 2);
EOSQL

    $mech->get_ok('/login');
    $mech->submit_form( with_fields => { username => 'new_editor', password => 'password' } );

    my $new_comment = 'Adding a comment';
    $mech->get_ok('/release/14b9d183-7dab-42ba-94a3-7388a66604b8/reorder-cover-art');

    my @edits = capture_edits {
        $mech->submit_form(
            with_fields => {
                'reorder-cover-art.artwork.0.id' => 12346,
                'reorder-cover-art.artwork.0.position' => 2,
                'reorder-cover-art.artwork.1.id' => 12347,
                'reorder-cover-art.artwork.1.position' => 1,
            }
        );
    } $c;

    is(@edits, 1);
    my ($edit) = @edits;

    isa_ok($edit, 'MusicBrainz::Server::Edit::Release::ReorderCoverArt');
    my $data = $edit->data;

    is_deeply(
        $data->{new},
        [ { id => 12346, position => 2 } ,
          { id => 12347, position => 1 } ],
        'Correctly reorders artwork');
};

1;<|MERGE_RESOLUTION|>--- conflicted
+++ resolved
@@ -12,18 +12,9 @@
     my $mech = $test->mech;
 
     $c->sql->do(<<'EOSQL');
-<<<<<<< HEAD
 SELECT setval('edit_id_seq', (SELECT MAX(id) FROM edit));
 
-INSERT INTO
-    editor ( id, name, password, privs, email, website, bio,
-             email_confirm_date, member_since, last_login_date, edits_accepted, edits_rejected,
-             auto_edits_accepted, edits_failed)
-    VALUES ( 1, 'new_editor', 'password', 0, 'test@editor.org', 'http://musicbrainz.org',
-             'biography', '2005-10-20', '1989-07-23', now(), 12, 2, 59, 9 );
-=======
 INSERT INTO editor (id, name, password, privs, email, website, bio, email_confirm_date, member_since, last_login_date, edits_accepted, edits_rejected, auto_edits_accepted, edits_failed, ha1) VALUES (1, 'new_editor', '{CLEARTEXT}password', 0, 'test@editor.org', 'http://musicbrainz.org', 'biography', '2005-10-20', '1989-07-23', now(), 12, 2, 59, 9, 'e1dd8fee8ee728b0ddc8027d3a3db478');
->>>>>>> 22560ed7
 
 INSERT INTO artist_name (id, name) VALUES (1, 'Artist');
 INSERT INTO artist (id, gid, name, sort_name)
