--- conflicted
+++ resolved
@@ -22,16 +22,4 @@
     $test->mech->content_contains('Make a donation now', 'has nag screen');
 };
 
-<<<<<<< HEAD
-=======
-test 'Can perform tag lookups with PUIDs' => sub {
-    my $test = shift;
-    $test->mech->get_ok('/taglookup?puid=b9c8f51f-cc9a-48fa-a415-4c91fcca80f0', 'lookup puid ... ');
-    html_ok($test->mech->content);
-    $test->mech->content_contains('ABBA', 'has correct artist result');
-    $test->mech->content_contains('Arrival', 'has correct release result');
-    $test->mech->content_contains('Make a donation now', 'has nag screen');
-};
-
->>>>>>> d204bdc2
 1;