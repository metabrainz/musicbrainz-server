package t::MusicBrainz::Server::Controller::Label::Create;
use Test::Routine;
use Test::More;
use MusicBrainz::Server::Test qw( html_ok );

with 't::Mechanize', 't::Context';

test all => sub {

my $test = shift;
my $mech = $test->mech;
my $c    = $test->c;

MusicBrainz::Server::Test->prepare_test_database($c);

$mech->get_ok('/login');
$mech->submit_form( with_fields => { username => 'new_editor', password => 'password' } );

$mech->get_ok('/label/create');
html_ok($mech->content);
my $response = $mech->submit_form(
    with_fields => {
        'edit-label.name' => 'controller label',
        'edit-label.sort_name' => 'label, controller',
        'edit-label.type_id' => 2,
        'edit-label.label_code' => 12345,
        'edit-label.country_id' => 1,
        'edit-label.begin_date.year' => 1990,
        'edit-label.begin_date.month' => 01,
        'edit-label.begin_date.day' => 02,
        'edit-label.end_date.year' => 2003,
        'edit-label.end_date.month' => 4,
        'edit-label.end_date.day' => 15,
        'edit-label.comment' => 'label created in controller_label.t',
    }
);
ok($mech->success);
ok($mech->uri =~ qr{/label/([a-f0-9]{8}-[a-f0-9]{4}-[a-f0-9]{4}-[a-f0-9]{4}-[a-f0-9]{12})}, 'should redirect to label page via gid');

my $edit = MusicBrainz::Server::Test->get_latest_edit($c);
isa_ok($edit, 'MusicBrainz::Server::Edit::Label::Create');
is_deeply($edit->data, {
        name => 'controller label',
        sort_name => 'label, controller',
        type_id => 2,
        country_id => 1,
        label_code => 12345,
        comment => 'label created in controller_label.t',
        begin_date => {
            year => 1990,
            month => 01,
            day => 02
        },
        end_date => {
            year => 2003,
            month => 4,
            day => 15
        },
<<<<<<< HEAD
        ipi_code => undef,
        ended => 1
=======
        ipi_codes => [],
>>>>>>> 4020b5fe
    });

$mech->get_ok('/edit/' . $edit->id, 'Fetch the edit page');
html_ok($mech->content, '..valid xml');
$mech->content_contains('controller label', '..has name');
$mech->content_contains('label, controller', '..has sort name');
$mech->content_contains('label created in controller_label.t', '..has comment');
$mech->content_like(qr/1990\D+01\D+02/, '..has begin date');
$mech->content_like(qr/2003\D+04\D+15/, '..has end date');
$mech->content_contains('Special MusicBrainz Label', '..has type name');
$mech->content_contains('United Kingdom', '..has country');
$mech->content_contains('12345', '..has label code');

};

1;<|MERGE_RESOLUTION|>--- conflicted
+++ resolved
@@ -56,12 +56,8 @@
             month => 4,
             day => 15
         },
-<<<<<<< HEAD
-        ipi_code => undef,
         ended => 1
-=======
         ipi_codes => [],
->>>>>>> 4020b5fe
     });
 
 $mech->get_ok('/edit/' . $edit->id, 'Fetch the edit page');
