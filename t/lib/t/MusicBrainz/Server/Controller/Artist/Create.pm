--- conflicted
+++ resolved
@@ -60,12 +60,8 @@
             month => 4,
             day => 15
         },
-<<<<<<< HEAD
-        ipi_code => undef,
         ended => 1
-=======
         ipi_codes => [],
->>>>>>> 4020b5fe
     });
 
 
