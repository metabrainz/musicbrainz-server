package t::MusicBrainz::Server::Data::Editor;
use Test::Routine;
use Test::Moose;
use Test::More;

use Authen::Passphrase::RejectAll;
use DateTime;
use DateTime::Format::Pg;
use MusicBrainz::Server::Constants qw( :edit_status $EDIT_ARTIST_EDIT );
use MusicBrainz::Server::Context;
use MusicBrainz::Server::Test qw( accept_edit );
use Set::Scalar;
use Sql;
use t::Util::Moose::Attribute qw( object_attributes attribute_value_is );

BEGIN { use MusicBrainz::Server::Data::Editor; }

with 't::Context';

test 'Test summarize_ratings' => sub {
    my $test = shift;
    MusicBrainz::Server::Test->prepare_test_database($test->c, '+editor');
    MusicBrainz::Server::Test->prepare_raw_test_database($test->c, '
TRUNCATE artist_rating_raw CASCADE;
INSERT INTO artist_rating_raw (artist, editor, rating) VALUES (1, 1, 80);
');

    my $editor = $test->c->model('Editor')->get_by_id(1);
    my $ratings = $test->c->model('Editor')->summarize_ratings($editor);

    is($ratings->{artist}->[0]->id => 1, 'has artist entity');
    is($ratings->{artist}->[0]->rating, 80, 'has raw rating');
    is($ratings->{artist}->[0]->rating_count => 1, 'has rating on entity');
};

test all => sub {

my $test = shift;

MusicBrainz::Server::Test->prepare_test_database($test->c, '+editor');

my $editor_data = MusicBrainz::Server::Data::Editor->new(c => $test->c);

my $editor = $editor_data->get_by_id(1);
ok(defined $editor, 'no editor returned');
isa_ok($editor, 'MusicBrainz::Server::Entity::Editor', 'not a editor');
is($editor->id, 1, 'id');
is($editor->name, 'new_editor', 'name');
ok($editor->match_password('password'));
is($editor->privileges, 1+8+32, 'privileges');
is($editor->accepted_edits, 12, 'accepted edits');
is($editor->rejected_edits, 2, 'rejected edits');
is($editor->failed_edits, 9, 'failed edits');
is($editor->accepted_auto_edits, 59, 'auto edits');

is_deeply($editor->last_login_date, DateTime->new(year => 2013, month => 04, day => 05),
    'last login date');

is_deeply($editor->email_confirmation_date, DateTime->new(year => 2005, month => 10, day => 20),
    'email confirm');

is_deeply($editor->registration_date, DateTime->new(year => 1989, month => 07, day => 23),
    'registration date');


my $editor2 = $editor_data->get_by_name('new_editor');
is_deeply($editor, $editor2);


$editor2 = $editor_data->get_by_name('nEw_EdItOr');
is_deeply($editor, $editor2, 'fetching by name is case insensitive');


# Test crediting
Sql::run_in_transaction(sub {
        $editor_data->credit($editor->id, $STATUS_APPLIED);
        $editor_data->credit($editor->id, $STATUS_APPLIED, auto_edit => 1);
        $editor_data->credit($editor->id, $STATUS_FAILEDVOTE);
        $editor_data->credit($editor->id, $STATUS_ERROR);
    }, $test->c->sql);


$editor = $editor_data->get_by_id($editor->id);
is($editor->accepted_edits, 13, "editor has 13 accepted edits");
is($editor->rejected_edits, 3, "editor has 3 rejected edits");
is($editor->failed_edits, 10, "editor has 10 failed edits");
is($editor->accepted_auto_edits, 60, "editor has 60 accepted auto edits");

my $alice = $editor_data->get_by_name('alice');
# Test preferences
$editor_data->load_preferences($alice);
is($alice->preferences->public_ratings, 0, 'load preferences');
is($alice->preferences->datetime_format, '%m/%d/%Y %H:%M:%S', 'datetime_format loaded');
is($alice->preferences->timezone, 'UTC', 'timezone loaded');


my $new_editor_2 = $editor_data->insert({
    name => 'new_editor_2',
    password => 'password',
});
ok($new_editor_2->id > $editor->id);
is($new_editor_2->name, 'new_editor_2', 'new editor 2 has name new_editor_2');
ok($new_editor_2->match_password('password'), 'new editor 2 has correct password');
is($new_editor_2->accepted_edits, 0, 'new editor 2 has no accepted edits');


$editor = $editor_data->get_by_id($new_editor_2->id);
is($editor->email, undef);
is($editor->email_confirmation_date, undef);

my $now = DateTime::Format::Pg->parse_datetime(
    $test->c->sql->select_single_value('SELECT now()'));
$editor_data->update_email($new_editor_2, 'editor@example.com');

$editor = $editor_data->get_by_id($new_editor_2->id);
is($editor->email, 'editor@example.com', 'editor has correct e-mail address');
ok($now <= $editor->email_confirmation_date, 'email confirmation date updated correctly');
is($new_editor_2->email_confirmation_date, $editor->email_confirmation_date);

$editor_data->update_password($new_editor_2->name, 'password2');

$editor = $editor_data->get_by_id($new_editor_2->id);
ok($editor->match_password('password2'));

my @editors = $editor_data->find_by_email('editor@example.com');
is(scalar(@editors), 1);
is($editors[0]->id, $new_editor_2->id);


@editors = $editor_data->find_by_subscribed_editor (2, 10, 0);
is($editors[1], 1, "alice is subscribed to one person ...");
is($editors[0][0]->id, 1, "          ... that person is new_editor");


@editors = $editor_data->find_subscribers (1, 10, 0);
is($editors[1], 1, "new_editor has one subscriber ...");
is($editors[0][0]->id, 2, "          ... that subscriber is alice");


@editors = $editor_data->find_by_subscribed_editor (1, 10, 0);
is($editors[1], 0, "new_editor has not subscribed to anyone");

@editors = $editor_data->find_subscribers (2, 10, 0);
is($editors[1], 0, "alice has no subscribers");

subtest 'Find editors with subscriptions' => sub {
    my @editors = $editor_data->editors_with_subscriptions;
    is(@editors => 1, 'found 1 editor');
    is($editors[0]->id => 2, 'is editor #2');
};

};

test 'Deleting editors removes most information' => sub {
    my $test = shift;
    my $c = $test->c;
    my $model = $c->model('Editor');

    $c->sql->do(<<'EOSQL');
INSERT INTO area_type (id, name) VALUES (1, 'Country');
INSERT INTO area (id, gid, name, sort_name, type) VALUES
  (221, '8a754a16-0027-3a29-b6d7-2b40ea0481ed', 'United Kingdom', 'United Kingdom', 1);
INSERT INTO iso_3166_1 (area, code) VALUES (221, 'GB');
INSERT INTO language (id, iso_code_3, name) VALUES (1, 'bob', 'Bobch');
INSERT INTO gender (id, name) VALUES (1, 'Male');
<<<<<<< HEAD
INSERT INTO editor (id, name, password, email, website, bio, member_since,
    email_confirm_date, last_login_date, edits_accepted, edits_rejected,
    auto_edits_accepted, edits_failed, privs, birth_date, area, gender)
  VALUES (1, 'Bob', 'bob', 'bob@bob.bob', 'http://bob.bob/', 'Bobography', now(),
    now(), now(), 100, 101, 102, 103, 1, now(), 221, 1);
=======
INSERT INTO editor (id, name, password, email, website, bio, member_since, email_confirm_date, last_login_date, edits_accepted, edits_rejected, auto_edits_accepted, edits_failed, privs, birth_date, country, gender, ha1) VALUES (1, 'Bob', '{CLEARTEXT}bob', 'bob@bob.bob', 'http://bob.bob/', 'Bobography', now(), now(), now(), 100, 101, 102, 103, 1, now(), 1, 1, '026299da47965340ef66ca485a57975d');
>>>>>>> 22560ed7
INSERT INTO editor_language (editor, language, fluency) VALUES (1, 1, 'native');
EOSQL

    # Test deleting editors
    $model->delete(1);
    my $bob = $model->get_by_id(1);

    is($bob->name, 'Deleted Editor #' . $bob->id);
    is($bob->password, Authen::Passphrase::RejectAll->new->as_rfc2307);
    is($bob->privileges, 0);
    is($bob->accepted_edits, 100);
    is($bob->rejected_edits, 101);
    is($bob->accepted_auto_edits, 102);

    # Ensure all other attributes are cleared
    my $exclusions = Set::Scalar->new(
        qw( id name password privileges accepted_edits rejected_edits
            accepted_auto_edits last_login_date failed_edits languages
            registration_date preferences ha1
      ));

    for my $attribute (grep { !$exclusions->contains($_->name) }
                           object_attributes($bob)) {
        attribute_value_is($attribute, $bob, undef,
                           $attribute->name . " is now undef");
    }

    # Ensure all languages have been cleared
    $c->model('EditorLanguage')->load_for_editor($bob);
    is(@{ $bob->languages }, 0);

    # Ensure all preferences are cleared
    my $prefs = $bob->preferences;
    for my $attribute (object_attributes($prefs)) {
        if (!$attribute->has_default) {
            diag("Editor preference " . attribute->name . " has no default");
        }
        else {
            attribute_value_is(
                $attribute, $prefs, $attribute->default($prefs),
                "Preference " . $attribute->name . " was cleared");
        }
    }
};

test 'Deleting an editor cancels all open edits' => sub {
    my $test = shift;
    my $c = $test->c;

    MusicBrainz::Server::Test->prepare_test_database($test->c, '+editor');

    my $applied_edit = $c->model('Edit')->create(
        edit_type => $EDIT_ARTIST_EDIT,
        editor_id => 1,
        to_edit => $c->model('Artist')->get_by_id(1),
        comment => 'An additional comment',
        ipi_codes => [],
        isni_codes => []
    );

    accept_edit($c, $applied_edit);

    my $open_edit = $c->model('Edit')->create(
        edit_type => $EDIT_ARTIST_EDIT,
        editor_id => 1,
        to_edit => $c->model('Artist')->get_by_id(1),
        comment => 'A Comment',
        ipi_codes => [],
        isni_codes => []
    );

    is ($open_edit->status, $STATUS_OPEN);

    $c->model('Editor')->delete(1);

    is($c->model('Edit')->get_by_id($applied_edit->id)->status, $STATUS_APPLIED);
    is($c->model('Edit')->get_by_id($open_edit->id)->status, $STATUS_DELETED);
};

test 'Deleting an editor unsubscribes anyone who was subscribed to them' => sub {
    my $test = shift;
    my $c = $test->c;

    $c->sql->do(<<'EOSQL');
INSERT INTO editor (id, name, password, ha1) VALUES (1, 'Subject', '{CLEARTEXT}', '46182940755cef2bdcc0a03b6c1a3580'), (2, 'Subscriber', '{CLEARTEXT}', '37d4b8c8bd88e53c69068830c9e34efc');
INSERT INTO editor_subscribe_editor (editor, subscribed_editor, last_edit_sent)
  VALUES (2, 1, 1);
EOSQL

    $c->model('Editor')->delete(1);
    is(scalar($c->model('Editor')->subscription->get_subscriptions(2)), 0);
};

test 'Open edit and last-24-hour counts' => sub {
    my $test = shift;
    my $c = $test->c;

    MusicBrainz::Server::Test->prepare_test_database($test->c, '+editor');

    my $applied_edit = $c->model('Edit')->create(
        edit_type => $EDIT_ARTIST_EDIT,
        editor_id => 1,
        to_edit => $c->model('Artist')->get_by_id(1),
        comment => 'An additional comment',
        ipi_codes => [],
        isni_codes => []
    );

    accept_edit($c, $applied_edit);

    my $open_edit = $c->model('Edit')->create(
        edit_type => $EDIT_ARTIST_EDIT,
        editor_id => 1,
        to_edit => $c->model('Artist')->get_by_id(1),
        comment => 'A Comment',
        ipi_codes => [],
        isni_codes => []
    );

    is ($open_edit->status, $STATUS_OPEN);

    is($c->model('Editor')->open_edit_count(1), 1, "Open edit count is 1");
    is($c->model('Editor')->last_24h_edit_count(1), 2, "Last 24h count is 2");
};

test 'subscription_summary' => sub {
    my $test = shift;
    $test->c->sql->do(<<EOSQL);
INSERT INTO artist_name VALUES (1, 'artist');
INSERT INTO label_name VALUES (1, 'label');

INSERT INTO artist (id, gid, name, sort_name)
  VALUES (1, 'dd448d65-d7c5-4eef-8e13-12e1bfdacdc6', 1, 1);
INSERT INTO label (id, gid, name, sort_name)
  VALUES (1, 'dd448d65-d7c5-4eef-8e13-12e1bfdacdc6', 1, 1);

INSERT INTO editor (id, name, password, ha1) VALUES (1, 'Alice', '{CLEARTEXT}al1c3', 'd61b477a6269ddd11dbd70644335a943'), (2, 'Bob', '{CLEARTEXT}b0b', '47ac7eb9fe940581057e46994840a4ae');

INSERT INTO editor_collection (id, gid, editor, name)
  VALUES (1, 'dd448d65-d7c5-4eef-8e13-12e1bfdacdc6', 1, 'Stuff');

INSERT INTO editor_subscribe_artist (id, editor, artist, last_edit_sent) VALUES
  (1, 1, 1, 1);
INSERT INTO editor_subscribe_collection (id, editor, collection, last_edit_sent)
  VALUES (1, 1, 1, 0);
INSERT INTO editor_subscribe_label (id, editor, label, last_edit_sent) VALUES
  (1, 1, 1, 1), (2, 2, 1, 1);
INSERT INTO editor_subscribe_editor
  (id, editor, subscribed_editor, last_edit_sent) VALUES (1, 1, 1, 1);
EOSQL

    is_deeply($test->c->model('Editor')->subscription_summary(1),
              { artist => 1,
                collection => 1,
                label => 1,
                editor => 1 });

    is_deeply($test->c->model('Editor')->subscription_summary(2),
              { artist => 0,
                collection => 0,
                label => 1,
                editor => 0 });
};

1;<|MERGE_RESOLUTION|>--- conflicted
+++ resolved
@@ -163,15 +163,7 @@
 INSERT INTO iso_3166_1 (area, code) VALUES (221, 'GB');
 INSERT INTO language (id, iso_code_3, name) VALUES (1, 'bob', 'Bobch');
 INSERT INTO gender (id, name) VALUES (1, 'Male');
-<<<<<<< HEAD
-INSERT INTO editor (id, name, password, email, website, bio, member_since,
-    email_confirm_date, last_login_date, edits_accepted, edits_rejected,
-    auto_edits_accepted, edits_failed, privs, birth_date, area, gender)
-  VALUES (1, 'Bob', 'bob', 'bob@bob.bob', 'http://bob.bob/', 'Bobography', now(),
-    now(), now(), 100, 101, 102, 103, 1, now(), 221, 1);
-=======
-INSERT INTO editor (id, name, password, email, website, bio, member_since, email_confirm_date, last_login_date, edits_accepted, edits_rejected, auto_edits_accepted, edits_failed, privs, birth_date, country, gender, ha1) VALUES (1, 'Bob', '{CLEARTEXT}bob', 'bob@bob.bob', 'http://bob.bob/', 'Bobography', now(), now(), now(), 100, 101, 102, 103, 1, now(), 1, 1, '026299da47965340ef66ca485a57975d');
->>>>>>> 22560ed7
+INSERT INTO editor (id, name, password, email, website, bio, member_since, email_confirm_date, last_login_date, edits_accepted, edits_rejected, auto_edits_accepted, edits_failed, privs, birth_date, area, gender, ha1) VALUES (1, 'Bob', '{CLEARTEXT}bob', 'bob@bob.bob', 'http://bob.bob/', 'Bobography', now(), now(), now(), 100, 101, 102, 103, 1, now(), 221, 1, '026299da47965340ef66ca485a57975d');
 INSERT INTO editor_language (editor, language, fluency) VALUES (1, 1, 'native');
 EOSQL
 
