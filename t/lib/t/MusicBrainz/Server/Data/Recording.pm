--- conflicted
+++ resolved
@@ -129,12 +129,7 @@
 
 };
 
-<<<<<<< HEAD
 test 'Deleting a recording that\'s in a collection' => sub {
-=======
-
-test 'Merging a recording that\'s in a collection' => sub {
->>>>>>> c4c9537c
     my $test = shift;
     my $c = $test->c;
 
@@ -145,12 +140,7 @@
 INSERT INTO editor (id, name, password, ha1) VALUES (5, 'me', '{CLEARTEXT}mb', 'a152e69b4cf029912ac2dd9742d8a9fc');
 EOSQL
 
-<<<<<<< HEAD
     my $recording = $c->model('Recording')->insert({ name => 'Test123', artist_credit => 1});
-=======
-    my $recording1 = $c->model('Recording')->insert({ name => 'Test123', artist_credit => 1 });
-    my $recording2 = $c->model('Recording')->insert({ name => 'Test456', artist_credit => 1 });
->>>>>>> c4c9537c
 
     my $collection = $c->model('Collection')->insert(5, {
         description => '',
@@ -160,17 +150,38 @@
         type_id => 12,
     });
 
-<<<<<<< HEAD
     $c->model('Collection')->add_entities_to_collection('recording', $collection->{id}, $recording->{id});
     $c->model('Recording')->delete($recording->{id});
 
     ok(!$c->model('Recording')->get_by_id($recording->{id}));
-=======
+};
+
+test 'Merging a recording that\'s in a collection' => sub {
+    my $test = shift;
+    my $c = $test->c;
+
+    MusicBrainz::Server::Test->prepare_test_database($c, '+tracklist');
+    MusicBrainz::Server::Test->prepare_test_database($c, '+recording');
+
+    $c->sql->do(<<'EOSQL');
+INSERT INTO editor (id, name, password, ha1) VALUES (5, 'me', '{CLEARTEXT}mb', 'a152e69b4cf029912ac2dd9742d8a9fc');
+EOSQL
+
+    my $recording1 = $c->model('Recording')->insert({ name => 'Test123', artist_credit => 1 });
+    my $recording2 = $c->model('Recording')->insert({ name => 'Test456', artist_credit => 1 });
+
+    my $collection = $c->model('Collection')->insert(5, {
+        description => '',
+        editor_id => 5,
+        name => 'Collection123',
+        public => 0,
+        type_id => 12,
+    });
+
     $c->model('Collection')->add_entities_to_collection('recording', $collection->{id}, $recording1->{id});
     $c->model('Recording')->merge($recording2->{id}, $recording1->{id});
 
     ok($c->sql->select_single_value('SELECT 1 FROM editor_collection_recording WHERE recording = ?', $recording2->{id}))
->>>>>>> c4c9537c
 };
 
 1;