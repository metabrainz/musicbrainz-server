
SET client_min_messages TO 'warning';

INSERT INTO artist_name (id, name) VALUES (1, 'Name');
INSERT INTO artist (id, gid, name, sort_name)
    VALUES (1, 'a9d99e40-72d7-11de-8a39-0800200c9a66', 1, 1);

INSERT INTO artist_credit (id, name, artist_count) VALUES (1, 1, 1);
INSERT INTO artist_credit_name (artist_credit, artist, name, position, join_phrase)
    VALUES (1, 1, 1, 0, '');

INSERT INTO release_name (id, name) VALUES (1, 'Arrival');

INSERT INTO release_group (id, gid, name, artist_credit)
    VALUES (1, '3b4faa80-72d9-11de-8a39-0800200c9a66', 1, 1);

INSERT INTO release (id, gid, name, artist_credit, release_group)
    VALUES (1, 'f34c079d-374e-4436-9448-da92dedef3ce', 1, 1, 1),
           (2, 'a34c079d-374e-4436-9448-da92dedef3ce', 1, 1, 1),
           (3, 'b34c079d-374e-4436-9448-da92dedef3ce', 1, 1, 1),
           (4, 'c34c079d-374e-4436-9448-da92dedef3ce', 1, 1, 1);

<<<<<<< HEAD
INSERT INTO editor (id, name, password) VALUES (1, 'editor1', 'pass'), (2, 'editor2', 'pass'), (3, 'editor3', 'pass');
INSERT INTO editor_collection (id, gid, editor, name, public, description)
    VALUES (1, 'f34c079d-374e-4436-9448-da92dedef3cd', 1, 'collection1', FALSE, ''),
           (2, 'f34c079d-374e-4436-9448-da92dedef3cb', 2, 'collection2', TRUE, 'Testy!');
=======
INSERT INTO editor (id, name, password, ha1) VALUES (1, 'editor1', '{CLEARTEXT}pass', '16a4862191803cb596ee4b16802bb7ee'), (2, 'editor2', '{CLEARTEXT}pass', 'ba025a52cc5ff57d5d10f31874a83de6'), (3, 'editor3', '{CLEARTEXT}pass', 'c096994132d53f3e1cde757943b10e7d');
INSERT INTO editor_collection (id, gid, editor, name, public)
    VALUES (1, 'f34c079d-374e-4436-9448-da92dedef3cd', 1, 'collection1', FALSE),
           (2, 'f34c079d-374e-4436-9448-da92dedef3cb', 2, 'collection2', TRUE);
>>>>>>> 22560ed7
ALTER SEQUENCE editor_collection_id_seq RESTART 3;

INSERT INTO editor_collection_release (collection, release)
    VALUES (1, 1), (1, 3), (2, 2), (2, 4);

INSERT INTO editor_subscribe_collection (id, editor, collection, last_edit_sent, available, last_seen_name)
    VALUES (1, 2, 1, 0, FALSE, 'collection1'),
           (2, 2, 2, 0, TRUE, NULL);

INSERT INTO edit (id, editor, type, status, data, expire_time)
    VALUES (1, 1, 32, 1, '{"entity":{"name":"Arrival","id":2},"new":{"name":"Departure"},"old":{"name":"Arrival"}}', NOW()),
           (2, 1, 32, 2, '{"entity":{"name":"Arrival","id":4},"new":{"name":"Departure"},"old":{"name":"Arrival"}}', NOW()),
           (3, 1, 32, 1, '{"entity":{"name":"Arrival","id":3},"new":{"name":"Departure"},"old":{"name":"Arrival"}}', NOW());

INSERT INTO edit_release (edit, release)
    VALUES (1, 2), (2, 4), (3, 3);<|MERGE_RESOLUTION|>--- conflicted
+++ resolved
@@ -20,17 +20,10 @@
            (3, 'b34c079d-374e-4436-9448-da92dedef3ce', 1, 1, 1),
            (4, 'c34c079d-374e-4436-9448-da92dedef3ce', 1, 1, 1);
 
-<<<<<<< HEAD
-INSERT INTO editor (id, name, password) VALUES (1, 'editor1', 'pass'), (2, 'editor2', 'pass'), (3, 'editor3', 'pass');
+INSERT INTO editor (id, name, password, ha1) VALUES (1, 'editor1', '{CLEARTEXT}pass', '16a4862191803cb596ee4b16802bb7ee'), (2, 'editor2', '{CLEARTEXT}pass', 'ba025a52cc5ff57d5d10f31874a83de6'), (3, 'editor3', '{CLEARTEXT}pass', 'c096994132d53f3e1cde757943b10e7d');
 INSERT INTO editor_collection (id, gid, editor, name, public, description)
     VALUES (1, 'f34c079d-374e-4436-9448-da92dedef3cd', 1, 'collection1', FALSE, ''),
            (2, 'f34c079d-374e-4436-9448-da92dedef3cb', 2, 'collection2', TRUE, 'Testy!');
-=======
-INSERT INTO editor (id, name, password, ha1) VALUES (1, 'editor1', '{CLEARTEXT}pass', '16a4862191803cb596ee4b16802bb7ee'), (2, 'editor2', '{CLEARTEXT}pass', 'ba025a52cc5ff57d5d10f31874a83de6'), (3, 'editor3', '{CLEARTEXT}pass', 'c096994132d53f3e1cde757943b10e7d');
-INSERT INTO editor_collection (id, gid, editor, name, public)
-    VALUES (1, 'f34c079d-374e-4436-9448-da92dedef3cd', 1, 'collection1', FALSE),
-           (2, 'f34c079d-374e-4436-9448-da92dedef3cb', 2, 'collection2', TRUE);
->>>>>>> 22560ed7
 ALTER SEQUENCE editor_collection_id_seq RESTART 3;
 
 INSERT INTO editor_collection_release (collection, release)
