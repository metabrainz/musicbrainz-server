--- conflicted
+++ resolved
@@ -44,11 +44,7 @@
     (3, '745c079d-374e-4436-9448-da92dedef3ce', 1, 2, 1, 1, 1,
      2008, 01, 02, 2009, 03, 04, 'Yet Another Test Artist');
 
-<<<<<<< HEAD
-UPDATE artist_meta SET rating=70, rating_count=4, last_update='2009-07-09 20:40:30' WHERE id = 3;
-=======
 UPDATE artist_meta SET rating=70, rating_count=4, last_updated='2009-07-09 20:40:30' WHERE id = 3;
->>>>>>> 389945b1
 
 INSERT INTO artist (id, gid, name, sort_name) VALUES
     (4, '60e5d080-c964-11de-8a39-0800200c9a66', 3, 3);
