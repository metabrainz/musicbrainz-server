INSERT INTO
    editor ( id, name, password, privs, email, website, bio,
             email_confirm_date, member_since, last_login_date, edits_accepted, edits_rejected,
             auto_edits_accepted, edits_failed)
    VALUES ( 10, 'caa_editor', 'password', 0, 'test@editor.org', 'http://musicbrainz.org',
             'biography', '2005-10-20', '1989-07-23', now(), 12, 2, 59, 9 );

INSERT INTO artist_name (id, name) VALUES (1, 'Artist');
INSERT INTO artist (id, gid, name, sort_name)
    VALUES (1, '945c079d-374e-4436-9448-da92dedef3cf', 1, 1);

INSERT INTO artist_credit (id, name, artist_count) VALUES (1, 1, 1);
INSERT INTO artist_credit_name (artist_credit, position, artist, name, join_phrase)
    VALUES (1, 0, 1, 1, '');

INSERT INTO release_name (id, name) VALUES (1, 'Release');
INSERT INTO release_group (id, gid, name, artist_credit)
  VALUES (1, '54b9d183-7dab-42ba-94a3-7388a66604b8', 1, 1);
INSERT INTO release (id, gid, name, artist_credit, release_group)
  VALUES (1, '14b9d183-7dab-42ba-94a3-7388a66604b8', 1, 1, 1);

INSERT INTO cover_art_archive.image_type (mime_type, suffix) VALUES ('image/jpeg', 'jpg');

INSERT INTO edit (id, editor, type, data, status, expire_time) VALUES (1, 10, 316, '', 2, now());
INSERT INTO cover_art_archive.art_type (id, name) VALUES (1, 'Front');
<<<<<<< HEAD
INSERT INTO cover_art_archive.image_type (mime_type, suffix) VALUES ('image/jpeg', 'jpg');
INSERT INTO cover_art_archive.cover_art (id, release, edit, ordering) VALUES (12345, 1, 1, 1);
=======
INSERT INTO cover_art_archive.cover_art (id, release, mime_type, edit, ordering) VALUES (12345, 1, 'image/jpeg', 1, 1);
>>>>>>> 1f302b4a
INSERT INTO cover_art_archive.cover_art_type (id, type_id) VALUES (12345, 1);

ALTER SEQUENCE edit_id_seq RESTART 2;<|MERGE_RESOLUTION|>--- conflicted
+++ resolved
@@ -23,12 +23,7 @@
 
 INSERT INTO edit (id, editor, type, data, status, expire_time) VALUES (1, 10, 316, '', 2, now());
 INSERT INTO cover_art_archive.art_type (id, name) VALUES (1, 'Front');
-<<<<<<< HEAD
-INSERT INTO cover_art_archive.image_type (mime_type, suffix) VALUES ('image/jpeg', 'jpg');
-INSERT INTO cover_art_archive.cover_art (id, release, edit, ordering) VALUES (12345, 1, 1, 1);
-=======
 INSERT INTO cover_art_archive.cover_art (id, release, mime_type, edit, ordering) VALUES (12345, 1, 'image/jpeg', 1, 1);
->>>>>>> 1f302b4a
 INSERT INTO cover_art_archive.cover_art_type (id, type_id) VALUES (12345, 1);
 
 ALTER SEQUENCE edit_id_seq RESTART 2;