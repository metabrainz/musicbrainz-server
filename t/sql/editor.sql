--- conflicted
+++ resolved
@@ -29,14 +29,8 @@
 
 ALTER SEQUENCE editor_id_seq RESTART 4;
 
-<<<<<<< HEAD
-INSERT INTO editor_collection (id, editor) VALUES (1, 2), (2, 1);
-INSERT INTO editor_collection_release (collection, release)
-    VALUES (1, 1);
-=======
 INSERT INTO list (id, gid, editor, name, public) VALUES (1, 'f34c079d-374e-4436-9448-da92dedef3ce', 2, E('kuno\'s collection'), 0), (2, 'd34c079d-374e-4436-9448-da92dedef3ce', 1, 'new_collection', 1);
 INSERT INTO list_release (list, release)
     VALUES (1, 1), (1, 2);
->>>>>>> e471f9a7
 
 COMMIT;