INSERT INTO artist_name (id, name) VALUES (1, 'Name');
INSERT INTO artist (id, gid, name, sort_name)
    VALUES (1, 'a9d99e40-72d7-11de-8a39-0800200c9a66', 1, 1);

INSERT INTO artist_credit (id, name, artist_count) VALUES (1, 1, 1);
INSERT INTO artist_credit_name (artist_credit, artist, name, position, join_phrase)
    VALUES (1, 1, 1, 0, '');

INSERT INTO release_name (id, name) VALUES (1, 'Arrival');
INSERT INTO release_name (id, name) VALUES (2, 'Release #2');

INSERT INTO release_packaging (id, name) VALUES (1, 'Jewel Case');
INSERT INTO script (id, iso_code, iso_number, name) VALUES (1, 'Ugar', '040', 'Ugaritic');
INSERT INTO language (id, iso_code_2t, iso_code_2b, iso_code_1, iso_code_3, name)
    VALUES (1, 'deu', 'ger', 'de', 'deu', 'German');

INSERT INTO area_type (id, name) VALUES (1, 'Country');
INSERT INTO area (id, gid, name, sort_name, type) VALUES
  (221, '8a754a16-0027-3a29-b6d7-2b40ea0481ed', 'United Kingdom', 'United Kingdom', 1);
INSERT INTO country_area (area) VALUES (221);
INSERT INTO iso_3166_1 (area, code) VALUES (221, 'GB');

INSERT INTO release_group (id, gid, name, artist_credit, type, comment, edits_pending)
    VALUES (1, '3b4faa80-72d9-11de-8a39-0800200c9a66', 1, 1, 1, 'Comment', 2);

INSERT INTO release (id, gid, name, artist_credit, release_group, status, packaging, language, script, barcode, comment, edits_pending) VALUES (1, 'f34c079d-374e-4436-9448-da92dedef3ce', 1, 1, 1, 1, 1, 1, 1, '731453398122', 'Comment', 2);
INSERT INTO release_country (release, country, date_year, date_month, date_day) VALUES (1, 221, 2009, 5, 8);
;

INSERT INTO release (id, gid, name, artist_credit, release_group) VALUES (2, '7a906020-72db-11de-8a39-0800200c9a66', 2, 1, 1);
;

INSERT INTO label_name (id, name) VALUES (1, 'Label');
INSERT INTO label (id, gid, name, sort_name) VALUES (1, '00a23bd0-72db-11de-8a39-0800200c9a66', 1, 1);

INSERT INTO release_label (id, release, label, catalog_number)
    VALUES (1, 1, 1, 'ABC-123'), (2, 1, 1, 'ABC-123-X');

INSERT INTO
    editor ( id, name, password, privs, email, website, bio,
             email_confirm_date, member_since, last_login_date, edits_accepted, edits_rejected,
             auto_edits_accepted, edits_failed)
    VALUES ( 1, 'editor', 'pass', 0, 'test@editor.org', 'http://musicbrainz.org',
             'biography', '2005-10-20', '1989-07-23', now(), 12, 2, 59, 9 );
INSERT INTO annotation (id, editor, text, changelog) VALUES (1, 1, 'Annotation', 'change');
INSERT INTO release_annotation (release, annotation) VALUES (1, 1);

INSERT INTO release_gid_redirect (gid, new_id) VALUES ('71dc55d8-0fc6-41c1-94e0-85ff2404997d', 1);

INSERT INTO artist_name (id, name) VALUES (2, 'Various Artists');
INSERT INTO artist (id, gid, name, sort_name, comment)
    VALUES (2, '7a906020-72db-11de-8a39-0800200c9a66', 2, 2, ''),
           (3, '1a906020-72db-11de-8a39-0800200c9a66', 2, 2, 'Various Artists 2');
INSERT INTO artist_credit (id, name, artist_count) VALUES (2, 2, 1);
INSERT INTO artist_credit_name (artist_credit, artist, name, position, join_phrase) VALUES (2, 2, 2, 1, '');

INSERT INTO release_name (id, name) VALUES (3, 'Various Release');
INSERT INTO release_group (id, gid, name, artist_credit)
    VALUES (2, '25b6fe30-ff5b-11de-8a39-0800200c9a66', 3, 2);
INSERT INTO release (id, gid, name, artist_credit, release_group) VALUES (3, '25b6fe30-ff5b-11de-8a39-0800200c9a66', 3, 2, 2);
;

INSERT INTO track_name (id, name) VALUES (1, 'Track on recording');
INSERT INTO medium (id, track_count, release, position) VALUES (1, 1, 3, 1);
INSERT INTO recording (id, artist_credit, name, gid)
    VALUES (1, 2, 1, 'b43eb990-ff5b-11de-8a39-0800200c9a66');
INSERT INTO track (id, gid, name, artist_credit, medium, position, number, recording)
    VALUES (1, '30f0fccd-602d-4fab-8d44-06536e596966', 1, 1, 1, 1, 1, 1),
           (100, 'f9864eea-5455-4a8e-ad29-e0652cfe1452', 1, 1, 1, 2, 2, 1);

-- test search ranking.
INSERT INTO release_name (id, name) VALUES (4, 'Blues on Blonde on Blonde');
INSERT INTO release_group (id, gid, name, artist_credit)
    VALUES (3, 'ac9a0149-5bb7-3fec-b6ac-16eaa529a28c', 4, 2);
INSERT INTO release (id, gid, name, artist_credit, release_group) VALUES (4, '6ef989ad-0158-4bbf-b446-c863d50cd6b6', 4, 2, 3);
;

INSERT INTO release_name (id, name) VALUES (5, 'Blonde on Blonde');
INSERT INTO release_group (id, gid, name, artist_credit)
    VALUES (4, '329fb554-2a81-3d8a-8e22-ec2c66810019', 5, 2);
INSERT INTO release (id, gid, name, artist_credit, release_group) VALUES (5, '538aff00-a009-4515-a064-11a6d5a502ee', 5, 2, 3);
;

-- test merge strategies
INSERT INTO release_name (id, name)
    VALUES (6, 'The Prologue (disc 1)'), (7, 'The Prologue (disc 2)'),
           (8, 'Subversion EP (disc 1)'), (9, 'Subversion EP (disc 2)');
INSERT INTO release (id, gid, name, release_group, artist_credit)
    VALUES (6, '7a906020-72db-11de-8a39-0800200c9a70', 6, 1, 1),
           (7, '7a906020-72db-11de-8a39-0800200c9a71', 7, 1, 1),
           (8, '7a906020-72db-11de-8a39-0800200c9a72', 8, 1, 1),
           (9, '7a906020-72db-11de-8a39-0800200c9a73', 9, 1, 1);
INSERT INTO recording (id, gid, name, artist_credit)
    VALUES (2, '50a772b0-f0cc-11df-98cf-0800200c9a66', 1, 1),
           (3, '5d9cb570-f0cc-11df-98cf-0800200c9a66', 1, 1),
           (4, '64cac850-f0cc-11df-98cf-0800200c9a66', 1, 1),
           (5, '691ee030-f0cc-11df-98cf-0800200c9a66', 1, 1);
INSERT INTO medium (id, release, track_count, position)
    VALUES (2, 6, 0, 1), (3, 7, 0, 1),
           (4, 8, 0, 1), (5, 9, 0, 1);
INSERT INTO track (id, gid, name, artist_credit, medium, position, number, recording)
    VALUES (2, 'd6de1f70-4a29-4cce-a35b-aa2b56265583', 1, 1, 2, 1, 1, 2),
           (3, '929e5fb9-cfe7-4764-b3f6-80e056f0c1da', 1, 1, 3, 1, 1, 3),
           (4, '7e489434-e293-44e9-9254-8dec56a0c0c6', 1, 1, 4, 1, 1, 4),
           (5, 'a833f5c7-dd13-40ba-bb5b-dc4e35d2bb90', 1, 1, 5, 1, 1, 5);

-- Test for searching by track artist
INSERT INTO artist_credit (id, name, artist_count) VALUES (3, 2, 2);
INSERT INTO artist_credit_name (artist_credit, artist, name, position, join_phrase)
    VALUES (3, 2, 2, 1, ''),
           (3, 3, 2, 2, '');

-- Both releases contain tracks by artist 3
-- Release 10 is by artist 1 & 3. Release 11 is by artist 1
-- Therefore release 11 is the only VA release for artist 3
INSERT INTO release (id, gid, name, release_group, artist_credit) VALUES (10, '7b906020-72db-11de-8a39-0800200c9a70', 6, 4, 3), (11, '7c906020-72db-11de-8a39-0800200c9a71', 7, 4, 2);
;

INSERT INTO medium (id, release, track_count, position)
    VALUES (6, 10, 1, 1), (7, 11, 1, 1);
INSERT INTO track (id, gid, name, artist_credit, medium, position, number, recording)
    VALUES (6, '83b608d5-29e2-4aad-87f2-55a5b1a6b139', 1, 3, 6, 1, 1, 2),
           (7, 'b98ad21e-b1fb-4036-912e-3737636d270c', 1, 3, 7, 1, 1, 2);

INSERT INTO cover_art_archive.image_type (mime_type, suffix) VALUES ('image/jpeg', 'jpg');

-- release_meta
UPDATE release_meta SET cover_art_presence = 'present' WHERE id in (7, 8);
UPDATE release_meta SET cover_art_presence = 'darkened' WHERE id = 9;

ALTER SEQUENCE release_name_id_seq RESTART 10;
ALTER SEQUENCE release_group_id_seq RESTART 5;
<<<<<<< HEAD
ALTER SEQUENCE release_id_seq RESTART 12;
=======

ALTER SEQUENCE release_id_seq RESTART 12;
ALTER SEQUENCE release_label_id_seq RESTART 3;
>>>>>>> 3e40fc5d
<|MERGE_RESOLUTION|>--- conflicted
+++ resolved
@@ -130,10 +130,6 @@
 
 ALTER SEQUENCE release_name_id_seq RESTART 10;
 ALTER SEQUENCE release_group_id_seq RESTART 5;
-<<<<<<< HEAD
-ALTER SEQUENCE release_id_seq RESTART 12;
-=======
 
 ALTER SEQUENCE release_id_seq RESTART 12;
-ALTER SEQUENCE release_label_id_seq RESTART 3;
->>>>>>> 3e40fc5d
+ALTER SEQUENCE release_label_id_seq RESTART 3;