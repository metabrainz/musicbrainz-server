BEGIN;
SET client_min_messages TO 'warning';

TRUNCATE artist CASCADE;
TRUNCATE artist_name CASCADE;
TRUNCATE artist_credit CASCADE;
TRUNCATE link_type CASCADE;
TRUNCATE link CASCADE;
TRUNCATE l_artist_artist CASCADE;
TRUNCATE release CASCADE;
TRUNCATE release_group CASCADE;
TRUNCATE release_name CASCADE;

INSERT INTO artist_name (id, name) VALUES (1, 'Name');

INSERT INTO artist (id, gid, name, sort_name) VALUES
    (1, '945c079d-374e-4436-9448-da92dedef3cf', 1, 1),
    (2, '75a40343-ff6e-45d6-a5d2-110388d34858', 1, 1);

<<<<<<< HEAD
INSERT INTO link_type (id, gid, entity_type0, entity_type1, name, link_phrase, reverse_link_phrase, short_link_phrase)
=======
INSERT INTO artist_credit (id, name, artistcount) VALUES (1, 1, 1);

INSERT INTO link_type (id, gid, entitytype0, entitytype1, name, linkphrase, rlinkphrase, shortlinkphrase)
>>>>>>> 62da5f0e
    VALUES
        (1, '7610b0e9-40c1-48b3-b06c-2c1d30d9dc3e', 'artist', 'artist', 'member', 'foo', 'oof', 'f'),
        (2, '254815bb-390a-4eed-bc50-1f25ba66fa68', 'artist', 'artist', 'support', 'foo', 'oof', 'f'),
        (84, '2476be45-3090-43b3-a948-a8f972b4065c', 'release', 'url', 'cover art link', '-', '-', '-'),
        (83, '4f2e710d-166c-480c-a293-2e2c8d658d87', 'release', 'url', 'amazon asin', '', '', '');

INSERT INTO link (id, link_type, attribute_count) VALUES (1, 1, 0);

INSERT INTO l_artist_artist (id, link, entity0, entity1) VALUES (1, 1, 1, 2);

INSERT INTO release_name (id, name) VALUES (1, 'Arrival');

INSERT INTO release_group (id, gid, name, artist_credit)
    VALUES (1, '3b4faa80-72d9-11de-8a39-0800200c9a66', 1, 1);

INSERT INTO release (id, gid, name, artist_credit, release_group)
    VALUES (1, '7a906020-72db-11de-8a39-0800200c9a66', 1, 1, 1),
           (2, '7a906020-72db-11de-8a39-0800200c9a67', 1, 1, 1);

ALTER SEQUENCE l_artist_artist_id_seq RESTART 2;

COMMIT;<|MERGE_RESOLUTION|>--- conflicted
+++ resolved
@@ -17,13 +17,9 @@
     (1, '945c079d-374e-4436-9448-da92dedef3cf', 1, 1),
     (2, '75a40343-ff6e-45d6-a5d2-110388d34858', 1, 1);
 
-<<<<<<< HEAD
+INSERT INTO artist_credit (id, name, artist_count) VALUES (1, 1, 1);
+
 INSERT INTO link_type (id, gid, entity_type0, entity_type1, name, link_phrase, reverse_link_phrase, short_link_phrase)
-=======
-INSERT INTO artist_credit (id, name, artistcount) VALUES (1, 1, 1);
-
-INSERT INTO link_type (id, gid, entitytype0, entitytype1, name, linkphrase, rlinkphrase, shortlinkphrase)
->>>>>>> 62da5f0e
     VALUES
         (1, '7610b0e9-40c1-48b3-b06c-2c1d30d9dc3e', 'artist', 'artist', 'member', 'foo', 'oof', 'f'),
         (2, '254815bb-390a-4eed-bc50-1f25ba66fa68', 'artist', 'artist', 'support', 'foo', 'oof', 'f'),
@@ -44,5 +40,6 @@
            (2, '7a906020-72db-11de-8a39-0800200c9a67', 1, 1, 1);
 
 ALTER SEQUENCE l_artist_artist_id_seq RESTART 2;
+ALTER SEQUENCE link_id_seq RESTART 2;
 
 COMMIT;