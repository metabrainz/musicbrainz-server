use Test::More;
use Env::Path;
use File::Slurp qw( read_file );
use FindBin qw( $Bin );
use MusicBrainz::Server;

my @phantomjs = Env::Path->PATH->Whence('phantomjs');
my $phantomjs = scalar @phantomjs ? $phantomjs[0] :
    ($ENV{MUSICBRAINZ_PHANTOMJS} ? $ENV{MUSICBRAINZ_PHANTOMJS} :
     $ENV{HOME}.'/opt/phantomjs/bin/phantomjs');

$root = "$Bin/../root";

if (! -x $phantomjs) {
    plan skip_all => "phantomjs not found, please set MUSICBRAINZ_PHANTOMJS or install phantomjs to the default location";
<<<<<<< HEAD
} else {
    exec($phantomjs, $testrunner, $testsuite);
=======
}
else {
    generate_text_strings();
    exec($phantomjs, "$root/static/build/tests.js");
>>>>>>> b767b9c5
}<|MERGE_RESOLUTION|>--- conflicted
+++ resolved
@@ -13,13 +13,6 @@
 
 if (! -x $phantomjs) {
     plan skip_all => "phantomjs not found, please set MUSICBRAINZ_PHANTOMJS or install phantomjs to the default location";
-<<<<<<< HEAD
 } else {
-    exec($phantomjs, $testrunner, $testsuite);
-=======
-}
-else {
-    generate_text_strings();
     exec($phantomjs, "$root/static/build/tests.js");
->>>>>>> b767b9c5
 }