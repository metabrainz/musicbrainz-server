/*
 * @flow strict
 * Copyright (C) 2021 MetaBrainz Foundation
 *
 * This file is part of MusicBrainz, the open internet music database,
 * and is licensed under the GPL version 2, or (at your option) any
 * later version: http://www.gnu.org/licenses/gpl-2.0.txt
 */

import Layout from '../layout/index.js';
import bracketed from '../static/scripts/common/utility/bracketed.js';
import FormRowCheckbox
  from '../static/scripts/edit/components/FormRowCheckbox.js';
import FormRowText from '../static/scripts/edit/components/FormRowText.js';
import FormSubmit from '../static/scripts/edit/components/FormSubmit.js';

type LockedUsernameSearchFormT = FormT<{
  +use_regular_expression: FieldT<boolean>,
  +username: FieldT<string>,
}>;

component LockedUsernameSearch(
  form: LockedUsernameSearchFormT,
  results?: $ReadOnlyArray<string>,
  showResults: boolean,
) {
  return (
    <Layout fullWidth title="Search locked usernames">
      <div id="content">
        <h1>{'Search locked usernames'}</h1>

<<<<<<< HEAD
      <form action="/admin/locked-usernames/search" method="post">
        <p>
          {exp.l_admin(
            'Enter a username or a {link|POSIX regular expression}.',
            {
              link: 'https://www.postgresql.org/docs/16/' +
                'functions-matching.html#FUNCTIONS-POSIX-REGEXP',
            },
          )}
        </p>

        <FormRowText
          field={form.field.username}
          label="Username:"
          size={50}
          uncontrolled
        />
=======
        <form action="/admin/locked-usernames/search" method="post">
          <p>
            {exp.l_admin(
              'Enter a username or a {link|POSIX regular expression}.',
              {
                link: 'https://www.postgresql.org/docs/12/' +
                  'functions-matching.html#FUNCTIONS-POSIX-REGEXP',
              },
            )}
          </p>
>>>>>>> 411aa5a6

          <FormRowText
            field={form.field.username}
            label="Username:"
            size={50}
            uncontrolled
          />

          <FormRowCheckbox
            field={form.field.use_regular_expression}
            label="Search using regular expression"
            uncontrolled
          />

          <div className="row no-label">
            <FormSubmit
              label="Search"
              name="lockedusernamesearch.submit"
              value="1"
            />
          </div>

          {showResults ? (
            <>
              <h3>{'Matching locked names:'}</h3>
              {results?.length ? (
                <ul>
                  {results.map(result => (
                    <li key={result}>
                      {result}
                      {' '}
                      {bracketed(
                        <a href={`/admin/locked-usernames/unlock/${result}`}>
                          {'unlock'}
                        </a>,
                      )}
                    </li>
                  ))}
                </ul>
              ) : (
                <p>
                  {'No locked usernames matched your search.'}
                </p>
              )}
            </>
          ) : null}
        </form>
      </div>
    </Layout>
  );
}

export default LockedUsernameSearch;<|MERGE_RESOLUTION|>--- conflicted
+++ resolved
@@ -29,36 +29,16 @@
       <div id="content">
         <h1>{'Search locked usernames'}</h1>
 
-<<<<<<< HEAD
-      <form action="/admin/locked-usernames/search" method="post">
-        <p>
-          {exp.l_admin(
-            'Enter a username or a {link|POSIX regular expression}.',
-            {
-              link: 'https://www.postgresql.org/docs/16/' +
-                'functions-matching.html#FUNCTIONS-POSIX-REGEXP',
-            },
-          )}
-        </p>
-
-        <FormRowText
-          field={form.field.username}
-          label="Username:"
-          size={50}
-          uncontrolled
-        />
-=======
         <form action="/admin/locked-usernames/search" method="post">
           <p>
             {exp.l_admin(
               'Enter a username or a {link|POSIX regular expression}.',
               {
-                link: 'https://www.postgresql.org/docs/12/' +
+                link: 'https://www.postgresql.org/docs/16/' +
                   'functions-matching.html#FUNCTIONS-POSIX-REGEXP',
               },
             )}
           </p>
->>>>>>> 411aa5a6
 
           <FormRowText
             field={form.field.username}
