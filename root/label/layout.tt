[%- WRAPPER "layout.tt" title=title ? label.name _ " - ${title}" : label.name -%]
  [%- IF !full_width -%]
    [% WRAPPER 'layout/sidebar.tt' %]
        <h2 class="label-information">[% l('Label information') %]</h2>
        [% WRAPPER 'layout/sidebar/properties.tt' %]
<<<<<<< HEAD
=======
            [% INCLUDE 'layout/sidebar/property.tt' label=l('Sort name:')
               content=html_escape(label.sort_name) class="sort-name"
                   IF label.name != label.sort_name -%]
>>>>>>> 88b6864a
            [% INCLUDE 'layout/sidebar/property.tt' label=l('Type:')
               content=html_escape(label.l_type_name) class="type"
                   IF label.type -%]
            [%- UNLESS label.begin_date.is_empty AND label.end_date.is_empty AND !label.ended -%]
                    [%- IF label.begin_date.format %]
                        [% WRAPPER 'layout/sidebar/property.tt' label=l("Founded:") class="founded" %]
                            [% label.begin_date.format %]
                            [% IF label.has_age AND not label.end_date.format %]
                                ([% display_age_ago(label.age) %])
                            [% END %]
                        [% END %]
                    [%- END -%]
                    [% IF label.end_date.format %]
                        [% WRAPPER 'layout/sidebar/property.tt' label=l("Defunct:") class="defunct" %]
                            [% label.end_date.format %]
                            [% IF label.has_age %]
                                ([% display_age (label.age) %])
                            [% END %]
                        [% END %]
                    [% ELSIF label.ended %]
                        [% WRAPPER 'layout/sidebar/property.tt' label=l("Defunct:") class="defunct" %]
                            [% l('[unknown]') %]
                        [% END %]
                    [% END %]
            [%- END -%]
            [%- FOR ipi_code IN label.ipi_codes -%]
              [% INCLUDE 'layout/sidebar/property.tt' label=l('IPI code:')
                 content=html_escape(ipi_code.ipi) class="ipi-code" %]
            [%- END -%]
            [%- FOR isni_code IN label.isni_codes -%]
              [% INCLUDE 'layout/sidebar/property.tt' label=l('ISNI code:')
                 content=link_isni(isni_code.isni) class="isni-code" %]
            [%- END -%]
            [% INCLUDE 'layout/sidebar/property.tt' label=l('Label code:')
               content=html_escape(label.format_label_code) class="label-code"
                   IF label.label_code -%]
            [% INCLUDE 'layout/sidebar/property.tt' label=l('Area:')
               content=link_area_with_containment(label.area)
               class="area"
                   IF label.area -%]
        [% END %]
        [%- INCLUDE "layout/sidebar/sidebar-rating.tt" entity=label -%]
        [%- INCLUDE "layout/sidebar/sidebar-tags.tt" entity=label tags=top_tags
            more=more_tags tag_this_text=l('Tag this label')
            async = c.uri_for_action('/label/tag_async', [ label.gid ])
            -%]

        <h2 class="editing">[% l('Editing') %]</h2>
        <ul class="links">
            [% IF c.user_exists %]
                <li>
                  <a href="[% c.uri_for_action('/release_editor/add', { label = label.gid }) %]">
                    [% l('Add release') %]
                  </a>
                </li>

                <hr/>

                [% annotation_links(label) %]
                <li>
                  <a href="[% c.uri_for_action('/label/merge_queue', { 'add-to-merge' => label.id }) %]">
                    [% l('Merge label') %]
                  </a>
                </li>
                <li>[% link_entity(label, 'delete', l('Remove label')) %]</li>

                <hr/>

                [%# Adds <li> itself %]
                [% use_in_relationship(label) %]
                <li>[% relate_to_ellipsis(label) %]</li>
                <li>[% relate_to_url(label) %]</li>

                <hr/>

                <li>[% link_entity(label, 'open_edits', l('Open edits')) %]</li>
                <li>[% link_entity(label, 'edits', l('Editing history')) %]</li>
            [% ELSE %]
                <li>[% request_login(l('Log in to edit')) %]</li>
            [% END %]
        </ul>

        <h2 class="subscriptions">[% l('Subscriptions') %]</h2>
        <ul class="links">
        [% IF c.user_exists %]
            [% IF subscribed %]
                <li><a href="[% c.uri_for_action('/account/subscriptions/label/remove', { id => label.id }) %]">[% l('Unsubscribe') %]</a></li>
            [% ELSE %]
                <li><a href="[% c.uri_for_action('/account/subscriptions/label/add', { id => label.id }) %]">[% l('Subscribe') %]</a></li>
            [% END %]
            <li>[% link_entity(label, 'subscribers', l('Subscribers')) %]</li>
        [% END %]
        </ul>

        [%- INCLUDE "layout/sidebar/sidebar-favicons.tt" source=label -%]

        [%- INCLUDE "layout/sidebar/sidebar-lastupdate.tt" entity=label -%]
    [% END %]
  [% END -%]

  <div id="content">
    [%- INCLUDE "label/header.tt" -%]
    [%- content -%]
  </div>

[%- END -%]<|MERGE_RESOLUTION|>--- conflicted
+++ resolved
@@ -3,12 +3,6 @@
     [% WRAPPER 'layout/sidebar.tt' %]
         <h2 class="label-information">[% l('Label information') %]</h2>
         [% WRAPPER 'layout/sidebar/properties.tt' %]
-<<<<<<< HEAD
-=======
-            [% INCLUDE 'layout/sidebar/property.tt' label=l('Sort name:')
-               content=html_escape(label.sort_name) class="sort-name"
-                   IF label.name != label.sort_name -%]
->>>>>>> 88b6864a
             [% INCLUDE 'layout/sidebar/property.tt' label=l('Type:')
                content=html_escape(label.l_type_name) class="type"
                    IF label.type -%]
