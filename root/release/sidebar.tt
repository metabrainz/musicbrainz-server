--- conflicted
+++ resolved
@@ -38,11 +38,7 @@
            content=release.release_group.l_type_name IF release.release_group.type_name;
         INCLUDE 'layout/sidebar/property.tt' label=l('Packaging:') class="packaging"
            content=release.packaging.l_name IF release.packaging.name;
-<<<<<<< HEAD
-        INCLUDE 'layout/sidebar/property.tt' label=lp('Status:', 'release status')
-=======
-        INCLUDE 'layout/sidebar/property.tt' label=l('Status:') class="status"
->>>>>>> ae643e50
+        INCLUDE 'layout/sidebar/property.tt' label=lp('Status:', 'release status') class="status"
            content=release.status.l_name IF release.status.name;
         INCLUDE 'layout/sidebar/property.tt' label=l('Language:') class="language"
            content=release.language.l_name IF release.language.name;
