[%- BLOCK layout_head -%]
  [% script_manifest('edit.js.manifest') %]
  [% script_manifest('release-editor.js.manifest') %]
  <script type="text/javascript">
    $('document').ready (function () {

        MB.Control.ReleaseRecordings ();

        MB.utility.setDefaultAction ('form.release-editor', '#id-next');

    });
  </script>
[%- END -%]

[%- MACRO recording_suggestion(template, checked, name, recording) BLOCK -%]
  <tr class="servermatch recordingmatch"
    [%- IF template -%]style="display: none"[% END %]>
    <td class="select">
      <input type="radio" class="servermatch recordingmatch"
        [%- IF checked %] checked="checked"[%- END -%]
        [%- IF name %] name="[% name %]"[%- END -%] />
    </td>
    [%- IF recording -%]
      <td class="recording">
        <input type="hidden" class="gid" value="[% recording.gid | html %]" />
        [% link_entity (recording) %]
      </td>
      <td class="artist">[% recording.artist_credit.name | html %]</td>
      <td class="length">[% recording.length | format_length %]</td>
    [%- ELSE -%]
      <td class="recording">
        <input type="hidden" class="gid" value="" />
        <a href="" class="name" />
      </td>
      <td class="artist"></td>
      <td class="length"></td>
    [%- END -%]
  </tr>

  [%- IF template -%]
    <tr class="servermatch releaselist" style="display: none">
      <td> </td>
      <td colspan="3">[%- l('appears on:') %] <span class="appears"></span></td>
    </tr>
  [%- ELSE -%]
    <tr class="servermatch releaselist">
      <td> </td>
      <td colspan="3">
        [% recording_id = '' _ recording.id %]
        [%- l('appears on:') %]
        <span class="appears">
          [% FOR rg=appears_on.$recording_id %]
            [% link_entity(rg) -%][%- UNLESS loop.last %], [% END %]
          [% END %]
        </span>
      </td>
    </tr>
  [%- END -%]

  <tr class="servermatch comment"
    [%- UNLESS recording.comment %] style="display: none"[% END %]>
    <td> </td>
    <td colspan="3">
      [%- l('comment:') %]<span class="comment">[%- recording.comment | html -%]</span>
    </td>
  </tr>
[%- END -%]

[%- MACRO select_recording(name, track, suggestions, confirmed) BLOCK -%]
  <div class="select-recording-container [% UNLESS name %]template[% END %]"
    style="display: none" [% IF name %]id="[% name %]"[% END %]>

    <div class="select-recording bubble">

      [%- IF NOT confirmed AND name -%]
      <div class="confirm-recording">

        <h3 style="margin-left: 1em">Suggested recording:</h3>
        [%- recording = suggestions.0 or suggestions.1 -%]
        <p style="margin: 1em 1em 1em 3em;">
          [%- link_entity (recording) %] ([%- recording.length | format_length -%])<br />
          [%- l('by') %] [% artist_credit (recording.artist_credit) -%]<br />
          [%- l('appears on:') -%]
          <span class="appears">
            [% recording_id = '' _ recording.id %]
            [% FOR rg=appears_on.$recording_id %]
              [% link_entity(rg) -%][%- UNLESS loop.last %], [% END %]
            [% END %]
          </span><br />
        </p>

        <div class="buttons" style="width: 100%;">
          <table>
            <tr>
              <td style="text-align: left;"><button class="use-suggested">[%- l('Use suggested recording') -%]</button></td>
              <td style="text-align: center;"><button class="search-recording">[%- l('Search for recordings') -%]</button></td>
              <td style="text-align: right;"><button class="add-new">[%- l('Add new recording') -%]</button></td>
            </tr>
          </table>
        </div>
<<<<<<< HEAD
      </div>
      [%- END -%]

      <div class="search-recording"
        [%- IF NOT confirmed AND name -%]style="display: none"[%- END -%]>
        <p>[% l('Each track in the MusicBrainz database has to be linked to a recording, choose the appropriate recording or look for it in the database.') %]</p>
        <p>[% l('If we do not have a recording for this track in the database yet, please select "Add a new recording" below.') %]</p>

        <p>
        [% l('Search:') %]
          <span class="autocomplete">
            <input type="text" class="recording" value="[% IF track %][% track.name | html %][% END %]" />
            <img class="search" src="/static/images/icons/search.png" />
          </span>
        </p>

=======

      </div>
      [%- END -%]

      <div class="search-recording"
        [%- IF NOT confirmed AND name -%]style="display: none"[%- END -%]>
        <p>[% l('Each track in the MusicBrainz database has to be linked to a recording, choose the appropriate recording or look for it in the database.') %]</p>
        <p>[% l('If we do not have a recording for this track in the database yet, please select "Add a new recording" below.') %]</p>

        <p>
          [% l('Search:') %]
          <span class="autocomplete">
            <input type="text" class="recording" value="[% IF track %][% track.name | html %][% END %]" />
            <img class="search" src="/static/images/icons/search.png" />
          </span>
        </p>

>>>>>>> 70aacbb9
        <table class="matches">
          <tbody>
            <tr class="clientmatch recordingmatch" style="display: none">
              <td class="select">
                <input type="radio" class="clientmatch recordingmatch" 
                    [% IF name %]name="[% name %]"[% END %] />
              </td>
              <td class="recording">
                <input type="hidden" class="gid" value="" />
                <a target="_blank" class="name" href="/recording"> </a>
              </td>
              <td class="artist"></td>
              <td class="length"></td>
            </tr>

            <tr class="clientmatch releaselist" style="display: none">
              <td> </td>
              <td colspan="3">[%- l('appears on:') %] <span class="appears"></span></td>
            </tr>
            <tr class="clientmatch comment" style="display: none">
              <td> </td>
              <td colspan="3">[%- l('comment:') %] <span class="comment"></span></td>
            </tr>

            [%- addnew_is_default = 0 -%]
            [%- IF suggestions.size -%]
              [%- FOR recording = suggestions -%]
                [%# The first entry is the the default suggestion. %]
                [%# If it is empty "add new recording" is selected as default. %]
                [%- IF recording -%]
                  [%- recording_suggestion (0, !loop.index, name, recording) -%]
                [%- ELSE -%]
                  [%- addnew_is_default = 1 -%]
                [%- END -%]
              [%- END -%]
            [%- ELSE -%]
              [%- recording_suggestion (1, 0, name) -%]
            [%- END -%]

            <tr class="addnew">
              <td class="select">
                <input type="radio" class="newrecording recordingmatch"
                  [%- IF addnew_is_default %] checked="checked"[%- END -%]
                  [%- IF name %] name="[% name %]"[%- END -%] />
              </td>
              <td class="recording" colspan="3">[% l('Add a new recording') %]</td>
            </tr>

          </tbody>
        </table>
      </div>
    </div>
  </div>
[%- END -%]

[%- WRAPPER 'release/edit/layout.tt' -%]
  [%- USE r = FormRenderer(form) -%]
  <div class="changes">
    [%- r.hidden ('wizard_session_id') -%]

    [%- IF confirmation_required -%]
      [%- notice(l('Some tracks were changed, please select a recording for each of these tracks.')) -%]
    [%- END -%]

    [%- USE w = Wizard() -%]
    [%- information = w.page('information') -%]
    [%- mediums = w.page('tracklist').field('mediums') -%]
    [%- multidisc = mediums.fields.size > 1 -%]

    <div class="half-width recording-assoc">

      <table class="disc-template" style="display: none">
        <thead>
          <tr>
            <th></th><th style="text-align: left">track</th><th style="text-align: left">recording</th><th> </th>
          </tr>
        </thead>
        <tbody>
          <tr class="track template">
            <td class="position" rowspan="2" style="width: 10%; padding: 0 0.5em; text-align: right; font-size: 200%"></td>
            <td class="name" style="width: 40%; padding: 0.5em 0.5em 0 0;" ></td>
            <td class="recording" style="width: 40%; padding: 0.5em 0 0 0;">
              <input class="gid" type="hidden" />
              <input class="confirmed" type="hidden" value="1" />
              <input class="edit_sha1" type="hidden" />
              <span class="recording"></span>
              <span class="add-recording" style="display: none">[%- l('(add a new recording)') -%]</span>
            </td>
            <td rowspan="2" class="buttons" style="vertical-align: middle; width: 10%;">
              <a class="change-recording" href="#change-recording">[% l('Change') %]</a>
            </td>
          </tr>

          <tr class="template">
            <td style="padding: 0 0.5em 0.5em 0;" class="artist">
              [% l('by') %] <span class="track-artist"></span>
            </td>
            <td style="padding: 0 0 0.5em 0;" >
              <span class="recording">
                [% l('by') %] <span class="recording-artist"></span>
              </span>
            </td>
          </tr>
        </tbody>
      </table>

      <p>
        <strong>[%- information.field('name').value | html -%]</strong><br />
        by [%- information.field('artist_credit').fif.name | html -%]
      </p>

    [%- FOR rec_medium=form.field('rec_mediums').fields -%]
      [%- medium_idx = loop.index -%]
      [%- medium = mediums.fields.$medium_idx -%]
      [%- edits = tracklist_edits.$medium_idx.edits -%]

      <fieldset class="recording-assoc-disc" id="recording-assoc-disc-[% medium_idx %]"
        [%- IF medium.field('deleted').value %] style="display: none"[% END %]>

        [%- r.hidden (rec_medium.field('tracklist_id'), class => 'tracklist-id' ) -%]
        <legend>
          [%- IF medium.field('name').value -%]
            [%- IF multidisc -%]
              [%- l('Disc {num}: {title}', { num => medium.field('position').value, title => html_escape(medium.field('name').value) }) -%]
            [%- ELSE -%]
              [%- medium.field('name').value | html -%]
            [%- END -%]
          [%- ELSE -%]
            [%- IF multidisc -%]
              [%- l('Disc {num}', { num => medium.field('position').value }) -%]
            [%- ELSE -%]
              [%- l('Tracklist') -%]
            [%- END -%]
          [%- END -%]
        </legend>

        [%- IF rec_medium.field('associations').fields -%]
        <table>
          <thead>
          <tr>
            <th></th><th style="text-align: left">track</th><th style="text-align: left">recording</th><th> </th>
          </tr>
          </thead>
          <tbody>

          [%- FOR assoc=rec_medium.field('associations').fields -%]
            [%- track_idx = loop.index -%]
            [%- IF edits -%]
              [%- track=edits.$track_idx -%]
            [%- ELSE -%]
              [%- track=tracklists.$medium_idx.tracks.$track_idx -%]
            [%- END -%]
            [%- recording = suggestions.$medium_idx.$track_idx.0 -%]
            <tr class="track">
              <td rowspan="2" class="position" style="width: 10%; padding: 0 0.5em; text-align: right; font-size: 200%">[% track.position | html %]</td>
              <td style="width: 40%; padding: 0.5em 0.5em 0 0;" class="name">[% track.name | html %]</td>

              <td style="width: 40%; padding: 0.5em 0 0 0;" class="recording">
                [%- r.hidden (assoc.field('gid'), class => 'gid') -%]
                [%- r.hidden (assoc.field('confirmed'), class => 'confirmed') -%]
                [%- r.hidden (assoc.field('edit_sha1'), class => 'edit_sha1') -%]

                [%- IF assoc.field('confirmed').value -%]
                  [%- addnew = (assoc.field('gid').value == 'new') -%]
                  [%- showrec = !addnew -%]
                [%- ELSE -%]
                  [%- addnew = 0 -%]
                  [%- showrec = 0 -%]
                [%- END -%]
                <span class="recording"
                  [%- UNLESS showrec -%]style="display: none"[% END %]>
                  [%- UNLESS addnew -%][% link_entity (recording) %][%- END -%]
                </span>
                <span class="add-recording"
                  [% UNLESS addnew %]style="display: none"[% END %]>
                  [%- l('(add a new recording)') -%]
                </span>
              </td>
              <td rowspan="2" class="buttons" style="vertical-align: middle; width: 10%;">
                [%- IF assoc.field('confirmed').value -%]
                  <a class="change-recording" href="#change-recording">
                  [%- l('Change') -%]
                  </a>
                [%- ELSE -%]
                  <a class="change-recording negative" href="#change-recording">
                  [%- l('Select') -%]
                  </a>
                [%- END -%]
                </a>
              </td>
            </tr>

            <tr>
              <td style="padding: 0 0.5em 0.5em 0;" class="artist">
                [% l('by') %]
                <span class="track-artist">
                  [%- track.artist_credit.preview || track.artist_credit.name | html -%]
                </span>
              </td>
              <td style="padding: 0 0 0.5em 0;" >
                <span class="recording"
                  [% UNLESS showrec %]style="display: none"[% END %]>
                  [% l('by') %]
                  <span class="recording-artist">
                    [%- recording.artist_credit.name | html -%]
                  </span>
                </span>
              </td>
            </tr>
          [%- END -%]
          </tbody>
        </table>

        [%- ELSE -%]

          <div style="float: left; margin: 10px;" class="clickedit buttons">
            <a href="#edit">[% l('Edit') %]</a>
          </div>

          <p class="clickedit" style="margin: 18px 10px 0 0; width: 400px;">[% l('Click Edit to edit the recording associations for this disc.') %]</p>

          <div style="display: none" class="recordings-loading">
            <p>
              <img src="/static/images/icons/loading.gif" />
              &nbsp;
              [% l('Now loading recording associations...') %]
            </p>
          </div>

        [%- END -%]

      </fieldset>

    [%- END -%]
    </div>


    <div class="documentation">

      [%- FOR rec_medium=form.field('rec_mediums').fields -%]

        [%- medium_idx = loop.index -%]
        [%- edits = tracklist_edits.$medium_idx.edits -%]
        [%- medium = mediums.fields.$medium_idx -%]

        [%- FOR assoc=rec_medium.field('associations').fields -%]
          [%- track_idx = loop.index -%]
          [%- IF edits -%]
            [%- track=edits.$track_idx -%]
          [%- ELSE -%]
            [%- track=tracklists.$medium_idx.tracks.$track_idx -%]
          [%- END -%]
          [% name = "select-recording-$medium_idx-$track_idx" %]
          [% confirmed = assoc.field('confirmed').value -%]
          [% select_recording (name, track, suggestions.$medium_idx.$track_idx, confirmed) %]
        [%- END -%]

      [%- END -%]

      [% select_recording () %]
    </div>

    <div style="clear: both;">
      <div class="buttons ui-helper-clearfix">
        [% r.submit ('cancel', l('Cancel'), class => 'negative') %]
        [% r.submit ('previous', l('« Previous')) %]
        [% r.submit ('next', l('Next »')) %]
      </div>
    </div>

  </div>
[%- END -%]<|MERGE_RESOLUTION|>--- conflicted
+++ resolved
@@ -98,25 +98,6 @@
             </tr>
           </table>
         </div>
-<<<<<<< HEAD
-      </div>
-      [%- END -%]
-
-      <div class="search-recording"
-        [%- IF NOT confirmed AND name -%]style="display: none"[%- END -%]>
-        <p>[% l('Each track in the MusicBrainz database has to be linked to a recording, choose the appropriate recording or look for it in the database.') %]</p>
-        <p>[% l('If we do not have a recording for this track in the database yet, please select "Add a new recording" below.') %]</p>
-
-        <p>
-        [% l('Search:') %]
-          <span class="autocomplete">
-            <input type="text" class="recording" value="[% IF track %][% track.name | html %][% END %]" />
-            <img class="search" src="/static/images/icons/search.png" />
-          </span>
-        </p>
-
-=======
-
       </div>
       [%- END -%]
 
@@ -133,7 +114,6 @@
           </span>
         </p>
 
->>>>>>> 70aacbb9
         <table class="matches">
           <tbody>
             <tr class="clientmatch recordingmatch" style="display: none">
@@ -143,7 +123,7 @@
               </td>
               <td class="recording">
                 <input type="hidden" class="gid" value="" />
-                <a target="_blank" class="name" href="/recording"> </a>
+                <a target="_blank" href="" class="name" />
               </td>
               <td class="artist"></td>
               <td class="length"></td>
