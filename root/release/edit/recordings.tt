--- conflicted
+++ resolved
@@ -33,14 +33,10 @@
 
       <p>
         Search:
-<<<<<<< HEAD
         <span class="autocomplete">
-          <input type="text" class="recording" value="[% IF track %][% track.name %][% END %]" />
+          <input type="text" class="recording" value="[% IF track %][% track.name | html %][% END %]" />
           <img class="search" src="/static/images/icons/search.png" />
         </span>
-=======
-        <input type="text" class="recording" value="[% IF track %][% track.name | html %][% END %]" />
->>>>>>> 19ab50fe
       </p>
 
       <table class="matches">
