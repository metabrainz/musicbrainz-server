--- conflicted
+++ resolved
@@ -44,30 +44,10 @@
             <p>[% l('We found the following artists with the same name already existing in
                      MusicBrainz. If any of these are the artist you intended to use, please
                      select the artist:') %]</p>
-<<<<<<< HEAD
+
             [% WRAPPER form_row %]
-              <label>[% l('Artist:') %]</label>
-              <ul class="inline">
-                [% FOR artist=possible %]
-                <li>
-                  <input type="radio" name="[% artist_row.field('entity_id').html_name %]"
-                         value="[% artist.id %]"
-                         [%- IF artist_row.field('entity_id').value == artist.id -%]
-                         checked="checked"
-                         [%- END -%]
-                          />
-                  [% link_entity(artist) %]
-                </li>
-                [% END %]
-                <li>
-                  <input type="radio" name="[% artist_row.field('entity_id').html_name %]"
-                          value="0" id="[% artist_row.field('entity_id').html_name %]" />
-                  <label class="inline" for="[% artist_row.field('entity_id').html_name %]">[% l('Add new artist') %]</label>
-                </li>
-              </ul>
-            [% END %]
-=======
-            <ul>
+            <label>[% l('Artist:') %]</label>
+            <ul class="inline">
               [% FOR artist=possible %]
               <li>
                 <input type="radio" name="[% artist_row.field('entity_id').html_name %]"
@@ -84,11 +64,12 @@
                        [%- IF artist_row.field('entity_id').value == 0 -%]
                        checked="checked"
                        [%- END -%]
-                        value="0" />
-                [% l('Add new artist') %]
+                        value="0" id="[% artist_row.field('entity_id').html_name %]"/>
+                <label class="inline" for="[% artist_row.field('entity_id').html_name %]">[% l('Add new artist') %]</label>
               </li>
             </ul>
->>>>>>> 7c9a4a3f
+            [% END %]
+
             [% IF artist_row.field('entity_id').has_errors %]
             <ul class="errors">
               <li>[% l('Please make a selection') %]</li>
