--- conflicted
+++ resolved
@@ -19,12 +19,7 @@
   <div class="half-width">
     <fieldset>
       <legend>[% l('Release information') %]</legend>
-<<<<<<< HEAD
       [% form_row_text (r, 'name', l('Title:')) %]
-      [% r.hidden ('release_group_id') %]
-=======
-      [% form_row_text (r, 'name') %]
->>>>>>> 6aea130d
 
       [% WRAPPER form_row %]
         [% rg_field = form.field('release_group.name') %]
@@ -62,13 +57,7 @@
       <div class="label-container" style="padding: 0.5em 0">
         [% FOR field=form.field('labels').fields %]
         <div class="release-label">
-<<<<<<< HEAD
-          [%- r.hidden(field.field('label_id'), class => 'label-id') -%]
-
           [%- r.label(field.field('name'), l('Label:'), class => 'label-name') -%]
-=======
-          [%- r.label(field.field('name'), l('Label'), class => 'label-name') -%]
->>>>>>> 6aea130d
           <span class="label autocomplete">
             <img class="search" src="[% c.uri_for("/static/images/icons/search.png") %]" />
             <input type="hidden" class="gid" />
