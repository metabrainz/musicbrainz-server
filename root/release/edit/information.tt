<div class="half-width" data-bind="with: rootField.release">
  <fieldset>
    <legend>[% l('Release information') %]</legend>

    <table class="row-form">
    <tbody>
      <tr>
        <td><label for="title" class="required">[% l('Title:') %]</label></td>
        <td colspan="2">
          <table>
            <tr>
              <td colspan="2" style="padding: 0">
<<<<<<< HEAD
                <input id="name" class="with-guesscase-guessfeat" type="text" size="47" required="required" data-bind="value: name" />
=======
                <input id="name" class="with-guesscase" type="text" size="47" required="required" data-bind="value: name, valueUpdate: 'input'" />
>>>>>>> dfc92555
                <button type="button" class="guesscase-title icon" title="[% l('Guess case') %]"></button>
                <button type="button" class="guessfeat icon" title="[% l('Guess feat. artists') %]" data-click="guessReleaseFeatArtists"></button>
                <button type="button" class="guesscase-options icon" title="[% l('Guess case options') %]"></button>
              </td>
            </tr>
          </table>
        </td>
      </tr>

      [% table_row_error(2, 'showErrorWhenTabIsSwitched: needsName', l('A release title is required.')) %]

      <tr data-bind="with: artistCredit">
        <td><label for="release-artist" class="required">[% l('Artist:') %]</label></td>
        <td class="release-artist">
          <span class="autocomplete">
            <input id="release-artist" type="text"
              required="required"
              data-bind="
                autocomplete: {
                  entity: 'artist',
                  artistCredit: $data
                }"
              data-hidden-inputs="[% 1 IF form %]"
              data-form="[% form.name IF form.html_prefix %]"
              data-artist="[% html_escape(form.field('artist_credit').json) IF form %]"
            />
            <img class="search" src="[% c.uri_for("/static/images/icons/search.png") %]" alt="[% l('Search') %]" />
          </span>
        </td>
        <td>
          <button type="button" class="styled-button" id="open-ac" data-bind="controlsBubble: $root.artistBubble">[% l('Edit') | html_entity %]</button>
        </td>
      </tr>

      [% table_row_error(2, 'showErrorWhenTabIsSwitched: needsArtistCredit', l('You haven’t entered a complete artist credit.')) %]

      <tr>
        <td><label for="release-group">[% l('Release Group:') %]</label></td>
        <td colspan="2">
          <span class="autocomplete">
            <input id="release-group" type="text"
              data-bind="
                autocomplete: {
                  entity: 'release-group',
                  currentSelection: releaseGroup,
                  entityConstructor: $root.fields.ReleaseGroup
                },
                controlsBubble: $root.releaseGroupBubble"
            />
            <img class="search" src="[% c.uri_for("/static/images/icons/search.png") %]" alt="[% l('Search') %]" />
          </span>
        </td>
      </tr>

      [% table_row_error(2, 'showErrorWhenTabIsSwitched: needsReleaseGroup', l('You must select an existing release group.')) %]

      <!-- ko with: releaseGroup -->
        <!-- ko if: $data.gid -->
          <!-- ko if: canTakeName($parent.name()) -->
            <tr>
              <td></td>
              <td colspan="2">
                <div class="checkbox">
                  <div>
                    <input type="checkbox" id="copy-title-to-rg" data-bind="checked: $root.copyTitleToReleaseGroup" />
                    <label class="inline" for="copy-title-to-rg">
                      [% l('Copy the release title to the release group') %]
                    </label>
                  </div>
                </div>
              </td>
            </tr>
          <!-- /ko -->
          <!-- ko if: canTakeArtist($parent.artistCredit) -->
            <tr>
              <td></td>
              <td colspan="2">
                <div class="checkbox">
                  <div>
                    <input type="checkbox" id="copy-ac-to-rg" data-bind="checked: $root.copyArtistToReleaseGroup" />
                    <label class="inline" for="copy-ac-to-rg">
                      [% l('Copy the release artist credit to the release group') %]
                    </label>
                  </div>
                </div>
              </td>
            </tr>
          <!-- /ko -->
        <!-- /ko -->
      <!-- /ko -->

      [% IF NOT release.gid %]
        <!-- ko with: releaseGroup -->
        [% table_row_select('primary-type', l('Primary Type:'), 2,
            'value: typeID, disable: !!$data.gid', primary_types) %]

        [% table_row_select('secondary-types', l('Secondary Types:'), 2,
            'selectedOptions: secondaryTypeIDs, disable: !!$data.gid', secondary_types, 1) %]
        <!-- /ko -->
      [% ELSE %]
      <tr>
        <td><label>[% l('Type:') %]</label></td>
        <td colspan="2">
          [% l('To edit types, please {edit_page|edit the release group}.',
                edit_page => { href => c.uri_for_action('/release_group/edit', [ release.release_group.gid ]), target => '_blank' }) %]
        </td>
      </tr>
      [% END %]

      [% table_row_select('status', l('Status:'), 2,
          'value: statusID, controlsBubble: $root.statusBubble', statuses) %]

      [% table_row_select('language', l('Language:'), 2, 'value: languageID', languages) %]

      [% table_row_select('script', l('Script:'), 2, 'value: scriptID', scripts) %]
    </tbody>
    </table>
  </fieldset>

  <fieldset>
    <legend>[% l('Release event') %]</legend>

    <table class="row-form">
    <tbody>
    <!-- ko foreach: events -->
      <tr>
        <td><label>[% l('Date:') %]</label></td>
        <td class="partial-date">
          <span class="partial-date">
            <input maxlength="4" placeholder="[% l('YYYY') %]" size="4"
              class="partial-date-year"
              data-bind="
                value: date.year,
                valueUpdate: 'input',
                controlsBubble: $root.dateBubble,
                withLabel: 'event-date'"
            />-[%
            %]<input maxlength="2" placeholder="[% l('MM') %]" size="2"
                class="partial-date-month"
                data-bind="
                  value: date.month,
                  valueUpdate: 'input',
                  controlsBubble: $root.dateBubble"
            />-[%
            %]<input maxlength="2" placeholder="[% l('DD') %]" size="2"
                class="partial-date-day"
                data-bind="
                  value: date.day,
                  valueUpdate: 'input',
                  controlsBubble: $root.dateBubble" />
          </span>
        </td>
        [% table_cells_select('country', l('Country:'), 1,
            "value: countryID, withLabel: 'country'", countries) %]
        <td>
          <button type="button" class="icon remove-item" title="[% l('Remove Release Event') %]" data-click="removeReleaseEvent"></button>
        </td>
      </tr>

      [% table_row_error(4, 'showErrorRightAway: hasInvalidDate', l('The date you\'ve entered is not valid.')) %]
      [% table_row_error(4, 'showErrorRightAway: isDuplicate', l('You cannot use the same country more than once.')) %]
    <!-- /ko -->

      <tr>
        <td></td>
        <td colspan="4" class="add-item">
          <button type="button" class="with-label add-item" title="[% lp('Add Release Event', 'button/menu') %]" data-click="addReleaseEvent">
            [% lp('Add Release Event', 'button/menu') %]
          </button>
        </td>
      </tr>

    <!-- ko foreach: labels -->
      <tr>
        <td><label>[% l('Label:') %]</label></td>
        <td>
          <span class="autocomplete">
            <input type="text" class="name"
              data-bind="
                withLabel: 'label',
                autocomplete: {
                  entity: 'label',
                  currentSelection: label
                },
                controlsBubble: $root.labelBubble"
            />
            <img class="search" src="[% c.uri_for("/static/images/icons/search.png") %]" alt="[% l('Search') %]" />
          </span>
        </td>
        <td><label>[% l('Cat. No:') %]</label></td>
        <td>
          <input type="text" data-bind="withLabel: 'catno', value: catalogNumber, valueUpdate: 'input', controlsBubble: $root.labelBubble" />
        </td>
        <td>
          <button type="button" class="remove-item icon" title="[% l('Remove Label') %]" data-click="removeReleaseLabel"></button>
        </td>
      </tr>

      [% table_row_error(
           4, 'showErrorWhenTabIsSwitched: needsLabel',
           '<!-- ko text: MB.i18n.expand(\'' _ js_escape(l('You haven’t selected a label for “{name}”.')) _ '\', { name: label().name }) --><!-- /ko -->'
         )
      %]

      [% table_row_error(4, 'showErrorRightAway: isDuplicate', l('This label/catalog number pair already exists.')) %]
    <!-- /ko -->

      <tr>
        <td></td>
        <td colspan="4" class="add-item">
          <button type="button" class="with-label add-item" title="[% lp('Add Label', 'button/menu') %]" data-click="addReleaseLabel">
            [% lp('Add Label', 'button/menu') %]
          </button>
        </td>
      </tr>

      <tr>
        <td><label for="barcode">[% l('Barcode:') %]</label></td>
        <td colspan="4">
          <input id="barcode" type="text" pattern="[0-9]*" data-bind="value: barcode.value, valueUpdate: 'input', disable: barcode.none, controlsBubble: $root.barcodeBubble" />
        </td>
      </tr>

      [% table_row_error(4, 'showErrorRightAway: barcode.error') %]

      <tr>
        <td></td>
        <td colspan="4">
          <input id="no-barcode" type="checkbox" data-bind="checked: barcode.none" />
          <label class="inline" for="no-barcode">
            [% l('This release does not have a barcode') %]
          </label>
        </td>
      </tr>

      [% table_row_select('packaging', l('Packaging:'), 4,
          'value: packagingID, controlsBubble: $root.packagingBubble', packagings) %]
    </tbody>
    </table>
  </fieldset>

  <fieldset class="information">
    <legend>[% l('Additional information') %]</legend>
    <table class="row-form">
    <tbody>
      <tr>
        <td><label for="annotation">[% l('Annotation:') %]</label></td>
        <td>
          <textarea id="annotation" data-bind="value: annotation, controlsBubble: $root.annotationBubble"></textarea>
        </td>
      </tr>

      <tr>
        <td><label for="comment">[% l('Disambiguation:') %]</label></td>
        <td>
          <input id="comment" type="text" data-bind="value: comment, controlsBubble: $root.commentBubble" />
        </td>
      </tr>
    </tbody>
    </table>
  </fieldset>

  <fieldset class="information">
    <legend>[% l('External Links') %]</legend>
    [% external_links_editor() %]
  </fieldset>
</div>

<div class="documentation" data-bind="with: rootField.release">
  [%- artist_credit_table() -%]

  <div class="bubble" data-bind="bubble: $root.releaseGroupBubble">
    <!-- ko with: target() && target().releaseGroup -->
      <p data-bind="html: MB.i18n.expand('[% l('You selected {releasegroup}.') | js %]', { releasegroup: html({ target: '_blank' }) })"></p>
    <!-- /ko -->
  </div>

  <div class="bubble" data-bind="bubble: $root.dateBubble">
    <p data-bind="visible: target() && target().hasAmazonDate()">
      [% l('Warning! "1990-10-25" is the bogus date that Amazon gives to all releases for which they don\'t know the actual date. <b>Please use this date only if you\'re certain this date is correct!</b>') %]
    </p>
    <p data-bind="visible: target() && target().hasJanuaryFirstDate()">
      [% l('Note! If you do not know the month or day of release, please leave them empty.  January 1st is not often the actual release date, please double check that you have entered the release date correctly.') %]
    </p>
  </div>

  <div class="bubble" data-bind="bubble: $root.labelBubble">
    <!-- ko with: target() && target().label() -->
      <!-- ko if: $data.gid -->
        <p data-bind="html: MB.i18n.expand('[% l('You selected {label}.') | js %]', { label: html({ target: '_blank' }) })"></p>
      <!-- /ko -->
    <!-- /ko -->
    <!-- ko if: target() && catNoLooksLikeASIN(target().catalogNumber()) -->
      <p>
        [% l('The catalog number you have entered looks like an Amazon ASIN.') %]
      </p>
      <p>
        [% l('If this is an Amazon ASIN, please do not enter it in the catalog number field, but add it as a URL relationship later.') %]
      </p>
    <!-- /ko -->
  </div>

  <div class="bubble" data-bind="bubble: $root.packagingBubble">
    <p>
      [% l('Review the {packaging|list of packaging types} for help.',
           { packaging => { href => doc_link('Release/Packaging'), target => '_blank' } }) %]
    </p>
  </div>

  <div class="bubble" data-bind="bubble: $root.barcodeBubble">
    <p>
      [% l('Please enter the barcode of the release you are entering, see <a href="{url}" target="_blank">Barcode</a> for more information.',
           { url => doc_link('Barcode') }) %]
    </p>
    <!-- ko with: target() && target().barcode -->
    <p data-bind="visible: message, text: message"></p>
    <p class="field-error" data-bind="visible: error() || confirmed()">
      <label>
        <strong>
          <input type="checkbox" data-bind="checked: confirmed" />
          [% l("I confirm that this is the barcode as it appears on the release.") -%]
        </strong>
      </label>
    </p>
    <!-- /ko -->
    <p>
      [% l('If you do not know whether the release has a barcode or not, just leave this blank.') %]
    </p>
  </div>

  <div class="bubble" data-bind="bubble: $root.annotationBubble">
    <p>
      [% l('The annotation field functions like a miniature wiki.') %]
    </p>
    <p>
      [% l('The purpose of this field is to add information that usually doesn\'t fit into the strict structural data schema of MusicBrainz (be it due to technical limitations that may be addressed later, or because the information in itself has to be free-text).') %]
    </p>
  </div>

  <div class="bubble" data-bind="bubble: $root.commentBubble">
    <p>
      [% l('The comment field is used to help users distinguish between identically named releases.') %]
    </p>
    <p>
      [% l('This field is not a place to store general background information about the release: that kind of information should go in the annotation field.') %]
    </p>
  </div>

  <div class="bubble" data-bind="bubble: $root.statusBubble">
    <p>
      [%- l('This release status should be used for unofficial translations
             and transliterations of tracklists and release titles, and does
             not denote a separate real release. It should not be used to
             denote bootlegs, mixtape/street albums, demos, or digital
             albums. Be sure to link to the corresponding real release with
             the {url|transl(iter)ation relationship}.',
            { url => doc_link('Translation_Transliteration_Relationship_Type') })
      -%]
    </p>
  </div>
</div><|MERGE_RESOLUTION|>--- conflicted
+++ resolved
@@ -10,11 +10,7 @@
           <table>
             <tr>
               <td colspan="2" style="padding: 0">
-<<<<<<< HEAD
-                <input id="name" class="with-guesscase-guessfeat" type="text" size="47" required="required" data-bind="value: name" />
-=======
-                <input id="name" class="with-guesscase" type="text" size="47" required="required" data-bind="value: name, valueUpdate: 'input'" />
->>>>>>> dfc92555
+                <input id="name" class="with-guesscase-guessfeat" type="text" size="47" required="required" data-bind="value: name, valueUpdate: 'input'" />
                 <button type="button" class="guesscase-title icon" title="[% l('Guess case') %]"></button>
                 <button type="button" class="guessfeat icon" title="[% l('Guess feat. artists') %]" data-click="guessReleaseFeatArtists"></button>
                 <button type="button" class="guesscase-options icon" title="[% l('Guess case options') %]"></button>
