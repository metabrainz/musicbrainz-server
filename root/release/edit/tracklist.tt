[%- BLOCK layout_head -%]
  [% script_manifest('guess-case.js.manifest') %]
  [% script_manifest('edit.js.manifest') %]
  [% script_manifest('release-editor.js.manifest') %]

  <script type="text/javascript">//<![CDATA[

    $('document').ready (function () {

       MB.release_artist_json = [% release_artist_json %];
       MB.medium_cdtocs = [
       [%- FOR medium=release.mediums -%]
           [% medium.cdtocs.size %],
       [%- END -%]
           null
       ];

       var advanced_tab = MB.Control.ReleaseAdvancedTab ();
       var basic_tab = MB.Control.ReleaseBasicTab (advanced_tab);
       MB.Control.ReleaseAddDisc (advanced_tab, basic_tab);

       MB.utility.setDefaultAction ('form.release-editor', '#id-next');

    });

  //]]></script>
[%- END -%]

[%- MACRO artist_credit_row(acfield) BLOCK -%]
<table class="artist-credit bubble" style="width: 100%">
  <thead>
    <tr class="artist-credit-preview">
      <td colspan="4">
        <div class="row">
          <label>[% l('Preview') %]</label>
          <span class="artist-credit-preview">[% artist_credit(acfield.item) %]</span>
        </div>
      </td>
    </tr>

    <tr class="artist-credit-header">
      <th>[% l('Artist in MusicBrainz') %]</th>
      <th>[% l('Artist as credited on this track') %]</th>
      <th>[% l('Join phrase') %]</th>
      <th> </th>
    </tr>
  </thead>
  <tbody>

  [%- FOR ac=acfield.field('names').fields -%]
    [%- artistnum = loop.index -%]
    [%- artist = ac.field('artist').item -%]
    <tr class="artist-credit-box">
      <td class="artist">
        <span class="autocomplete" style="width: 100%">
          [%- r.text (ac.field('artist').field('name'), class => 'name') -%]
          <img class="search" src="/static/images/icons/search.png" />
        </span>
        <input type="hidden" class="gid" value="[% artist.gid | html %]" />
        [%- r.hidden (ac.field('artist').field('id'), class => 'id') -%]
      </td>
      <td class="artistcredit">
        <input type="text" class="credit" value="[% ac.field('name').value | html %]" />
      </td>
      <td class="joinphrase">
        <input type="text" class="join" value="[% ac.field('join_phrase').value | html %]" />
      </td>
      <td class="icon">
        <input type="button" class="icon remove-artist-credit"
          title="[% l('Remove Artist Credit') %]"
          style="background-image: url(/static/images/icons/delete_row.png); width: 16px; height: 16px; border: 0;" />
      </td>
    </tr>
  [% END %]

    <tr>
      <td> </td>
      <td> </td>
      <td style="text-align: right;">[% l('Add Artist Credit') %]</td>
      <td class="icon">
        <input type="button" class="icon add-artist-credit"
          title="[% l('Add Artist Credit') %]"
          style="background-image: url(/static/images/icons/add_row.png); width: 16px; height: 16px; border: 0;" />
      </td>
    </tr>
  </tbody>
</table>
[%- END -%]

<<<<<<< HEAD
[%- MACRO artist_credit_preview_from_field(ac) BLOCK -%]
  [%- FOR credit=ac.value.names -%]
    [%- credit.name | html -%][%- credit.join_phrase | html -%]
  [%- END -%]
[%- END -%]

[%- WRAPPER 'release/edit/layout.tt' -%]
  [%- USE r = FormRenderer(form) -%]
  [%- USE w = Wizard() -%]
  [%- information = w.page ('information') -%]
  [%- release_artist = information.field('artist_credit') -%]
=======

[%- MACRO tracklist_pager BLOCK -%]
<div class="pager" style="width: 100%; text-align: right; display: none;">
  <a href="#prev">&lt;&lt;</a>
  <span class="pager"></span>
  <a href="#next">&gt;&gt;</a>
</div>

<div style="display: none;" class="tracklist-searching import-message">
  <p>
    <img src="/static/lib/jquery.ui/demos/autocomplete/images/ui-anim_basic_16x16.gif" />
    &nbsp;
    [% l('Searching...') %]
  </p>
</div>

<div style="display: none;" class="tracklist-no-results import-message">
  <p>[% l('No results') %]</p>
</div>

<div style="display: none;" class="tracklist-error import-message">
  <p>[% l('An error occured: ') %]<span class="message"> </span></p>
</div>
[%- END -%]

[%- WRAPPER 'release/edit/layout.tt' -%]

  [% USE r = FormRenderer(form) %]
  [% USE w = Wizard() %]
  [% information = w.page ('information') %]
  [% release_artist = information.field('artist_credit') %]
>>>>>>> 4ac452cc

  <div class="add-disc-dialog" style="display: none">
    <h1>Add Disc</h1>

    <div class="tabs">
      <ul class="tabs">
        <li class="first sel"><a class="manual" href="#manual">[% l('Manual entry') %]</a></li>
        <li><a class="tracklist" href="#tracklist">[% l('Existing tracklist') %]</a></li>
        <li><a class="cdstub" href="#cdstub">[% l('CDStub import') %]</a></li>
        <li><a class="freedb" href="#freedb">[% l('FreeDB import') %]</a></li>
      </ul>
    </div>

    <div class="add-disc-tab manual">
        <p>
        [% l('To use an existing tracklist or import a disc from a cdstub or freedb, select the appropriate tab.') %]
        [% l('Alternatively, click "Add Disc" to manually enter the tracklist.') %]
        </p>
    </div>

    <div class="add-disc-tab tracklist" style="display: none">
      <p>
        [% l('Use the following fields to search for an existing tracklist.') %]
      </p>

      <table class="import-search-fields">
        <tr>
          <td><label for="import-release">[% l('Release:') %]</label></td>
          <td><input type="text" id="import-release" class="release" value="[% information.field('name').value | html %]" /></td>
          <td> </td>
        </tr>
        <tr>
          <td><label for="import-artist">[% l('Artist:') %]</label></td>
          <td><input type="text" id="import-artist" class="artist" value="[% release_artist.fif.name | html %]" /></td>
          <td rowspan="2" style="vertical-align: bottom;">
            <div class="buttons">
              <a style="min-width: 5em;" href="#import-search">[% l('Search') %]</a>
            </div>
          </td>
        </tr>
        <tr>
          <td><label for="track-count">[% l('Track count:') %]</label></td>
          <td><input type="text" id="track-count" class="track-count" value="" /></td>
        </tr>
      </table>

      [%- tracklist_pager -%]
    </div>
    <div class="add-disc-tab cdstub" style="display: none">
      <p>
        [% l('Use the following fields to search for a cdstub.') %]
      </p>

      [%- tracklist_pager -%]
    </div>
    <div class="add-disc-tab freedb" style="display: none">
      <p>
        [% l('Use the following fields to search for a freedb.') %]
      </p>

      [%- tracklist_pager -%]
    </div>

    <div class="import-template" style="display: none; padding-left: 1em;">
      <a class="icon" href="#expand_tracklist">
        <span class="ui-icon ui-icon-triangle-1-e" style="display: inline-block;">
          [%- l("Expand") -%]
        </span>

        <span class="title"></span>
        <span class="medium"></span>
        [% l('by'); %] <span class="artist"></span>
      </a>

      [%# either tracklist id, freedb id or discid (cdstub). %]
      <input type="hidden" class="id" />
      <input type="hidden" class="toc" />
      <br />

      <table class="import-tracklist medium tbl" style="display: none">
        <thead>
          <tr>
            <th class="position">[% l('#') %]</th>
            <th class="title">[% l('Title') %]</th>
            <th class="artist">[% l('Artist') %]</th>
            <th class="length">[% l('Length') %]</th>
          </tr>
        </thead>
        <tfoot />
        <tbody>
          <tr class="track" style="display: none;">
            <td class="position" style="text-align: right;"></td>
            <td class="title"></td>
            <td class="artist"></td>
            <td class="length"></td>
          </tr>
        </tbody>
      </table>

      <div style="display: none; height: 6em; margin-top: 5em;" class="tracklist-loading">
        <p>
          <img src="/static/lib/jquery.ui/demos/autocomplete/images/ui-anim_basic_16x16.gif" />
          &nbsp;
          [% l('Now loading tracklist...') %]
        </p>
      </div>

    </div>

    <div class="buttons">
      <input type="button" class="positive add-disc" value="[% l('Add Disc') %]" />
      <input type="button" class="negative cancel" value="[% l('Cancel') %]" />
    </div>

  </div>

  <div class="half-width basic-tracklist">
    [%- r.hidden ('wizard_session_id') -%]
    <fieldset>
      <legend>[% l('Tracklist') %]</legend>

      [% multidisc = form.field('mediums').fields.size > 1 %]
      [% FOR medium_field=form.field('mediums').fields %]

      <div class="basic-disc" id="mediums.[% loop.index %].basicdisc" >
        [% r.textarea(medium_field.field('edits'), { class => 'edits', style => 'display: none;' }) %]

        <input type="hidden" name="various-artists" class="various-artists"
            value="[% information.field('various_artists').value | html %]" />

        <table class="basic-format">
          <tr>
            <td class="icon">
              <input type="button" class="icon expand-disc"
                title="[% l('Expand Disc') %]"
                style="background-image: url(/static/images/icons/expand.png); width: 16px; height: 16px; border: 0;" />
              <input type="button" class="icon collapse-disc"
                title="[% l('Collapse Disc') %]"
                style="display: none; background-image: url(/static/images/icons/collapse.png); width: 16px; height: 16px; border: 0;" />
            </td>
            <td class="disc" >
            [% IF multidisc %]
              <h3>
                [% l('Disc {num}', { num => '<span class="discnum">' _ medium_field.field('position').value _ '</span>' }) %]
              </h3>
            [% END %]
            </td>
            <td class="format">

              <div class="basic-medium-format-and-title">
                [% r.hidden(medium_field.field('id'), class => 'id') %]
                [% r.hidden(medium_field.field('toc'), class => 'toc') %]
                [% r.hidden(medium_field.field('deleted'), class => 'deleted') %]
                [% r.hidden(medium_field.field('position'), class => 'position') %]
                [% r.hidden(medium_field.field('tracklist_id'), class => 'tracklist-id') %]

                <div class="row">
                  [% r.label(medium_field.field('format_id'), l('Format')) %]
                  [% r.select(medium_field.field('format_id'), class => 'format') %]
                </div>
                <div class="row advanced-tracklist" style="display: none;">
                  [% r.label(medium_field.field('name'), l('Title')) %]
                  [% r.text(medium_field.field('name')) %]

                  <input type="button" class="icon guesscase-medium"
                      title="[% l('Guess case track') %]"
                      style="background-image: url(/static/images/icons/guesscase.png); width: 16px; height: 16px; border: 0;" />

                </div>
              </div>
            </td>
            <td class="icon">
              <input type="button" class="icon remove-disc"
                title="[% l('Remove disc') %]"
                style="background-image: url(/static/images/icons/delete_row.png); width: 16px; height: 16px; border: 0;" />
            </td>
          </tr>
        </table>
        <div style="display: none" class="tracklist-loading">
          <p>
            <img src="/static/images/icons/loading.gif" />
            &nbsp;
            [% l('Now loading tracklist...') %]
          </p>
        </div>
        <textarea style="display: none" class="tracklist"></textarea>
        [% field_errors(form, medium_field.full_name) %]
      </div>

      [% END %]

      <div style="float: right; margin: 10px;" class="buttons">
        <a href="#add_disc">[% l('Add Disc') %]</a>
      </div>

      <h3>[% l('Options') %]</h3>
      <p id="tracklist-options">
      <input type="checkbox" name="tracknumbers" id="tracknumbers" checked="checked">
      <label for="tracknumbers">[% l('Track names start with a number') %]</label>
      <br />
      <input type="checkbox" name="vinylnumbers" id="vinylnumbers">
      <label for="vinylnumbers">[% l('Enable vinyl track numbers') %]</label>
      <br />
      <input type="checkbox" name="tracktimes" id="tracktimes" checked="checked">
      <label for="tracktimes">[% l('Detect track durations') %]</label>
      </p>

    </fieldset>

    <div class="guesscase-basic">
      [%#- FIXME: use guesscase() -%]

      <fieldset class="guesscase">
        <legend>[% l('Guess case') %]</legend>
        <table style="width: 100%">
          <tr>
            <td class="icon" style="vertical-align: top; padding: 10px; width: 32px;">
              <img src="/static/images/icons/guesscase.32x32.png" />
            </td>
            <td class="options" style="vertical-align: top;">
              <p class="guesscase-options">
                <select name="gc-mode" id="gc-mode"> </select>
                <br />
                <input type="checkbox" name="gc-keepuppercase" id="gc-keepuppercase" checked="checked">
                <label for="gc-keepuppercase">[% l('Keep uppercase words uppercased') %]</label>
                <br />
                <input type="checkbox" name="gc-roman" id="gc-roman">
                <label for="gc-roman">[% l('Uppercase roman numerals') %]</label>
              </p>
            </td>
            <td class="buttons" style="margin: 10px; vertical-align: top;">
              <a href="#guesscase" style="float: right">[% l('Guess case') %]</a>
            </td>
          </tr>
        </table>
      </fieldset>

    </div>

    <div class="buttons ui-helper-clearfix">
      [% r.submit ('cancel', l('Cancel'), class => 'negative') %]
      [% r.submit ('previous', l('« Previous')) %]
      [% r.submit ('next', l('Next »')) %]
    </div>
  </div>

  <div class="documentation basic-tracklist">

    <h2>[% l('Preview') %]</h2>

    <h3>[% information.field('name').value | html %]</h3>
    <p>by [% artist_credit_preview_from_field(release_artist) %]</p>

    <div style="display: none" id="discid-warning">[% warning("") %]</div>

    <div id="preview"> </div>

    <div style="float: right; margin: 10px;" class="buttons">
      <a href="#advanced">[% l('Advanced') %]</a>
    </div>
    <p style="margin: 10px; width: 300px;">[% l('Use the advanced tracklist editor if this preview seems incorrect.') %]</p>

    <br style="clear: right;" />

  </div>

  <div class="advanced-tracklist" style="display: none;">

    [%# The following is only included so it can be cloned when adding new tracks. --warp. %]
    <table class="tracklist-template" style="display: none">
      <tr class="track">
        <td class="position">
          <input class="pos" type="text">
        </td>
        <td class="title">
          <input type="hidden" class="id" />
          <input type="text" class="track-name" />
        </td>
        <td class="artist autocomplete">
          <span class="autocomplete" style="width: 100%">
            <input type="text" class="track-artist" value="[% artist_credit_preview_from_field(release_artist) %]" />
            <img class="search" src="/static/images/icons/search.png" style="top: 1px;"  />
          </span>
        </td>
        <td class="credits-button">
          <a class="credits-button" href="#credits">[% l('credits') %]</a>
        </td>
        <td class="length">
          <input type="text" class="track-length" size="5" value="?:??" />
        </td>
        <td class="icon">
          <input type="button" class="icon guesscase-track"
            title="[% l('Guess case track') %]"
            style="background-image: url(/static/images/icons/guesscase.png); width: 16px; height: 16px; border: 0;" />

          <input type="hidden" class="deleted" value="0" />
          <input type="button" class="icon remove-track"
            title="[% l('Remove track') %]"
            style="background-image: url(/static/images/icons/delete_row.png); width: 16px; height: 16px; border: 0;" />
        </td>
      </tr>
      <tr class="track-artist-credit container" style="display: none">
        <td colspan="6">
          [% artist_credit_row(release_artist) %]
        </td>
      </tr>
    </table>

    [% FOR medium_field=form.field('mediums').fields %]
    <fieldset class="advanced-disc" id="mediums.[% loop.index %].advanced-disc">
      <legend>
        [% l('Disc {num}', { num => '<span class="discnum">' _ (medium_field.field('position').value) _ '</span>' }) %]
      </legend>

      <table class="advanced-format">
        <tr>
          <td class="icon">
            <input type="button" class="icon expand-disc"
              title="[% l('Expand Disc') %]"
              style="background-image: url(/static/images/icons/expand.png); width: 16px; height: 16px; border: 0;" />
            <input type="button" class="icon collapse-disc"
              title="[% l('Collapse Disc') %]"
              style="display: none; background-image: url(/static/images/icons/collapse.png); width: 16px; height: 16px; border: 0;" />
          </td>

          <td class="format">
            <div class="advanced-medium-format-and-title">
            </div>
          </td>

          <td class="icon" id="mediums.[% loop.index %].buttons" style="text-align: right;">
            <input type="button" class="icon disc-down"
              title="[% l('Move disc down') %]"
              style="background-image: url(/static/images/icons/down.png); width: 16px; height: 16px; border: 0;" />
            <input type="button" class="icon disc-up"
              title="[% l('Move disc up') %]"
              style="background-image: url(/static/images/icons/up.png); width: 16px; height: 16px; border: 0;" />
            <span class="empty-icon" style="display: inline-block; width: 16px; height: 16px;"> </span>
            <input type="button" class="icon remove-disc"
              title="[% l('Remove disc') %]"
              style="background-image: url(/static/images/icons/delete_row.png); width: 16px; height: 16px; border: 0;" />
          </td>
        </tr>
      </table>

      <div style="display: none" class="tracklist-loading">
        <p>
          <img src="/static/images/icons/loading.gif" />
          &nbsp;
          [% l('Now loading tracklist...') %]
        </p>
      </div>

      <div class="tracklist-padding">
        [% field_errors(form, medium_field.full_name) %]
        <table class="medium tbl" style="display: none">
          <thead>
            <tr>
              <th class="position">[% l('#') %]</th>
               <th class="title">[% l('Title') %]</th>
              <th class="artist" colspan="2">
                <input type="checkbox" class="artistcolumn" />
                [% l('Artist') %]
              </th>
              <th class="length">[% l('Length') %]</th>
              <th class="icons"></th>
            </tr>
          </thead>
          <tfoot />
          <tbody> </tbody>
        </table>
      </div>

      <div class="icon add-track" style="float: right;">
        <span style="padding-right: 1em">
          [% l('Add {num} track(s)', num => '<input type="text" class="add-track-count" value="1" />') %]
        </span>
          <input type="button" class="icon add-track"
            title="[% l('Add track(s)') %]"
            style="background-image: url(/static/images/icons/add_row.png); width: 16px; height: 16px; border: 0;" />

      </div>

    </fieldset>
    [% END %]

    <div class="guesscase-advanced">
    </div>

    <div class="buttons ui-helper-clearfix">
      <div class="buttons-right" style="float: right; text-align: right;">
        <a href="#basic" style="margin-right: 1px">[% l('Return to basic editor') %]</a>
      </div>
      [% r.submit ('cancel', l('Cancel'), class => 'negative') %]
      <a href="#add_disc">[% l('Add Disc') %]</a>
      [% r.submit ('previous', l('« Previous')) %]
      [% r.submit ('next', l('Next »')) %]
    </div>

  </div>
[%- END -%]<|MERGE_RESOLUTION|>--- conflicted
+++ resolved
@@ -87,20 +87,6 @@
 </table>
 [%- END -%]
 
-<<<<<<< HEAD
-[%- MACRO artist_credit_preview_from_field(ac) BLOCK -%]
-  [%- FOR credit=ac.value.names -%]
-    [%- credit.name | html -%][%- credit.join_phrase | html -%]
-  [%- END -%]
-[%- END -%]
-
-[%- WRAPPER 'release/edit/layout.tt' -%]
-  [%- USE r = FormRenderer(form) -%]
-  [%- USE w = Wizard() -%]
-  [%- information = w.page ('information') -%]
-  [%- release_artist = information.field('artist_credit') -%]
-=======
-
 [%- MACRO tracklist_pager BLOCK -%]
 <div class="pager" style="width: 100%; text-align: right; display: none;">
   <a href="#prev">&lt;&lt;</a>
@@ -125,13 +111,17 @@
 </div>
 [%- END -%]
 
+[%- MACRO artist_credit_preview_from_field(ac) BLOCK -%]
+  [%- FOR credit=ac.value.names -%]
+    [%- credit.name | html -%][%- credit.join_phrase | html -%]
+  [%- END -%]
+[%- END -%]
+
 [%- WRAPPER 'release/edit/layout.tt' -%]
-
   [% USE r = FormRenderer(form) %]
   [% USE w = Wizard() %]
   [% information = w.page ('information') %]
   [% release_artist = information.field('artist_credit') %]
->>>>>>> 4ac452cc
 
   <div class="add-disc-dialog" style="display: none">
     <h1>Add Disc</h1>
