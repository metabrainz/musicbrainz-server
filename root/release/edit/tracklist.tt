--- conflicted
+++ resolved
@@ -211,7 +211,7 @@
     </td>
 
     <td class="icon">
-      <button type="button" class="icon guesscase-track" title="[% l('Guess case track') %]" data-click="guessCaseTrackName"></button>
+      <button type="button" class="icon guesscase-title" title="[% l('Guess case track') %]" data-click="guessCaseTrackName"></button>
       <!-- ko ifnot: medium.hasToc() -->
       <button type="button" class="icon remove-item" title="[% l('Remove track') %]" data-click="removeTrack"></button>
       <!-- /ko -->
@@ -361,51 +361,6 @@
             <th class="icons"></th>
           </tr>
         </thead>
-<<<<<<< HEAD
-        <tbody data-bind="loop: { items: tracks, id: 'uniqueID' }">
-          <tr class="track" data-bind="attr: { id: elementID }">
-            <td class="reorder">
-              <button type="button" class="icon track-down" title="[% l('Move track down') %]" data-bind="disableBecauseDiscIDs: true" data-click="moveTrackDown"></button>
-              <button type="button" class="icon track-up" title="[% l('Move track up') %]" data-bind="disableBecauseDiscIDs: true" data-click="moveTrackUp"></button>
-            </td>
-
-            <td class="position">
-              <input class="pos" type="text" data-bind="value: number" />
-            </td>
-
-            <td class="title">
-              <input type="text" class="track-name" data-bind="value: name, valueUpdate: 'input'" />
-            </td>
-
-            <td class="artist autocomplete">
-              <span class="autocomplete" style="width: 100%">
-                <input type="text" class="track-artist"
-                  data-bind="
-                    autocomplete: {
-                      entity: 'artist',
-                      artistCredit: artistCredit
-                    }"
-                />
-                <img class="search" src="[% c.uri_for("/static/images/icons/search.png") %]" alt="[% l('Search') %]" />
-              </span>
-            </td>
-
-            <td class="credits-button buttons" data-bind="with: artistCredit">
-              <button data-bind="controlsBubble: $root.trackArtistBubble">[% l('Edit') | html_entity %]</button>
-            </td>
-
-            <td class="length">
-              <input type="text" class="track-length" size="5" data-bind="value: formattedLength, disableBecauseDiscIDs: true" placeholder="?:??" />
-            </td>
-
-            <td class="icon">
-              <button type="button" class="icon guesscase-title" title="[% l('Guess case track') %]" data-click="guessCaseTrackName"></button>
-              <!-- ko ifnot: medium.hasToc() -->
-              <button type="button" class="icon remove-item" title="[% l('Remove track') %]" data-click="removeTrack"></button>
-              <!-- /ko -->
-            </td>
-          </tr>
-=======
         <tbody>
           <!-- ko loop: { items: audioTracks, id: 'uniqueID' } -->
             <!-- ko template: "template.track-row" --><!-- /ko -->
@@ -421,7 +376,6 @@
               <!-- ko template: "template.track-row" --><!-- /ko -->
             <!-- /ko -->
           <!-- /ko -->
->>>>>>> f822e358
         </tbody>
       </table>
 
