--- conflicted
+++ resolved
@@ -398,11 +398,7 @@
     IF editor.preferences.show_gravatar;
       '<img src="' _ gravatar(editor.email) _ '" class="gravatar" />';
     ELSE;
-<<<<<<< HEAD
-      '<img src="http://gravatar.com/avatar/placeholder?d=mm" class="gravatar" />';
-=======
-      '<img src="//gravatar.com/avatar/placeholder?d=mm" class="gravatar">';
->>>>>>> 40ecdeee
+      '<img src="//gravatar.com/avatar/placeholder?d=mm" class="gravatar" />';
     END;
     text;
     '</a>';
