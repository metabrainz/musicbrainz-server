--- conflicted
+++ resolved
@@ -479,22 +479,13 @@
 
 [% MACRO favicon_image(url)
        IF url.url.host.search('amazon'); '/static/images/favicons/amazon-16.png';
-    ELSIF url.url.host.search('discogs.com$'); '/static/images/favicons/discogs-32.png';
     ELSIF url.url.host.search('wikipedia.org$'); '/static/images/favicons/wikipedia-16.png';
     ELSIF url.url.host.search('facebook.com'); '/static/images/favicons/facebook-16.png';
     ELSIF url.url.host.search('myspace.com'); '/static/images/favicons/myspace-16.png';
     ELSIF url.url.host.search('twitter.com'); '/static/images/favicons/twitter-16.png';
     ELSIF url.url.host.search('youtube.com'); '/static/images/favicons/youtube-16.png';
-<<<<<<< HEAD
-    ELSIF url.url.host.search('bbc.co.uk'); '/static/images/favicons/bbc-32.gif';
-    ELSIF url.url.host.search('last.fm'); '/static/images/favicons/lastfm-32.png';
-    ELSIF url.url.host.search('imdb.com'); '/static/images/favicons/imdb.png';
-    ELSE;  'http://' _ url.url.host _ '/favicon.ico';
-END -%]
-=======
     ELSE; '/static/images/favicons/external-16.png';
 END %]
->>>>>>> 40aac781
 
 [%- MACRO warning(message) BLOCK -%]
    <div class="nojavascript warning">
