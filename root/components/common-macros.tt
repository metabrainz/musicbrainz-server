--- conflicted
+++ resolved
@@ -577,87 +577,6 @@
     END -%]
 [%- END -%]
 
-<<<<<<< HEAD
-=======
-[%- MACRO use_in_relationship(entity) BLOCK;
-    UNLESS c.session.relationship.id == entity.id;
-      text = c.session.relationship ? l('Create relationship with {other}', { other => c.session.relationship.name })
-                                    : l('Use in a relationship');
-      '<li>' _ link_entity(entity, 'relate', text) _ '</li>';
-    END;
-    IF c.session.relationship.id;
-      text = l('Cancel creating relationship with {name}', { name => c.session.relationship.name });
-      '<li>' _ link_entity(entity, 'cancel_relate', text) _ '</li>';
-    END;
-END -%]
-
-[%- MACRO relate_to_url(entity) BLOCK;
-    uri = c.uri_for_action('/edit/relationship/create_url', {
-                        type => entity_type(entity),
-                        entity => entity.gid,
-                        returnto => c.req.uri
-                   });
-    l('{uri|Relate to URL}', { uri => html_escape(uri) });
-END -%]
-
-[%- MACRO relate_to_ellipsis(entity) BLOCK -%]
-    <a style="cursor: pointer" class="relate-to">[%- l('Relate to ...') -%]</a>
-    <div style="position: absolute;">
-      <div class="relate-to" style="display: none">
-        <input type="hidden" class="gid" value="[% entity.gid %]" />
-        <input type="hidden" class="type" value="[% entity_type(entity) %]" />
-
-        <input type="hidden" class="returnto"
-               value="[%-
-          action = 'relationships';
-
-          # Recording, URLs and works show more information on their landing
-          # pages
-          IF entity.isa('MusicBrainz::Server::Entity::Recording') ||
-             entity.isa('MusicBrainz::Server::Entity::URL') ||
-             entity.isa('MusicBrainz::Server::Entity::Work') ||
-             entity.isa('MusicBrainz::Server::Entity::ReleaseGroup') ||
-             entity.isa('MusicBrainz::Server::Entity::Instrument') ||
-             entity.isa('MusicBrainz::Server::Entity::Place') ||
-             entity.isa('MusicBrainz::Server::Entity::Area');
-             action = 'show';
-          END;
-          c.uri_for_action(c.controller.action_for(action),
-                           [ entity.gid ]) -%]" />
-
-        <select style="width: 130px; margin-right: 4px;">
-          <option value="artist">[% l('Artist') %]</option>
-          <option value="label">[% l('Label') %]</option>
-          <option value="recording">[% l('Recording') %]</option>
-          <option value="release-group">[% l('Release Group') %]</option>
-          <option value="release">[% l('Release') %]</option>
-          <option value="work">[% l('Work') %]</option>
-          <option value="place">[% l('Place') %]</option>
-          [%- IF (entity_type(entity) != 'area' && entity_type(entity) != 'url')
-                  || c.user.is_location_editor -%]
-          <option value="area">[% l('Area') %]</option>
-          [%- END -%]
-          [%- IF (entity_type(entity) == 'instrument')
-                  || c.user.is_relationship_editor -%]
-          <option value="instrument">[% l('Instrument') %]</option>
-          [%- END -%]
-        </select>
-        <span class="autocomplete">
-          <img class="search" src="[% c.uri_for("/static/images/icons/search.png") %]" />
-          <input type="text" class="name" value="" style="width: 170px;" />
-          <input type="hidden" class="id" value=""  />
-          <input type="hidden" class="gid" value=""  />
-        </span>
-        <br />
-        <div class="buttons" style="margin-top: 0.5em; width: 100%;">
-          <button class="negative cancel">[% l('Cancel') %]</button>
-          <button class="positive create" style="float:right;">[% l('Create relationship') %]</button>
-        </div>
-      </div>
-    </div>
-[%- END -%]
-
->>>>>>> 369f0108
 [%- MACRO quality_name(quality) SWITCH quality;
     CASE 0;  l('Low');
     CASE 1;  l('Normal');
