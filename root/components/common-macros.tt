--- conflicted
+++ resolved
@@ -746,12 +746,9 @@
     ELSIF url.url.host.search('thesession.org'); 'thesession';
     ELSIF url.url.host.search('plus.google.com'); 'googleplus';
     ELSIF url.url.host.search('openlibrary.org'); 'openlibrary';
-<<<<<<< HEAD
     ELSIF url.url.host.search('bandcamp.com'); 'bandcamp';
-=======
     ELSIF url.url.host.search('itunes.apple.com'); 'iTunes';
     ELSIF url.url.host.search('spotify.com'); 'spotify';
->>>>>>> aada0a72
     ELSIF url.url.host.search('soundtrackcollector.com'); 'STcollector';
     ELSIF url.url.as_string.search('recmusic.org/lieder'); 'lieder';
     ELSE; '';
