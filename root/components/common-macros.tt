[%- USE u = Utils -%]
[%- PROCESS 'components/rating-macros.tt' -%]
[%- MACRO create_guideline(text) BLOCK -%]
    <li>
        [%- text -%]
    </li>
[%- END -%]
[%-# This next could use localization for alternating comma/period use per locale -%]
[%- MACRO add_commas(n) GET n.chunk(-3).join(',') -%]
[%- MACRO replace(text, search, replace) BLOCK; text | replace(search, replace); END -%]
[%- MACRO url_escape(url) BLOCK; url | url; END -%]
[%- MACRO html_escape(url) BLOCK; url | html; END -%]
[%- MACRO display_url(url)
    IF url.pretty_name; url.pretty_name | html;
    ELSE; url | uri_decode | html;
END -%]
[%- MACRO make_ucfirst(text) BLOCK; text | ucfirst; END -%]
[%- MACRO make_lcfirst(text) BLOCK; text | lcfirst; END -%]
[%- MACRO make_upper(text) BLOCK; text | upper; END -%]
[%- MACRO make_lower(text) BLOCK; text | lower; END -%]
[%- USE UserDate(c.user.preferences) -%]
[%- USE Countdown -%]
[%- MACRO doc_link(to) BLOCK -%][% c.uri_for('/doc', to) %][%- END -%]
[%- MACRO va_doc_link BLOCK -%]
    [%- doc_link('Style/Unknown_and_untitled/Special_purpose_artist#List_of_official_SPAs') -%]
[%- END -%]


[%- MACRO wiki_history_link(server, id, version) BLOCK -%]
http://[%- server -%]/[%- id -%]?oldid=[%- version -%]
[%- END -%]

[%- USE Translation('mb_server') -%]
[%- MACRO l(text, args) BLOCK;
    Translation.l(text, args);
END; -%]
[%#- There is a bug in this implementation fo ngettext that is easier to fix by policy that's why it's not fixed yet.
The problem surfaces when an unfinished translation file is used, in this case a plural translation would
apply language-specific plural construction rules to the untranslated english string. If a translation language has
more than two plural forms, then the first plural form (germanic plural) is chosen for every form other than the first
two. -%]
[%- MACRO ln(text, plural, num, args) BLOCK;
    Translation.ln(text, plural, num, args);
END; -%]

[%- MACRO N_ln(text, plural) BLOCK;
    Translation.N_ln(text, plural);
END; -%]

[%- MACRO display_age(age, person) BLOCK;
      IF person AND age.0;
        l('aged {num}', { num => age.0 });
      ELSE;
        IF age.0;
          ln('{num} year', '{num}&nbsp;years', age.0, { num => age.0 });
        ELSIF age.1;
          ln('{num} month', '{num}&nbsp;months', age.1, { num => age.1 });
        ELSE;
          ln('{num} day', '{num}&nbsp;days', age.2, { num => age.2 });
        END;
      END;
    END -%]

[%- MACRO artwork_hover(artwork) BLOCK -%]
    [%- IF artwork.types; comma_only_list(artwork.types) | html; END %][% IF artwork.comment %] ([% artwork.comment | html%])[% END -%]
[%- END -%]

[%- USE JavaScript -%]
[%- MACRO display_artwork(artwork, fallback, message, rel) BLOCK -%]
    <a title="[% artwork_hover(artwork) %]" href="[% artwork.image %]"[% IF rel %] rel="[% rel %]"[% END %] class="thickbox">
    [%- IF no_javascript -%]
        <img src="[% artwork.large_thumbnail %]" />
    [%- ELSE -%]
        <img title="[% artwork_hover(artwork) %]" />
        <script>
          $('img').last ().bind ('error', function (event) {
              if ($(this).attr ("src") === "[% artwork.large_thumbnail %]")
              {
                  $(this).attr ("src", "[% artwork.image %]");
              }
         [%- IF fallback -%]
              else if ($(this).attr ("src") === "[% artwork.image %]")
              {
                  $(this).attr ("src", "[% fallback %]");
              }
         [%- END -%]
              else
              {
                  $(this).closest ('a').replaceWith ('<em>
                  [%- message ? message : l('Image not available yet, please try again in a few minutes.') | js -%]
                  <\/em>');
              }
          }).attr ("src", "[% artwork.large_thumbnail %]");
        </script>
    [%- END -%]
    </a>
[%- END -%]

[%- MACRO comma_list(items) BLOCK -%]
    [%- FOREACH item IN items -%]
        [%- item -%]
        [%- loop.count == (loop.size - 1) ? " and " : !loop.last ? ", " : "" -%]
    [%- END -%]
[%- END -%]
[%- MACRO comma_only_list(items) BLOCK -%]
    [%- FOREACH item IN items -%]
        [%- item -%]
        [%- !loop.last ? ", " : "" -%]
    [%- END -%]
[%- END -%]
[%- MACRO form_id(field)
    IF field.form;
        "form-" _ field.form.name _ "-" _ field.name.replace('_', '-');
    ELSE;
        "form-$field";
    END -%]
[%- MACRO class_html(classes)
    IF classes.size; 'class="' _ classes.join(' ') _ '"';
    ELSE; '';
    END -%]
[%-# Take type and return pluralized word form, avoids problems with '|% type %|s' #-%]
[%- MACRO get_plural_type(entity)
    SWITCH entity;
        CASE 'release';
            l('releases');
        CASE 'artist';
            l('artists');
        CASE 'label';
            l('labels');
        CASE 'track';
            l('tracks');
        CASE 'recording';
            l('recordings');
        CASE 'release_group';
            l('release groups');
        CASE 'editor';
            l('editors');
        CASE 'work';
            l('works');
        CASE DEFAULT;
            l('Error: Unknown Type');
    END -%]

[%- MACRO disambiguation(entity) BLOCK;
    ' <span class="comment">' _ html_escape("(${entity.comment})") _ '</span>' IF entity.comment;
END -%]

[%- MACRO artist_credit(ac, opts) BLOCK -%]
    [%- FOREACH name IN ac.names -%]
        [%- IF name.artist.gid && !opts.plain -%]
            [%- link_artist(name.artist, 'show', html_escape(name.name)) -%]
        [%- ELSE -%]
            [%- name.name | html -%]
        [%- END -%]
        [%- name.join_phrase | html -%]
    [%- END -%]
[%- END -%]

[%- MACRO expanded_artist_credit(ac) IF ac -%]
  [% artist_credit(ac) %]
  [% IF ac.name != ac.names.0.artist.name || ac.names.size > 1 || ac.names.0.artist.comment %]
  <ul>
    [% FOR name=ac.names %]
      <li>
      [% IF name.artist.name != name.name %]
        [% l('{artist} as {name}', { artist => descriptive_link(name.artist), name => name.name}) %]
      [% ELSE %]
        [% descriptive_link(name.artist) %]
      [% END %]
      </li>
    [% END %]
  </ul>
  [% END %]
[%- END -%]

[%- MACRO link_entity(entity, action, text) BLOCK;
    IF entity.gid;
      IF    entity.isa('MusicBrainz::Server::Entity::Artist'); link_artist(entity, action, text);
      ELSIF entity.isa('MusicBrainz::Server::Entity::Work'); link_work(entity, action, text);
      ELSIF entity.isa('MusicBrainz::Server::Entity::Label'); link_label(entity, action, text);
      ELSIF entity.isa('MusicBrainz::Server::Entity::Release'); link_release(entity, action, text);
      ELSIF entity.isa('MusicBrainz::Server::Entity::ReleaseGroup'); link_release_group(entity, action, text);
      ELSIF entity.isa('MusicBrainz::Server::Entity::Recording'); link_recording(entity, action, text);
      ELSIF entity.isa('MusicBrainz::Server::Entity::URL'); link_url(entity, action, text);
      END;
    ELSIF entity.isa('MusicBrainz::Server::Entity::URL');
      '<a href="' _ url_escape(entity.url) _ '">' _ display_url(entity.url) _ '</a> ';
      link_deleted(undef, '[info]');
    ELSIF entity.isa('MusicBrainz::Server::Entity::Editor');
      link_editor(entity, action, text);
    ELSE;
      link_deleted(entity, text);
    END;
    disambiguation(entity) UNLESS text;
END -%]

[%- MACRO link_deleted(entity, text) BLOCK;
      caption = allow_new
        ? l("This entity will be created when edits are entered.")
        : l("This entity has been removed, and cannot be displayed correctly.");
      '<span class="' _ (!allow_new && 'deleted') _ ' tooltip" title="' _ caption _ '">' _
        (html_escape(entity.name) || text || l('[removed]')) _
      '</span>';
    END; -%]

[%- MACRO descriptive_link(entity)
    IF entity.artist_credit.defined;
        l('{entity} by {artist}', { entity => link_entity(entity),
                                    artist => artist_credit(entity.artist_credit) });
    ELSE;
        link_entity(entity);
    END; -%]

[%- MACRO entity_type(entity) BLOCK;
    type = "$entity";
    IF    type.search('Entity::Artist='); "artist";
    ELSIF type.search('Entity::Work='); "work";
    ELSIF type.search('Entity::Label='); "label";
    ELSIF type.search('Entity::Release='); "release";
    ELSIF type.search('Entity::ReleaseGroup='); "release_group";
    ELSIF type.search('Entity::Recording='); "recording";
    ELSIF type.search('Entity::URL='); "url";
    END;
END -%]

[%- MACRO link_work(work, action, text) BLOCK;
    action = action || 'show';
    link = c.uri_for_action("/work/$action", [ work.gid ]);
    text = text == '' ? html_escape(work.name) : text;
    '<span class="mp">' IF work.edits_pending AND action == 'show';
    '<a href="' _ link _ '">' _ text _ '</a>';
    '</span>' IF work.edits_pending AND action == 'show';
END -%]

[%- MACRO link_label(label, action, text) BLOCK;
    action = action || 'show';
    link = c.uri_for_action("/label/$action", [ label.gid ]);
    text = text == '' ? html_escape(label.name) : text;
    '<span class="mp">' IF label.edits_pending AND action == 'show';
    '<a href="' _ link _ '">' _ text _ '</a>';
    '</span>' IF label.edits_pending AND action == 'show';
END -%]

[%- MACRO link_artist(artist, action, text) BLOCK;
    action = action || 'show';
    link = c.uri_for_action("/artist/$action", [ artist.gid ]);
    text = text == '' ? html_escape(artist.name) : text;
    hover = html_escape(artist.sort_name);
    IF artist.comment; hover = hover _ ' (' _ html_escape(artist.comment) _ ')'; END;
    '<span class="mp">' IF artist.edits_pending AND action == 'show';
    '<a href="' _ link _ '" title="' _ hover _ '">' _ text _ '</a>';
    '</span>' IF artist.edits_pending AND action == 'show';
END -%]

[%- MACRO link_collection(collection, action, text) BLOCK;
    action = action || 'show';
    link = c.uri_for_action("/collection/$action", [ collection.gid ]);
    text = text == '' ? html_escape(collection.name) : text;
    '<a href="' _ link _ '">' _ text _ '</a>';
END -%]

[%- MACRO link_release(release, action, text) BLOCK;
    action = action || 'show';
    link = c.uri_for_action("/release/$action", [ release.gid ]);
    text = text == '' ? html_escape(release.name) : text;
    '<span class="mp">' IF release.edits_pending AND action == 'show';
    '<a href="' _ link _ '">' _ text _ '</a>';
    '</span>' IF release.edits_pending AND action == 'show';
END -%]

[%- MACRO link_release_group(rg, action, text) BLOCK;
    action = action || 'show';
    link = c.uri_for_action("/release_group/$action", [ rg.gid ]);
    text = text == '' ? html_escape(rg.name) : text;
    '<span class="mp">' IF rg.edits_pending AND action == 'show';
    '<a href="' _ link _ '">' _ text _ '</a>';
    '</span>' IF rg.edits_pending AND action == 'show';
END -%]

[%- MACRO link_recording(recording, action, text) BLOCK;
    action = action || 'show';
    link = c.uri_for_action("/recording/$action", [ recording.gid ]);
    text = text == '' ? html_escape(recording.name) : text;
    '<span class="mp">' IF recording.edits_pending AND action == 'show';
    '<a href="' _ link _ '">' _ text _ '</a>';
    '</span>' IF recording.edits_pending AND action == 'show';
END -%]

[%- MACRO link_tracklist(tracklist, action, text) BLOCK;
    action = action || 'show';
    link = c.uri_for_action("/tracklist/$action", [ tracklist.id ]);
    text = text == '' ? html_escape(tracklist.medium.name) : text;
    '<a href="' _ link _ '">' _ text _ '</a>';
END -%]

[%- MACRO link_url(url, action, text) BLOCK;
    action = action || 'show';
    link = c.uri_for_action("/url/$action", [ url.gid ]);
    '<span class="mp">' IF url.edits_pending AND action == 'show';
    IF text != '';
      '<a href="' _ link _ '">' _ html_escape(text) _ '</a>';
      '</span>' IF url.edits_pending AND action == 'show';
    ELSE;
      text = display_url(url);
      '<a href="' _ url.affiliate_url _ '">' _ text _ '</a >';
      '</span>' IF url.edits_pending AND action == 'show';
      ' [<a href="' _ link _ '">' _ l('info') _ '</a>]';
    END;
END -%]

[%- MACRO link_tag(tag, action, text) BLOCK;
    action = action || 'show';
    link = c.uri_for_action("/tag/$action", [ tag.name ]);
    text = text == '' ? html_escape(tag.name) : text;
    '<a href="' _ link _ '">' _ text _ '</a>';
END -%]

[%- MACRO link_puid(puid, action, text) BLOCK;
    action = action || 'show';
    link = c.uri_for_action("/puid/$action", [ puid.puid ]);
    text = text == '' ? '<code>' _ html_escape(puid.puid) _ '</code>' : text;
    '<a href="' _ link _ '">' _ text _ '</a>';
END -%]

[%- MACRO link_isrc(isrc, action, text) BLOCK;
    action = action || 'show';
    link = c.uri_for_action("/isrc/$action", [ isrc ]);
    '<span class="mp">' IF isrc.edits_pending AND action == 'show';
    text = text == '' ? '<code>' _ html_escape(isrc) _ '</code>' : text;
    '<a href="' _ link _ '">' _ text _ '</a>';
    '</span>' IF isrc.edits_pending AND action == 'show';
END -%]

[%- MACRO link_iswc(iswc, action, text) BLOCK;
    action = action || 'show';
    link = c.uri_for_action("/iswc/$action", [ iswc ]);
    '<span class="mp">' IF iswc.edits_pending AND action == 'show';
    text = text == '' ? '<code>' _ html_escape(iswc) _ '</code>' : text;
    '<a href="' _ link _ '">' _ text _ '</a>';
    '</span>' IF iswc.edits_pending AND action == 'show';
END -%]

[%- MACRO link_cdtoc(cdtoc, action, text) BLOCK;
    action = action || 'show';
    link = c.uri_for_action("/cdtoc/$action", [ cdtoc.discid ]);
    text = text == '' ? html_escape(cdtoc.discid) : text;
    '<a href="' _ link _ '">' _ text _ '</a>';
END -%]

[%- MACRO link_cdstub(cdstub, action, text) BLOCK;
    action = action || 'show';
    link = c.uri_for_action("/cdstub/$action", [ cdstub.discid ]);
    text = text == '' ? html_escape(cdstub.discid) : text;
    '<a href="' _ link _ '">' _ text _ '</a>';
END -%]

[%- MACRO link_freedb(freedb, action, text) BLOCK;
    action = action || 'import';
    link = c.uri_for_action("/freedb/$action", [ freedb.category, freedb.discid ]);
    text = text == '' ? html_escape(freedb.discid) : text;
    '<a href="' _ link _ '">' _ text _ '</a>';
END -%]

[%- MACRO gravatar(email) FILTER gravatar; email; END %]

[%- MACRO link_editor(editor, action, text) BLOCK;
    action = action || 'profile';
    link = c.uri_for_action("/user/$action", [ editor.name ]);
    text = text == '' ? html_escape(editor.name) : text;
    '<a href="' _ link _ '">';
    IF editor.preferences.show_gravatar;
      '<img src="' _ gravatar(editor.email) _ '" class="gravatar" />';
    ELSE;
      '<img src="//gravatar.com/avatar/placeholder?d=mm" class="gravatar">';
    END;
    text;
    '</a>';
END -%]

[%- MACRO editor_type_info(editor) BLOCK; -%]
    [% IF editor.is_limited; '<span class="editor-class">(<span class="tooltip" title="' _ l('This user is new to MusicBrainz.') _ '">' _ l('limited user') _ '</span>)</span>'; END %]
    [% IF editor.is_bot; '<span class="editor-class">(<span class="tooltip" title="' _ l('This user is automated.') _ '">' _ l('bot') _ '</span>)</span>'; END %]
[%- END -%]

[%- MACRO link_edit(edit, action, text) BLOCK;
    action = action || 'show';
    link = c.uri_for_action("/edit/$action", [ edit.id ]);
    text = text == '' ? html_escape(edit.id) : text;
    '<a href="' _ link _ '">' _ text _ '</a>';
END -%]

[%- MACRO login_url(redirect) BLOCK;
    c.uri_for_action('/user/login', { uri => c.req.query_params.uri || redirect || c.relative_uri });
END-%]

[%- MACRO simple_link(url, text) BLOCK %]
    <a href="[% url %]">[% text %]</a>
[%- END -%]

[%- MACRO request_login(text) BLOCK -%]
<a href="[% login_url() %]">[% text || l('Log in') %]</a>
[%- END -%]

[%- MACRO tagger_icon(entity) BLOCK -%]
    [%- IF entity.isa('MusicBrainz::Server::Entity::Release') -%]
        [% USE date %]
        <a href="http://127.0.0.1:[% c.session.tport %]/openalbum?id=[% entity.gid %]&t=[% date.now %]"
            target="tagger-iframe" class="tagger-icon" title="[% l('Open in tagger') %]">
            <img src="[% c.uri_for('/static/images/icons/mblookup-tagger.png') %]" alt="[% l('Tagger') %]" />
        </a>
    [%- ELSIF entity.isa('MusicBrainz::Server::Entity::Recording') -%]
        <a href="http://127.0.0.1:[% c.session.tport %]/opennat?id=[% entity.gid %]"
            target="tagger-iframe" class="tagger-icon" title="[% l('Open in tagger') %]">
            <img src="[% c.uri_for('/static/images/icons/mblookup-tagger.png') %]" alt="[% l('Tagger') %]" />
        </a>
    [%- END -%]
[%- END -%]

[%- MACRO piped_link_list(list) BLOCK -%]
[
[% FOR item IN list %]
  <a href="[% item.link %]">[% item.text %]</a> [% UNLESS loop.last %] | [% END %]
[% END %]
]
[%- END -%]

[%- MACRO release_label_list(labels) BLOCK;
    out = [];
    seen = {};
    FOR label=labels;
      IF label.label_id AND !seen.${ label.label_id };
        out.push(link_entity(label.label));
        seen.${ label.label_id } = 1;
      END;
    END;
    out.join(', ');
END -%]

[%- MACRO release_catno_list(labels) BLOCK;
    out = [];
    seen = {};
    FOR label=labels;
      IF label.catalog_number AND !seen.${ label.catalog_number };
        out.push(label.catalog_number);
        seen.${ label.catalog_number } = 1;
      END;
    END;
    out.join(', ');
END -%]

[%- MACRO sortble_table_header(name, label) BLOCK -%]
    <th>
        <a href="[% c.req.uri_with( order => order == name ? '-' _ name : name ) %]">[% label %]</a>
        [%- IF order == name %]&nbsp;&#9652;[% ELSIF order == '-' _ name %]&nbsp;&#9662;[% END %]
    </th>
[%- END -%]

[%- MACRO entity_label(type) BLOCK;
    IF type == 'artist'; l('Artist:');
    ELSIF type == 'label'; l('Label:');
    ELSIF type == 'release'; l('Release:');
    ELSIF type == 'release_group'; l('Release group:');
    ELSIF type == 'recording'; l('Recording:');
    ELSIF type == 'work'; l('Work:');
    ELSIF type == 'url'; l('URL:');
    END;
END -%]

[%- MACRO format_entity_type_name(type_name) BLOCK -%]
    [%- IF    type_name == 'artist'; l('Artist');
        ELSIF type_name == 'release'; l('Release');
        ELSIF type_name == 'recording'; l('Recording');
        ELSIF type_name == 'release_group'; l('Release Group');
        ELSIF type_name == 'work'; l('Work');
        ELSIF type_name == 'label'; l('Label');
        ELSIF type_name == 'url'; l('URL');
    END -%]
[%- END -%]

[%- MACRO use_in_relationship(entity) BLOCK;
    UNLESS c.session.relationship.id == entity.id;
      text = c.session.relationship ? l('Create relationship with {other}', { other => c.session.relationship.name })
                                    : l('Use in a relationship');
      '<li>' _ link_entity(entity, 'relate', text) _ '</li>';
    END;
    IF c.session.relationship.id;
      text = l('Cancel creating relationship with {name}', { name => c.session.relationship.name });
      '<li>' _ link_entity(entity, 'cancel_relate', text) _ '</li>';
    END;
END -%]

[%- MACRO relate_to_url(entity) BLOCK;
    uri = c.uri_for_action('/edit/relationship/create_url', {
                        type => entity_type(entity),
                        entity => entity.gid
                   });
    l('{uri|Relate to URL}', { uri => html_escape(uri) });
END -%]

<<<<<<< HEAD
[%- MACRO relate_to_ellipsis(entity) BLOCK -%]
    <a href="#relate_to">[%- l('Relate to ...') -%]</a>
=======
[%- MACRO relate_to_ellipsis(entity, endpoints) BLOCK -%]
    <a style="cursor: pointer" class="relate-to">[%- l('Relate to ...') -%]</a>
>>>>>>> dc8d3169
    <div style="position: absolute;">
      <div class="relate-to" style="display: none">
        <input type="hidden" class="gid" value="[% entity.gid %]" />
        <input type="hidden" class="type" value="[% entity_type(entity) %]" />
        <select style="width: 130px; margin-right: 4px;">
          <option value="artist">[% l('Artist') %]</option>
          <option value="label">[% l('Label') %]</option>
          <option value="recording">[% l('Recording') %]</option>
          <option value="release-group">[% l('Release Group') %]</option>
          <option value="release">[% l('Release') %]</option>
          <option value="work">[% l('Work') %]</option>
        </select>
        <span class="autocomplete">
          <img class="search" src="[% c.uri_for("/static/images/icons/search.png") %]" />
          <input type="text" class="name" value="" style="width: 170px;" />
          <input type="hidden" class="id" value=""  />
          <input type="hidden" class="gid" value=""  />
        </span>
        <br />
        <div class="buttons" style="margin-top: 0.5em; width: 100%;">
          <button class="negative cancel">[% l('Cancel') %]</button>
          <button class="positive create" style="float:right;">[% l('Create relationship') %]</button>
        </div>
      </div>
    </div>
[%- END -%]

[%- MACRO quality_name(quality) SWITCH quality;
    CASE 0;  l('Low');
    CASE 1;  l('Normal');
    CASE -1; l('Normal');
    CASE 2;  l('High');
END -%]

[%- MACRO edit_conditions(expire_action) SWITCH expire_action;
    CASE 1; l('Accept upon expiration');
    CASE 2; l('Reject upon expiration');
END -%]

[%-# See /lib/MusicBrainz/Server/Edit/Utils.pm for status names -%]
[%- MACRO edit_status_description(edit) SWITCH edit.status;
        CASE 1; l('This edit is open and awaiting votes before it can be applied.');
        CASE 2; l('This edit has been successfully applied.');
        CASE 3; l('This edit failed because there were insufficient "yes" votes.');
        CASE 4; l('This edit failed either because an entity it was modifying no longer
                   exists, or the entity can not be modified in this manner anymore.');
        CASE 5; l('This edit failed due to an internal error and may need to be
                   entered again.');
        CASE 6; l('This edit failed because the data it was changing was modified
                   after this edit was created. This may happen when the same edit
                   is entered in twice; one will pass but the other will fail.');
        CASE 7; l('This edit failed because it affected high quality data and
                   did not receive any votes.');
        CASE 8; l('This edit was recently cancelled.');
        CASE 9; l('This edit was cancelled.');
END -%]

[%- MACRO expiration_time(datetime) BLOCK -%]
    [% IF Countdown.in_the_future(datetime) # Make sure datetime is a "countdownable" date %]
        [% IF Countdown.total_days(datetime) > 0 # If the date is far away, only display days %]
            [% l('Expires in <span class="tooltip" title="{exactdate}">{days}</span>',
                { days => ln('{num} day', '{num} days', Countdown.total_days(datetime),
                            { num => Countdown.total_days(datetime) })
                  exactdate => UserDate.format(datetime) }) %]
        [% ELSIF Countdown.hours(datetime) > 0 # Show hours and minutes %]
            [% l('Expires in <span class="tooltip" title="{exactdate}">{hours}, {minutes}</span>',
                { hours   => ln('{num} hour', '{num} hours', Countdown.hours(datetime),
                               { num => Countdown.hours(datetime) }),
                  minutes => ln('{num} minute', '{num} minutes', Countdown.minutes(datetime),
                               { num => Countdown.minutes(datetime) })
                  exactdate => UserDate.format(datetime) }) %]
        [% ELSE # Only show minutes %]
            [% l('Expires in <span class="tooltip" title="{exactdate}">{minutes}</span>',
                { minutes => ln('{num} minute', '{num} minutes', Countdown.minutes(datetime),
                               { num => Countdown.minutes(datetime) })
                  exactdate => UserDate.format(datetime) }) %]
        [% END %]
    [% ELSE %]
        [% l('Already expired') %]
    [% END %]
[%- END -%]

[%- MACRO age(datetime) BLOCK -%]
    [%- Age.format(datetime, "{age} ago") -%]
[%- END -%]

[%- MACRO display_relationship(relationship, phrase_field) BLOCK; -%]
            [% phrase_field = phrase_field || 'phrase' %]
            [%- IF relationship.edits_pending %]<span class="mp">[% END -%]
            [%- relationship.${phrase_field} | html %]
            [% descriptive_link(relationship.target) %]
            [%- IF !relationship.link.begin_date.is_empty -%]
                [%- IF !relationship.link.end_date.is_empty -%]
                    [%- IF relationship.link.begin_date.format == relationship.link.end_date.format -%]
                        [%- IF relationship.link.begin_date.day -%]
                            [% l('on {date}', { date => relationship.link.begin_date.format }) %]
                        [%- ELSE -%]
                            [% l('in {date}', { date => relationship.link.begin_date.format }) %]
                        [%- END -%]
                    [%- ELSE -%]
                        [% l('from {begin_date} until {end_date}', {
                            begin_date => relationship.link.begin_date.format,
                            end_date => relationship.link.end_date.format
                        }) %]
                    [%- END -%]
                [%- ELSIF relationship.link.ended -%]
                    [% l('from {date} to ????', { date => relationship.link.begin_date.format }) %]
                [%- ELSE -%]
                    [% l('from {date} to present', { date => relationship.link.begin_date.format }) %]
                [%- END -%]
            [%- ELSIF !relationship.link.end_date.is_empty -%]
                [% l('until {date}', { date => relationship.link.end_date.format }) %]
            [%- ELSIF relationship.link.ended -%]
                [% l('ended') %]
            [%- END -%]
[%- END -%]

[%- MACRO trusted_domain(url) BLOCK;
    url.url.host.search('discogs.com$')   ||
    url.url.host.search('wikipedia.org$') ||
    url.url.host.search('bbc.co.uk$')     ||
    url.url.host.search('facebook.com$')  ||
    url.url.host.search('myspace.com$')   ||
    url.url.host.search('last.fm$')       ||
    url.url.host.search('imdb.com$')      ||
    url.url.host.search('myspace.com$')   ||
    url.url.host.search('twitter.com$')   ||
    url.url.host.search('youtube.com$')   ||
    0;
END -%]

[% MACRO favicon_class(url)
       IF url.url.host.search('amazon'); 'amazon';
    ELSIF url.url.host.search('allmusic.com'); 'allmusic';
    ELSIF url.url.host.search('wikipedia.org$'); 'wikipedia';
    ELSIF url.url.host.search('facebook.com'); 'facebook';
    ELSIF url.url.host.search('last.fm'); 'lastfm';
    ELSIF url.url.host.search('myspace.com'); 'myspace';
    ELSIF url.url.host.search('twitter.com'); 'twitter';
    ELSIF url.url.host.search('youtube.com'); 'youtube';
    ELSIF url.url.host.search('discogs.com'); 'discogs';
    ELSIF url.url.host.search('secondhandsongs.com'); 'secondhandsongs';
    ELSIF url.url.host.search('songfacts.com'); 'songfacts';
    ELSIF url.url.host.search('soundcloud.com'); 'soundcloud';
    ELSIF url.url.host.search('ibdb.com'); 'ibdb';
    ELSIF url.url.host.search('imslp.org'); 'imslp';
    ELSIF url.url.host.search('tallinn.ester.ee'); 'ESTERTallinn';
    ELSIF url.url.host.search('tartu.ester.ee'); 'ESTERTartu';
    ELSIF url.url.host.search('worldcat.org'); 'worldcat';
    ELSIF url.url.host.search('45cat.com'); 'fortyfivecat';
    ELSIF url.url.host.search('rateyourmusic.com'); 'rateyourmusic';
    ELSIF url.url.host.search('rolldabeats.com'); 'rolldabeats';
    ELSIF url.url.host.search('psydb.net'); 'psydb';
    ELSIF url.url.host.search('metal-archives.com'); 'metalarchives';
    ELSIF url.url.host.search('spirit-of-metal.com'); 'spiritofmetal';
    ELSIF url.url.host.search('theatricalia.com'); 'theatricalia';
    ELSIF url.url.host.search('ocremix.org'); 'ocremix';
    ELSIF url.url.host.search('musik-sammler.de'); 'musiksammler';
    ELSIF url.url.host.search('encyclopedisque.fr'); 'encyclopedisque';
    ELSIF url.url.host.search('trove.nla.gov.au'); 'trove';
    ELSIF url.url.host.search('rockinchina.com'); 'ric';
    ELSE; '';
END %]

[%- MACRO warning_icon BLOCK -%]
   <img class="warning" src="[% c.uri_for('/static/images/icons/warning.png') %]" />
[%- END -%]

[%- MACRO error(message, class) BLOCK -%]
   <div class="warning[% ' ' _ class IF class %]">
     [%- warning_icon %]
     <p>[% l('<strong>Error</strong>:') %] [% message %]</p>
   </div>
[%- END -%]

[%- MACRO warning(message, class) BLOCK -%]
   <div class="warning[% ' ' _ class IF class %]">
     [%- warning_icon %]
     <p>[% l('<strong>Warning</strong>:') %] [% message %]</p>
   </div>
[%- END -%]

[%- MACRO notice(message) BLOCK -%]
   <div class="notice">
     <p>[% l('<strong>Note</strong>:') %] [% message %]</p>
   </div>
[%- END -%]

[%- MACRO wiki_link(server, id) BLOCK -%]
http://[%- server -%]/[%- id -%]"
[%- END -%]

[%- MACRO script_manifest(manifest) BLOCK -%]
  [%- IF server_details.developement_server -%]
    [%- USE date -%]
    [%- FOR file IN c.model('FileCache').manifest_files(manifest, 'js'); -%]
        <script type="text/javascript" src="[% c.uri_for("/static/") %][%- file -%]?t=[% date.now %]"></script>
    [%- END -%]
  [%- ELSE -%]
    <script src="[% c.uri_for("/static/") %][% c.model('FileCache').manifest_signature(manifest, 'js') %].js"></script>
  [%- END -%]
[%- END -%]

[%- MACRO css_manifest(manifest) BLOCK -%]
  [%- IF server_details.developement_server -%]
    [%- USE date -%]
    [%- FOR file IN c.model('FileCache').manifest_files(manifest, 'css'); -%]
        <link rel="stylesheet" type="text/css" href="[% c.uri_for("/static/") %][%- file -%]?t=[% date.now %]" />
    [%- END -%]
  [%- ELSE -%]
    <link rel="stylesheet" type="text/css" href="[% c.uri_for('/static/styles/') %][% c.model('FileCache').manifest_signature(manifest, 'css') %].css" />
  [%- END -%]
[%- END -%]

[%- MACRO format_length(n) BLOCK; n | format_length; END %]

[%- MACRO medium_format_name(medium) BLOCK -%]
    [% medium.format_name or l("Medium") | html %]
[%- END -%]

[%- MACRO medium_link(medium) BLOCK -%]
  [% medium_format_name(medium) %] [% medium.position %][% IF medium.name %]:
  [% medium.name | html %][% END %] on [% descriptive_link(medium.release) %]
[%- END -%]

[%- MACRO filter_button BLOCK -%]
  <div style="float:right;margin-top:1.5em;"><a class="filter-button"><img src="[% c.uri_for('/static/images/icons/filter.png') %]" /></a> <a class="filter-button" href="#">Filter</a></div>
[%- END -%]

[%- MACRO wikidoc_search_box BLOCK -%]
  <div class="wikidoc-search">
    <form action="[% c.uri_for('/search') | html %]" method="get">
      <input type="hidden" name="type" value="doc" />
      <input type="text" name="query" placeholder="[% l('Search the documentation...')  %]" />
      [% form_submit(l('Search'),'inline') %]
    </form>
  </div>
[%- END -%]

[%- MACRO annotation_links(entity) BLOCK -%]
  <li>
    <a href="[% c.uri_for(c.controller.action_for('edit_annotation'), [ entity.gid ]) %]">
      [% entity.latest_annotation.text ? l('Edit annotation') : l('Add annotation') %]
    </a>
  </li>
  [%- IF number_of_revisions > 0 %]
  <li>
    <a href="[% c.uri_for_action(c.controller.action_for('annotation_history'), [ entity.gid ]) %]">
      [% l('View annotation history') %]
    </a>
  </li>
  [%- END -%]
[%- END -%]

[%- MACRO artist_begin_label_from_type(type_id) BLOCK -%]
    [% type_id == 1 ? l('Born:') : type_id == 2 ? l('Founded:') : l('Begin date:') %]
[%- END -%]

[%- MACRO artist_end_label_from_type(type_id) BLOCK -%]
    [% type_id == 1 ? l('Died:') : type_id == 2 ? l('Dissolved:') : l('End date:') %]
[%- END -%]<|MERGE_RESOLUTION|>--- conflicted
+++ resolved
@@ -497,13 +497,8 @@
     l('{uri|Relate to URL}', { uri => html_escape(uri) });
 END -%]
 
-<<<<<<< HEAD
 [%- MACRO relate_to_ellipsis(entity) BLOCK -%]
-    <a href="#relate_to">[%- l('Relate to ...') -%]</a>
-=======
-[%- MACRO relate_to_ellipsis(entity, endpoints) BLOCK -%]
     <a style="cursor: pointer" class="relate-to">[%- l('Relate to ...') -%]</a>
->>>>>>> dc8d3169
     <div style="position: absolute;">
       <div class="relate-to" style="display: none">
         <input type="hidden" class="gid" value="[% entity.gid %]" />
