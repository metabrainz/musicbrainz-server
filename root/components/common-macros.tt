--- conflicted
+++ resolved
@@ -330,19 +330,13 @@
 END %]
 
 [% MACRO use_in_relationship(entity) BLOCK;
-<<<<<<< HEAD
-    text = c.session.relationship ? l('Create relationship with {other}', { other => html_escape(c.session.relationship.name) })
-                                  : l('Use in a relationship');
-    link_entity(entity, 'relate', text);
-=======
     IF c.session.relationship.id == entity.id;
       l('Please select another entity to relate {name} to', { name => c.session.relationship.name });
     ELSE;
-      text = c.session.relationship ? l('Create relationship with {other}', { other => c.session.relationship.name })
+      text = c.session.relationship ? l('Create relationship with {other}', { other => html_escape(c.session.relationship.name) })
                                     : l('Use in a relationship');
       link_entity(entity, 'relate', text);
     END;
->>>>>>> be141f76
 END %]
 
 [% MACRO relate_to_url(entity) BLOCK;
