--- conflicted
+++ resolved
@@ -102,7 +102,6 @@
           <input type="checkbox" data-bind="checked: $parent.relationship().attributeValue(attribute.id)" />
           <!-- ko text: attribute.l_name --><!-- /ko -->
         <!-- /ko -->
-<<<<<<< HEAD
         <!-- ko if: attribute.children && max === 1 -->
           <!-- ko text: attribute.l_name --><!-- /ko -->
           <br />
@@ -112,10 +111,8 @@
                              optionsCaption: '',
                              value: $parent.relationship().attributeValue(attribute.id)"></select>
         <!-- /ko -->
-        <!-- ko if: attribute.children && max !== 1 -->
-=======
         <!-- ko if: attribute.id == 14 -->
-          <div data-bind="instrumentSelect: $parent.relationship().attributes">
+          <div data-bind="instrumentSelect: $parent.relationship().attributeValue(14)">
             <!-- ko foreach: instruments -->
               <div>
                 <span class="autocomplete" style="width: auto;">
@@ -132,8 +129,7 @@
             </button>
           </div>
         <!-- /ko -->
-        <!-- ko if: attribute.children && attribute.id != 14 -->
->>>>>>> bf171ffd
+        <!-- ko if: attribute.children && max !== 1 && attribute.id != 14 -->
           <!-- ko text: attribute.l_name --><!-- /ko -->
           <div class="multiselect" data-bind="
                   component: {
