--- conflicted
+++ resolved
@@ -420,13 +420,8 @@
                   visible: showTypeSelection()"></select>
       </td>
       <td>
-<<<<<<< HEAD
         <input type="url"
-          class="value with-remove"
-=======
-        <input type="text"
           class="value with-button"
->>>>>>> 176b2aa9
           data-bind="
             value: url,
             valueUpdate: 'input',
