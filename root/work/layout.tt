--- conflicted
+++ resolved
@@ -29,17 +29,12 @@
                   [% work.latest_annotation.text ? l('Edit annotation') : l('Add an annotation') %]
                 </a>
               </li>
-<<<<<<< HEAD
                <li>
                  <a href="[% c.uri_for_action('/work/merge_queue', { 'add-to-merge' => work.id }) %]">
                    [% l('Merge this work with another') %]
                  </a>
                </li>
                <li>[% link_work(work, 'edits', l('View editing history')) %]</li>
-=======
-               <li>[% link_entity(work, 'merge', l('Merge this work into another')) %]</li>
-               <li>[% link_entity(work, 'edits', l('View editing history')) %]</li>
->>>>>>> 73fe5587
                <li>[% use_in_relationship(work) %]</li>
                <li>[% relate_to_url(work) %]</li>
                [% IF work.edits_pending %]
