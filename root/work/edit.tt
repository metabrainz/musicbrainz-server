--- conflicted
+++ resolved
@@ -2,9 +2,8 @@
   <link type="text/css" rel="stylesheet" href="[% c.uri_for('/static/lib/jquery.ui/themes/base/jquery.ui.all.css') %]" />
 
   <script type="text/javascript" src="[%-
-<<<<<<< HEAD
     c.model('FileCache').squash_scripts(
-      "lib/jquery.ui/ui/jquery-ui-1.8.5.custom.js",
+      "lib/jquery.ui/ui/jquery-ui-1.8.6.custom.js",
       "scripts/MB/utility.js",
       "scripts/MB/Control/ArtistCredit.js",
       "scripts/MB/Control/Autocomplete.js",
@@ -22,17 +21,6 @@
       "scripts/MB/GuessCase/Work.js",
       "scripts/MB/Control/WorkEdit.js",
     ) -%]"></script>
-=======
-      c.model('FileCache').squash_scripts(
-        "lib/jquery.ui/ui/jquery-ui-1.8.6.custom.js",
-        "scripts/MB/utility.js",
-        "scripts/MB/Control/ArtistCredit.js",
-        "scripts/MB/Control/Autocomplete.js",
-        "scripts/MB/Control/Bubble.js",
-      )
-  -%]"></script>
-
->>>>>>> ff85dbfa
   <script type="text/javascript">
     $(document).ready(function() {
 
