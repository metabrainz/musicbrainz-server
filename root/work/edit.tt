[%- BLOCK layout_head -%]

  <script type="text/javascript" src="[%-
    c.model('FileCache').squash_scripts(
<<<<<<< HEAD
      "lib/jquery.ui/ui/jquery-ui-1.8.6.custom.js",
      "scripts/MB/utility.js",
=======
      "scripts/MB/Control/ArtistCredit.js",
      "scripts/MB/Control/Bubble.js",
>>>>>>> 7ab181dd
      "scripts/MB/GuessCase/Handler/Base.js",
      "scripts/MB/GuessCase/Handler/Work.js",
      "scripts/MB/GuessCase/Mode/Base.js",
      "scripts/MB/GuessCase/Mode/Classical.js",
      "scripts/MB/GuessCase/Mode/English.js",
      "scripts/MB/GuessCase/Mode/French.js",
      "scripts/MB/GuessCase/Mode/Sentence.js",
      "scripts/MB/GuessCase/Input.js",
      "scripts/MB/GuessCase/Output.js",
      "scripts/MB/GuessCase/Flags.js",
      "scripts/MB/GuessCase/Utils.js",
      "scripts/MB/GuessCase/Modes.js",
      "scripts/MB/GuessCase/Main.js",
      "scripts/MB/GuessCase/Work.js",
      "scripts/MB/Control/ArtistCredit.js",
      "scripts/MB/Control/Autocomplete.js",
      "scripts/MB/Control/Bubble.js",
      "scripts/MB/Control/GuessCase.js",
    ) -%]"></script>
  <script type="text/javascript">
    $('document').ready(function() {

      var bubbles = MB.Control.BubbleCollection ();
      MB.Control.initialize_artist_credit (bubbles);
      MB.Control.initialize_guess_case (bubbles, 'work');

    });
  </script>
[%- END -%]

[%- WRAPPER 'work/layout.tt' title=l('Edit Work') full_width=1 page='edit' -%]
   [%- IF no_javascript -%]
     [%- warning( l("Javascript needs to be enabled to edit the Artist field on this page.") ) -%]
   [%- END -%]

   [%- INCLUDE 'work/edit_form.tt' -%]
[%- END -%]
<|MERGE_RESOLUTION|>--- conflicted
+++ resolved
@@ -2,13 +2,6 @@
 
   <script type="text/javascript" src="[%-
     c.model('FileCache').squash_scripts(
-<<<<<<< HEAD
-      "lib/jquery.ui/ui/jquery-ui-1.8.6.custom.js",
-      "scripts/MB/utility.js",
-=======
-      "scripts/MB/Control/ArtistCredit.js",
-      "scripts/MB/Control/Bubble.js",
->>>>>>> 7ab181dd
       "scripts/MB/GuessCase/Handler/Base.js",
       "scripts/MB/GuessCase/Handler/Work.js",
       "scripts/MB/GuessCase/Mode/Base.js",
@@ -24,7 +17,6 @@
       "scripts/MB/GuessCase/Main.js",
       "scripts/MB/GuessCase/Work.js",
       "scripts/MB/Control/ArtistCredit.js",
-      "scripts/MB/Control/Autocomplete.js",
       "scripts/MB/Control/Bubble.js",
       "scripts/MB/Control/GuessCase.js",
     ) -%]"></script>
