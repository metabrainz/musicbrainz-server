[% WRAPPER 'layout.tt' title=l('Merge Works') full_width=1 %]
<<<<<<< HEAD
=======
    <div id="content">
>>>>>>> a290c452
    <h1>[% l('Merge Works') %]</h1>
    <p>[% l('You are about to merge the following works into a single work. Please
             select the work that you would like the other works merged into:') %]</p>
    <form action="[% c.req.uri %]" method="post">
        <ul>
            [% FOR entity=to_merge %]
            <li>
                <input type="hidden" name="merge.merging.[% loop.index %]" value="[% entity.id %]" />
                <input type="radio" name="merge.target" value="[% entity.id %]" />
                [% descriptive_link(entity) %]
            </li>
            [% END %]
        </ul>
        [% field_errors(form, 'target') %]

        [% INCLUDE "forms/edit-note.tt" %]
        [% enter_edit('<button type="submit" name="submit" value="cancel" class="negative">' _ l('Cancel') _ '</button>') %]
    </form>
    </div>
[% END %]<|MERGE_RESOLUTION|>--- conflicted
+++ resolved
@@ -1,8 +1,5 @@
 [% WRAPPER 'layout.tt' title=l('Merge Works') full_width=1 %]
-<<<<<<< HEAD
-=======
     <div id="content">
->>>>>>> a290c452
     <h1>[% l('Merge Works') %]</h1>
     <p>[% l('You are about to merge the following works into a single work. Please
              select the work that you would like the other works merged into:') %]</p>
