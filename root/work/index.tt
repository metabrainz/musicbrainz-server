<<<<<<< HEAD
[% BLOCK layout_head %]
    [%~ meta_desc = [] ~%]
    [%~ meta_desc.push(html_escape(work.comment)) IF work.comment ~%]
    [%~ IF work.languages.size;
            languages = [];
            FOR wl=work.languages;
                languages.push(wl.language.name);
            END;
            meta_desc.push(add_colon(l('Lyrics Languages')) _ ' ' _ html_escape(comma_only_list(languages)));
        END
    ~%]
    [%~ IF work.writers ~%]
        [%~ writers = [] ~%]
        [%~ FOR rel_artist=work.writers ~%]
            [%~ writers.push(rel_artist.entity.name) ~%]
        [%~ END ~%]
        [%~ meta_desc.push(l('Writers:') _ ' ' _ html_escape(comma_only_list(writers))) ~%]
    [%~ END ~%]
    [%~ IF work.iswcs ~%]
        [%~ iswcs = [] ~%]
        [%~ FOR iswc = work.iswcs ~%]
            [%~ iswcs.push(iswc.iswc) ~%]
        [%~ END ~%]
        [%~ meta_desc.push(l('ISWCs:') _ ' ' _ html_escape(comma_only_list(iswcs))) ~%]
    [%~ END ~%]
    <meta name="description" content="[% comma_only_list(meta_desc) %]"/>
[% END %]

=======
>>>>>>> a111db24
[%- WRAPPER "work/layout.tt" page='index' -%]
    [% IF eligible_for_cleanup %]
      <p class="cleanup">
          [% l('This work has no relationships and will be removed
                automatically in the next few days. If this is not intended, please add
                relationships to this work.') %]
      </p>
    [% END %]

    [%- INCLUDE 'annotation/summary.tt' -%]

    [%- show_wikipedia_extract() -%]

    [% INCLUDE "components/relationships.tt" source=work
        relationships=work.grouped_relationships('artist', 'release_group', 'release', 'work', 'url', 'label', 'place', 'area', 'series', 'instrument', 'event') %]

    [%- INCLUDE "components/relationships-table.tt" heading=l("Recordings") entity=work -%]

[%- END -%]<|MERGE_RESOLUTION|>--- conflicted
+++ resolved
@@ -1,34 +1,3 @@
-<<<<<<< HEAD
-[% BLOCK layout_head %]
-    [%~ meta_desc = [] ~%]
-    [%~ meta_desc.push(html_escape(work.comment)) IF work.comment ~%]
-    [%~ IF work.languages.size;
-            languages = [];
-            FOR wl=work.languages;
-                languages.push(wl.language.name);
-            END;
-            meta_desc.push(add_colon(l('Lyrics Languages')) _ ' ' _ html_escape(comma_only_list(languages)));
-        END
-    ~%]
-    [%~ IF work.writers ~%]
-        [%~ writers = [] ~%]
-        [%~ FOR rel_artist=work.writers ~%]
-            [%~ writers.push(rel_artist.entity.name) ~%]
-        [%~ END ~%]
-        [%~ meta_desc.push(l('Writers:') _ ' ' _ html_escape(comma_only_list(writers))) ~%]
-    [%~ END ~%]
-    [%~ IF work.iswcs ~%]
-        [%~ iswcs = [] ~%]
-        [%~ FOR iswc = work.iswcs ~%]
-            [%~ iswcs.push(iswc.iswc) ~%]
-        [%~ END ~%]
-        [%~ meta_desc.push(l('ISWCs:') _ ' ' _ html_escape(comma_only_list(iswcs))) ~%]
-    [%~ END ~%]
-    <meta name="description" content="[% comma_only_list(meta_desc) %]"/>
-[% END %]
-
-=======
->>>>>>> a111db24
 [%- WRAPPER "work/layout.tt" page='index' -%]
     [% IF eligible_for_cleanup %]
       <p class="cleanup">
