--- conflicted
+++ resolved
@@ -12,11 +12,8 @@
 import EventLayout from '../event/EventLayout';
 import InstrumentLayout from '../instrument/InstrumentLayout';
 import LabelLayout from '../label/LabelLayout';
-<<<<<<< HEAD
+import PlaceLayout from '../place/PlaceLayout';
 import RecordingLayout from '../recording/RecordingLayout';
-=======
-import PlaceLayout from '../place/PlaceLayout';
->>>>>>> d3cbec01
 import ReleaseGroupLayout from '../release_group/ReleaseGroupLayout';
 import SeriesLayout from '../series/SeriesLayout';
 
@@ -26,11 +23,8 @@
   event: EventLayout,
   instrument: InstrumentLayout,
   label: LabelLayout,
-<<<<<<< HEAD
+  place: PlaceLayout,
   recording: RecordingLayout,
-=======
-  place: PlaceLayout,
->>>>>>> d3cbec01
   release_group: ReleaseGroupLayout,
   series: SeriesLayout,
 };
