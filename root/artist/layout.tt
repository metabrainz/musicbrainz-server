[%- WRAPPER "layout.tt" title=title ? artist.name _ " - ${title}" : artist.name -%]

    [% WRAPPER 'layout/sidebar.tt' %]
	<div about="[% rdfa_artist_curi(artist) %]">
        [% WRAPPER 'layout/sidebar/properties.tt' %]
            [% INCLUDE 'layout/sidebar/property.tt' label=l('Sort name:')
               content=html_escape(artist.sort_name)
	       property=rdfa_sort_name_property
                   IF artist.name != artist.sort_name -%]
            [% INCLUDE 'layout/sidebar/property.tt' label=l('Type:')
               content=html_escape(artist.type_name)
                   IF artist.type -%]
            [% INCLUDE 'layout/sidebar/property.tt' label=l('Gender:')
	       property='foaf:gender'
               content=html_escape(artist.gender_name)
                   IF artist.gender -%]
            [%- UNLESS artist.begin_date.is_empty AND artist.end_date.is_empty -%]
                [% WRAPPER 'layout/sidebar/property.tt' label=l('Active:') %]
                    [% rdfa_begin_date_artist(artist.begin_date.format or l("present")) %] &mdash;
		    [% rdfa_end_date_artist(artist.end_date.format or l("present")) %]
                [% IF artist.has_age %]
                   ([% rdfa_artist_age(display_age (artist.age)) %])
                [% END %]
            [% END %]
            [%- END -%]
	    [%# TODO model country %]
            [% INCLUDE 'layout/sidebar/property.tt' label=l('Country:')
               content=html_escape(artist.country.name)
                   IF artist.country -%]
        [% END %]
	</div>

        [%- INCLUDE "layout/sidebar/sidebar-rating.tt" entity=artist -%]
        [%- INCLUDE "layout/sidebar/sidebar-tags.tt" entity=artist tags=top_tags more=more_tags tag_this_text=l('Tag this artist') -%]

        <ul class="links">
            [% IF c.user_exists && !artist.is_special_purpose %]
                [% IF subscribed %]
                    <li><a href="[% c.uri_for_action('/account/subscriptions/artist/remove', { id => artist.id }) %]">[% l('Unsubscribe') %]</a></li>
                [% ELSE %]
                    <li><a href="[% c.uri_for_action('/account/subscriptions/artist/add', { id => artist.id }) %]">[% l('Subscribe') %]</a></li>
                [% END %]
            [% END %]
            [% IF c.user_exists %]
                [% UNLESS artist.is_special_purpose %]
                  <li>[% link_artist(artist, 'merge', l('Merge this artist into another')) %]</li>
                  <li>[% link_artist(artist, 'edits', l('View editing history')) %]</li>
                  [% IF artist.edits_pending %]
                    <li>[% link_artist(artist, 'open_edits', l('Open edits')) %]</li>
                  [% END %]
                  <li>[% use_in_relationship(artist) %]</li>
                [% END %]
                <li>
                  <a href="[% c.uri_for_action('/release_group/create', { artist = artist.gid }) %]">
                    [% l('Add a new release group') %]
                  </a>
                </li>
                <li>
<<<<<<< HEAD
                  <a href="[% c.uri_for_action('/release/add', { artist = artist.gid }) %]">
=======
                  <a href="[% c.uri_for_action('/release_editor/add', { artist = artist.gid }) %]">
>>>>>>> b6700aa3
                    [% l('Add a new release') %]
                  </a>
                </li>
                <li>
                  <a href="[% c.uri_for_action('/work/create', { artist = artist.gid }) %]">
                    [% l('Add a work') %]
                  </a>
                </li>
            [% ELSE %]
                <li>[% request_login(l('Please log in to edit this artist')) %]</li>
            [% END %]
        </ul>

        [%- INCLUDE "layout/sidebar/sidebar-lastupdate.tt" entity=artist -%]
    [% END %]

    <div id="content">
        [%- INCLUDE "artist/header.tt" -%]
        [%- content -%]
    </div>

[%- END -%]<|MERGE_RESOLUTION|>--- conflicted
+++ resolved
@@ -56,11 +56,7 @@
                   </a>
                 </li>
                 <li>
-<<<<<<< HEAD
-                  <a href="[% c.uri_for_action('/release/add', { artist = artist.gid }) %]">
-=======
                   <a href="[% c.uri_for_action('/release_editor/add', { artist = artist.gid }) %]">
->>>>>>> b6700aa3
                     [% l('Add a new release') %]
                   </a>
                 </li>
