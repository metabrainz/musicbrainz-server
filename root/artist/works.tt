--- conflicted
+++ resolved
@@ -43,12 +43,8 @@
             </tbody>
         [%- END -%]
     </table>
-<<<<<<< HEAD
-    [% form_submit(l('Add selected releases for merging')) IF c.user_exists %]
-=======
     [% form_submit(l('Add selected works for merging')) IF c.user_exists %]
     </form>
->>>>>>> df6d366f
     [% ELSE %]
       [% l('This artist is not currently associated with any works.') %]
     [% END %]
