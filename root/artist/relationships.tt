[%- WRAPPER 'artist/layout.tt' title=l('Relationships') page='relationships' -%]
<<<<<<< HEAD
    <span about="[% rdfa_artist_curi(artist) %]">

    [% INCLUDE "components/relationships.tt"
        relationships=artist.grouped_relationships('artist', 'url', 'label') %]

    <h2>[% l('Appearences') %]</h2>
    <table class="tbl">
        <thead>
            <tr>
                <th>[% l('Date') %]</th>
                <th>[% l('Title') %]</th>
                <th>[% l('Artist') %]</th>
            </tr>
        </thead>
        [%- FOREACH relationship IN artist.appearences.pairs -%]
            <thead>
                <tr class="subh">
                    <th></th>
                    <th colspan="2">[% relationship.key %]</th>
                </tr>
            </thead>
            <tbody>
                [% FOR rel IN relationship.value %]
                <tr class="[% loop.index % 2 == 0 ? 'ev' : 'odd' %]">
                    <td>[% rel.begin_date.format %]</td>
                    <td>
                        [% link_entity(rel.target) %] [% disambiguation(rel.target) %]
                    </td>
                    <td>
                        [% artist_credit(rel.target.artist_credit) %]
                    </td>
                </tr>
                [% END %]
            </tbody>
        [%- END -%]
    </table>
=======
    <div [% rdfa_about_attr(rdfa_artist_curi(artist)) %]>
    [%- INCLUDE "components/relationships.tt" source=artist -%]
    </div>
>>>>>>> f2e453da
[%- END -%]<|MERGE_RESOLUTION|>--- conflicted
+++ resolved
@@ -1,6 +1,5 @@
 [%- WRAPPER 'artist/layout.tt' title=l('Relationships') page='relationships' -%]
-<<<<<<< HEAD
-    <span about="[% rdfa_artist_curi(artist) %]">
+    <span [% rdfa_about_attr(rdfa_artist_curi(artist)) %]>
 
     [% INCLUDE "components/relationships.tt"
         relationships=artist.grouped_relationships('artist', 'url', 'label') %]
@@ -36,9 +35,4 @@
             </tbody>
         [%- END -%]
     </table>
-=======
-    <div [% rdfa_about_attr(rdfa_artist_curi(artist)) %]>
-    [%- INCLUDE "components/relationships.tt" source=artist -%]
-    </div>
->>>>>>> f2e453da
 [%- END -%]