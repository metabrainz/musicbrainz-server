--- conflicted
+++ resolved
@@ -1,10 +1,5 @@
 [% WRAPPER 'artist/layout.tt' full_width=1 title=l('Split Artist') %]
-<<<<<<< HEAD
-  [% script_manifest('edit.js.manifest') %]
-=======
   [% script_manifest('edit.js') %]
-  [% script_manifest('guess-case.js') %]
->>>>>>> db48a35c
 
    [%~ javascript_required() ~%]
 
