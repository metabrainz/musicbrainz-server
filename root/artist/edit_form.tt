[%- WRAPPER 'layout/guidelines.tt' -%]
    [%- IF new -%]
        [%- create_guideline(l('You are about to add an artist to MusicBrainz.')) -%]
        [%- create_guideline(l('Please read the {doc_styleguide|Style Guidelines}, then provide the necessary information about the new artist below.', {doc_styleguide => doc_link('Style_Guideline')})) -%]
        [%- create_guideline(l('If one or more artists with the same name already exist in the database, you will be prompted to {doc_addcomment|add a disambiguation comment to this artist}, which will allow users to distinguish this entry from the other artist(s) with the same name.', {doc_addcomment => doc_link('Artist_Comment')})) -%]
    [%- END -%]
[%- END -%]

<form action="[% c.req.uri %]" method="post" class="edit-artist">
    [%- USE r = FormRenderer(form) -%]

    <div class="half-width">

       [% IF form.has_duplicates %]
      <fieldset>
          <legend>[% l('Possible Duplicate Artists') %]</legend>
          <p>
              <strong class='warning'>[% l('Warning:') %]</strong>
              [% l('You are attempting to add an artist which appears to be very similar, if not exactly the same, as these existing artists:') %]
              <ul>
                  [% FOREACH dupe=form.duplicates %]
                  <li>[% link_artist(dupe) %] [% disambiguation(dupe) %]</li>
                  [% END %]
              </ul>
          </p>

          [%- WRAPPER 'layout/guidelines.tt' -%]
              [%- create_guideline(l('You are required to enter a disambiguation comment which allows users to distinguish this artist from the other artists with the same name, if the final artist name is similar to an existing artist.')) -%]
              [%- create_guideline(l('Confirm by activating the checkbox below that you have read the {doc_artistcomment|artist comment guideline}, understood how we distinguish artists with the same name, and that you know what you are doing.', {doc_artistcomment => doc_link('Artist_Comment')})) -%]
          [%- END -%]

          [% form_row_checkbox(r, 'not_dupe', l('Yes, I am sure this artist is not duplicate, and I know what I am doing.')) %]
      </fieldset>
      [% END %]

      <fieldset>
        <legend>[% l('Artist Details') %]</legend>
        [%- form_row_text_long(r, 'name', l('Name:')) -%]
        [%- form_row_text_long(r, 'sort_name', l('Sort name:')) -%]
        [%- form_row_text_long(r, 'comment', l('Disambiguation:')) -%]
        [%- form_row_select(r, 'type_id', l('Type:')) -%]
        [%- form_row_select(r, 'gender_id', l('Gender:')) -%]
        [% WRAPPER form_row %]
          [% area_field = form.field('area.name') %]
<<<<<<< HEAD
          <label for="[% area_field.id %]">[% l('Area:') %]</label>
=======
          <label for="id-edit-artist.area.name">[% l('Area:') %]</label>
>>>>>>> f90aa117
          <span id="area" class="area autocomplete">
            <img class="search" src="[% c.uri_for("/static/images/icons/search.png") %]" />
            <input type="hidden" class="gid" />
            [% r.hidden ('area_id', class => 'id') %]
            [% r.text(area_field, class => 'name') %]
          </span>
          [% field_errors(r.form, 'area.name') %]
        [% END %]
        [%- form_row_text_list(r, 'ipi_codes', l('IPI codes:'), l('IPI code')) -%]
        [%- form_row_text_list(r, 'isni_codes', l('ISNI codes:'), l('ISNI code')) -%]
      </fieldset>

      <fieldset>
        <legend>[% l('Date Period') %]</legend>
        <p>
            [%- l('Dates are in the format YYYY-MM-DD. Partial dates such as YYYY-MM or just YYYY are OK, or you can omit the date entirely.') -%]
        </p>
        [% form_row_date(r, 'period.begin_date', l('Begin date:')) %]
        [% WRAPPER form_row %]
          [% begin_area_field = form.field('begin_area.name') %]
<<<<<<< HEAD
          <label id="edit-artist.begin_area.label" for="[% begin_area_field.id %]">[% l('Begin Area:') %]</label>
=======
          <label for="id-edit-artist.begin_area.name">[% l('Begin Area:') %]</label>
>>>>>>> f90aa117
          <span id="begin_area" class="area autocomplete">
            <img class="search" src="[% c.uri_for("/static/images/icons/search.png") %]" />
            <input type="hidden" class="gid" />
            [% r.hidden ('begin_area_id', class => 'id') %]
            [% r.text(begin_area_field, class => 'name') %]
          </span>
          [% field_errors(r.form, 'begin_area.name') %]
        [% END %]
        [% form_row_date(r, 'period.end_date', l('End date:')) %]
        [% form_row_checkbox(r, 'period.ended', l('This artist has ended.')) %]
        [% WRAPPER form_row %]
          [% end_area_field = form.field('end_area.name') %]
<<<<<<< HEAD
          <label id="edit-artist.end_area.label" for="[% end_area_field.id %]">[% l('End Area:') %]</label>
=======
          <label for="id-edit-artist.end_area.name">[% l('End Area:') %]</label>
>>>>>>> f90aa117
          <span id="end_area" class="area autocomplete">
            <img class="search" src="[% c.uri_for("/static/images/icons/search.png") %]" />
            <input type="hidden" class="gid" />
            [% r.hidden ('end_area_id', class => 'id') %]
            [% r.text(end_area_field, class => 'name') %]
          </span>
          [% field_errors(r.form, 'end_area.name') %]
        [% END %]
      </fieldset>

      [% IF edit_artist_credits && artist_credits %]
      <fieldset>
        <legend>[% l('Artist Credits') %]</legend>
        <p>
            [%- l('Please select the artist credits that you want to rename to follow the new artist name.') -%]
        </p>
        <p>
            [%- selected_acs = form.rename_artist_credit_set() -%]
            [% FOR ac IN artist_credits %]
            <span class="rename-artist-credit"><input type="checkbox" name="edit-artist.rename_artist_credit" value="[% ac.id %]" [% IF selected_acs.item(ac.id) %]checked="checked"[% END %] />[% artist_credit(ac) %]<span class="ac-preview" style="display:none"><br />([% l('preview:') %] [% artist_credit(ac) %])</span></span><br />
            [% END %]
        </p>
      </fieldset>
      [% END %]

      [% INCLUDE 'forms/edit-note.tt' %]

      [% enter_edit() %]
  </div>

  <div class="documentation">
    [%- guesscase_bubble(1) -%]
    [%- sortname_bubble() -%]
  </div>

</form>

<script type="text/javascript">
    MB.utility.setDefaultAction ('form.edit-artist', 'button.submit.positive');
</script><|MERGE_RESOLUTION|>--- conflicted
+++ resolved
@@ -42,11 +42,7 @@
         [%- form_row_select(r, 'gender_id', l('Gender:')) -%]
         [% WRAPPER form_row %]
           [% area_field = form.field('area.name') %]
-<<<<<<< HEAD
-          <label for="[% area_field.id %]">[% l('Area:') %]</label>
-=======
           <label for="id-edit-artist.area.name">[% l('Area:') %]</label>
->>>>>>> f90aa117
           <span id="area" class="area autocomplete">
             <img class="search" src="[% c.uri_for("/static/images/icons/search.png") %]" />
             <input type="hidden" class="gid" />
@@ -67,11 +63,7 @@
         [% form_row_date(r, 'period.begin_date', l('Begin date:')) %]
         [% WRAPPER form_row %]
           [% begin_area_field = form.field('begin_area.name') %]
-<<<<<<< HEAD
-          <label id="edit-artist.begin_area.label" for="[% begin_area_field.id %]">[% l('Begin Area:') %]</label>
-=======
           <label for="id-edit-artist.begin_area.name">[% l('Begin Area:') %]</label>
->>>>>>> f90aa117
           <span id="begin_area" class="area autocomplete">
             <img class="search" src="[% c.uri_for("/static/images/icons/search.png") %]" />
             <input type="hidden" class="gid" />
@@ -84,11 +76,7 @@
         [% form_row_checkbox(r, 'period.ended', l('This artist has ended.')) %]
         [% WRAPPER form_row %]
           [% end_area_field = form.field('end_area.name') %]
-<<<<<<< HEAD
-          <label id="edit-artist.end_area.label" for="[% end_area_field.id %]">[% l('End Area:') %]</label>
-=======
           <label for="id-edit-artist.end_area.name">[% l('End Area:') %]</label>
->>>>>>> f90aa117
           <span id="end_area" class="area autocomplete">
             <img class="search" src="[% c.uri_for("/static/images/icons/search.png") %]" />
             <input type="hidden" class="gid" />
