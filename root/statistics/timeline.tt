--- conflicted
+++ resolved
@@ -1,13 +1,8 @@
 [% USE date %]
 [%- MACRO graph_line(statistic) BLOCK -%]
-<<<<<<< HEAD
-{label: MB.text.Timeline["[%- statistic.name -%]"].Label,
- color: MB.text.Timeline["[%- statistic.name -%]"].Color,
-=======
 [%- rate_of_change = statistic.rate_of_change -%]
 {label: MB.text.Timeline["[%- statistic.name -%]"].Label, 
  color: MB.text.Timeline["[%- statistic.name -%]"].Color, 
->>>>>>> c578ba7a
  category: MB.text.Timeline["[%- statistic.name -%]"].Category,
  data: [
 [%- FOREACH date_collected = statistic.data.keys.sort -%]
