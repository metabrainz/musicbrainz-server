[% USE date %]
[%- MACRO graph_line(statistic) BLOCK -%]
{label: MB.text.Timeline["[%- statistic.name -%]"].Label,
 color: MB.text.Timeline["[%- statistic.name -%]"].Color,
 category: MB.text.Timeline["[%- statistic.name -%]"].Category,
 data: [
[%- FOREACH date_collected = statistic.data.keys.sort -%]
[ [%- date.format("$date_collected 00:00:00", '%s') -%]000, [%- statistic.statistic_for(date_collected) -%] ],
[%- END -%]]},
[% END %]

[% BLOCK layout_head %]
  <script type="text/javascript" src="[% c.uri_for('/statistics/view.js') %]"></script>
  [% script_manifest('statistics.js.manifest') %]
  <!--[if lte IE 8]><script src="[% c.uri_for("/static/lib/flot/excanvas.min.js") %]"></script><![endif]-->
  <style type="text/css">
      h2#graph-toggle-header {
          margin-bottom: -10px;
      }
      #overview, #graph-container {
          width: 100%;
      }
      #overview { height: 150px; }
      #graph-container { height: 400px; }
      .graph-control input { margin-bottom: 0px; display: inline-block; }
      .graph-color-swatch { width: 14px; height: 10px; overflow: hidden; border: 2px solid #ccc; margin: 0px 4px; display: inline-block; }
      h2.toggler { margin-top: 0px; }
  </style>
<<<<<<< HEAD
  <script src="[% c.uri_for("/static/scripts/timeline.js") %]"></script>
=======
>>>>>>> afa4c649
  <script type="text/javascript">//<![CDATA[
      $(document).ready(function () {
      MB.setupGraphing({[%- FOREACH dataset_key = stats.keys.sort -%]
          "[%- dataset_key -%]": [%- graph_line(stats.$dataset_key) -%]
          [%- END -%]},
          { xaxis: { mode: "time",
                     timeformat: "%y/%0m",
                     ticks: 20,
                     minTickSize: [1, "month"]},
            selection: { mode: "xy" },
            grid: { hoverable: true },
<<<<<<< HEAD
            legend: { container: $('#graph-legend') }},
          { legend: {show: false},
=======
            legend: { show: false }},
          { legend: {show: false}, 
>>>>>>> afa4c649
            series: {lines: {lineWidth: 1}, shadowSize: 0},
            xaxis: {mode: "time", tickSize: [1, "year"]},
            yaxis: {tickFormatter: function () { return '' }},
            selection: {mode: "xy"}});
      });
  //]]></script>
[% END %]

[%- sidebar = BLOCK -%]
    <h2 id="graph-toggle-header">Legend</h2>
        <div id="graph-lines">
        <h2><input type="checkbox" id="disable-events-checkbox" checked /><label for="disable-events-checkbox">MusicBrainz Events</label></h2>
        </div>
    <h2>Controls</h2><div id="graph-controls">
        <table class="timeline-controls">
            <tr><th>Zoom:</th><td>Draw a rectangle on either graph</td></tr>
            <tr><th>Reset:</th><td>Click to deselect</td></tr>
            <tr><th>Add/remove lines:</th><td>Check boxes above</td></tr>
            <tr><th>MusicBrainz events:</th><td>Hover and click on vertical lines</td></tr>
        </table>
        <div id="overview"></div>
    </div>
[%- END -%]

[%- WRAPPER "statistics/layout.tt" title=l("Timeline Graph") sidebar=sidebar page='timeline' -%]
<div id="graph-container"></div>
[% END %]<|MERGE_RESOLUTION|>--- conflicted
+++ resolved
@@ -26,10 +26,6 @@
       .graph-color-swatch { width: 14px; height: 10px; overflow: hidden; border: 2px solid #ccc; margin: 0px 4px; display: inline-block; }
       h2.toggler { margin-top: 0px; }
   </style>
-<<<<<<< HEAD
-  <script src="[% c.uri_for("/static/scripts/timeline.js") %]"></script>
-=======
->>>>>>> afa4c649
   <script type="text/javascript">//<![CDATA[
       $(document).ready(function () {
       MB.setupGraphing({[%- FOREACH dataset_key = stats.keys.sort -%]
@@ -41,13 +37,8 @@
                      minTickSize: [1, "month"]},
             selection: { mode: "xy" },
             grid: { hoverable: true },
-<<<<<<< HEAD
-            legend: { container: $('#graph-legend') }},
+            legend: { show: false }},
           { legend: {show: false},
-=======
-            legend: { show: false }},
-          { legend: {show: false}, 
->>>>>>> afa4c649
             series: {lines: {lineWidth: 1}, shadowSize: 0},
             xaxis: {mode: "time", tickSize: [1, "year"]},
             yaxis: {tickFormatter: function () { return '' }},
