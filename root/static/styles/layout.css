body {
    padding: 0 10px;
    margin: 0;
    background-color: #E7E7E7;
    color: #000;
    font-family: 'Bitstream Vera Sans', Verdana, Arial, sans-serif;
    font-size: 12px;
    min-width: 780px;
    margin: auto;
}

/*input, select {
    font-size: 12px;
}*/

a { color:#002BBA; text-decoration: none; }
a:visited { color:#632D9B; }
a:hover { color:#FC6714; text-decoration: underline; }
a:active, a:focus { outline-style: none; }

a.icon:hover { text-decoration: none; }

a>img { border: 0; }

/* TODO:
** When we start using relative links for internal links, add:
** a[href^="http://"], a[href^="https://"], */
a.external {
    background: url('../images/icons/external.png') no-repeat right;
    padding-right: 13px;
}

a.internal {
    background: none;
    padding-right: 0;
}

p {
    margin: 1em 0;
}

h1 {
    margin-top: 0;
    margin-bottom: 0;
    font-size: 150%;
}

h1 a { color: #000 !important; }

h2,
fieldset legend {
    margin-top: 1em;
    margin-bottom: 0;
    font-size: 120%;
    color: #FC6714;
    font-weight: bold;
}

#sidebar h2, .sidebar h2 {
    font-size: 100%;
    margin-left: -5px;
}

h3 {
    margin-top: 1em;
    margin-bottom: 0;
    font-size: 100%;
    font-weight: bold;
}

ul {
    margin-left: 0;
    padding-left: 40px;
    list-style-image: url('../images/icons/bullet.gif');
    list-style-type: square;
}

ol {
    margin-left: 0;
    padding-left: 40px;
}

ul ul, ul ol,
ol ol, ol ul {
    padding-left: 20px;
}

ul.inline {
    padding-left: 0;
    list-style-type: none;
    list-style-image: none;
    margin: 0;
}

/* See http://www.longren.org/2006/09/27/wrapping-text-inside-pre-tags/ */
pre code {
    overflow-x: auto;
    white-space: pre-wrap;
    white-space: -moz-pre-wrap !important;
    white-space: -pre-wrap;
    white-space: -o-pre-wrap;
    /* width: 99%; */
    word-wrap: break-word;
}

/*
** Header
*/
#header {
    width: 100%;
}

#header img.gravatar { display: none; }

img.gravatar {
    display: inline;
    max-height: 1em;
    vertical-align: middle;
    border: 1px solid #ddd;
    padding: 1px;
    background: #fff;
    margin-right: 0.35em;
}

h1 img.gravatar {
    max-height: 3em;
}

#header-logo {
    background: #736DAB url('../images/layout/sprites.png') no-repeat top left;
    height: 58px;
    color: #FFF;
}

#header-logo div {
    position: relative;
    top: 17px;
    float: right;
    padding-right: 1em;
}

#header-logo div.git-branch {
    position: absolute;
    top: 2px;
    right: 18px;
    color: #DDD;
}

#header-logo #headerid-query {
    width: 18em;
}

#header-logo #id-type {
    margin-right: 4px;
    margin-left: 10px;
    padding: 2px;
}

#header-logo a {
    color: #FFF;
}

#header-logo a.logo {
    display: block;
    height: 58px;
    width: 483px;
    position: absolute;
}

#header-logo a.logo strong {
    position: absolute;
    left: -10000px;
}

#header-menu {
    background: #FFBA58;
    position: relative;
    font-size: 95%;
    font-weight: bold;
    z-index: 9;
}

#header-menu div {
    padding: 0 1em;
    overflow: hidden;
}

#header-menu div.l, #header-menu div.r {
    position: absolute;
    display: block;
    padding: 0;
    width: 6px;
    height: 8px;
}

#header-menu div.r {
    bottom: 0; right: 0;
    background: url('../images/layout/sprites.png') -7px -58px;
}

#header-menu div.l {
    bottom: 0; left: 0;
    background: url('../images/layout/sprites.png') -0px -58px;
}

#header-menu ul.r {
    float: right;
}

#header-menu form {
    padding: 4px 0;
    margin: 0;
    vertical-align: middle;
}

#header-menu ul {
    margin: 0;
    padding: 0;
    height: 100%;
    list-style-type: none;
    list-style-image: none;
}

#header-menu li {
    float: left;
    list-style-type: none;
    list-style-image: none;
}

#header-menu ul a {
    color: #333;
    display: block;
    padding: 0.4em 0.5em;
    height: 100%;
    text-decoration: none;
}

#header-menu ul li:hover a,
#header-menu ul li:hover li a:hover,
#header-menu ul a:hover {
    background-color: #FC6714;
    color: #FFF;
}

#header-menu ul li li a {
    height: auto;
}

#header-menu ul li:hover li a {
    background-color: #D4D4D4;
    color: #000;
}

#header-menu li ul {
    position: absolute;
    left: -10000px;
    z-index: 9;
}

#header-menu li ul li {
    text-align: left;
    float: none;
    font-weight: normal;
    margin: 0;
    background-color: #D4D4D4;
}

#header-menu .separator {
    border-top: 1px dotted;
}

/*
** Main content
*/
#page,
#current-editing {
    margin-top: 1em;
    padding: 1em 1em 1em 1em;
    padding: 16px;
    background: #FFF url('../images/layout/page-bg.gif') repeat-y top right;
    overflow: visible;
    position: relative;
}

#page.fullwidth,
#page.homepage,
#current-editing {
    background-image: none;
}

#current-editing h2 {
    margin-top: 0; /* Remove the space above the merge-helper H2 */
}

.bl, .br, .tl, .tr {
    position: absolute;
    display: block;
    width: 8px;
    height: 8px;
}

.tr {
    top: 0; right: 0;
    background: url('../images/layout/sprites.png') -14px -58px;
}

.tl {
    top: 0; left: 0;
    background: url('../images/layout/sprites.png') -23px -58px;
}

.br {
    bottom: 0; right: 0;
    background: url('../images/layout/sprites.png') -32px -58px;
}

.bl {
    bottom: 0; left: 0;
    background: url('../images/layout/sprites.png') -41px -58px;
}

.warning-header,
.flash,
.server-details {
    margin: 10px 0;
    text-align: center;
    font-weight: bold;
    background: #FFFFFF;
    padding: 10px;
    border: 0;
    color: #FC6714;
    position: relative;
}

.flash {
    color: #000;
    font-weight: normal;
}

.flash p,
.server-details p,
.warning-header p {
    margin: 0;
}

.warning-header {
    color: #000;
}

div.notice,
div.warning {
    margin: 2em auto;
    border: 1px solid #a1a1a1;
    min-height: 54px;
    width: 60em;
    background: #ffffd0;
}

div.warning p,
div.notice p { margin: 1em; }

#release-editor div.changes div.notice { margin: 2em auto 0 auto; }

div.warning img.warning {
    float: left;
    margin: 12px 10px 8px 10px;
    width: 32px;
    height: 32px;
}

#content {
    margin-right: 250px;
}

#page.fullwidth #content {
    margin-right: 0px;
}

#sidebar {
    float: right;
    width: 218px;
    font-size: 95%;
}

#page.homepage .sidebar {
    float: right;
    font-size: 95%;
    margin-top: 34px;
    width: auto;
}

#page.homepage #sidebar {
    margin-left: 2.5em;
}

#page.homepage .sidebar div:after {
    visibility: hidden;
    content: '&nbsp';
    clear: both;
}

#sidebar p {
    margin-top: 0;
}

#sidebar ul.links {
    margin: 0;
    padding-left: 1.5em;
}

#sidebar ul.links hr {
    padding: 0;
    margin: 3px;
    height: 1px;
    width: 75%;
    border: 0;
    color: #D3D3D3;
    background-color: #D3D3D3;
}

#sidebar ul.external_links {
    margin: 5px 0;
    padding-left: 0;
}

#sidebar ul.external_links {
    list-style-image: none;
    list-style-type: none;
}

#sidebar ul.external_links li {
    background: url("../images/favicons/external-16.png") 0 2px no-repeat;
    margin-bottom: 2px;
    padding: 4px 0 0 22px;
    min-height: 14px;
}

#sidebar ul.external_links li.all-relationships {
    background-image: none;
}

#sidebar ul.external_links li.home {
    background-image: url("../images/favicons/home-16.png");
}

#sidebar ul.external_links li.allmusic {
    background-image: url("../images/favicons/allmusic-16.png");
}

#sidebar ul.external_links li.amazon {
    background-image: url("../images/favicons/amazon-16.png");
}

#sidebar ul.external_links li.wikipedia {
    background-image: url("../images/favicons/wikipedia-16.png");
}

#sidebar ul.external_links li.facebook {
    background-image: url("../images/favicons/facebook-16.png");
}

#sidebar ul.external_links li.lastfm {
    background-image: url("../images/favicons/lastfm-16.png");
}

#sidebar ul.external_links li.myspace {
    background-image: url("../images/favicons/myspace-16.png");
}

#sidebar ul.external_links li.twitter {
    background-image: url("../images/favicons/twitter-16.png");
}

#sidebar ul.external_links li.youtube {
    background-image: url("../images/favicons/youtube-16.png");
}

#sidebar ul.external_links li.discogs {
    background-image: url("../images/favicons/discogs-16.png");
}

#sidebar ul.external_links li.secondhandsongs {
    background-image: url("../images/favicons/secondhandsongs-16.png");
}

#sidebar ul.external_links li.songfacts {
    background-image: url("../images/favicons/songfacts-16.png");
}

#sidebar ul.external_links li.soundcloud {
    background-image: url("../images/favicons/soundcloud-16.png");
}

#sidebar ul.external_links li.ibdb {
    background-image: url("../images/favicons/ibdb-16.png");
}

#sidebar ul.external_links li.imslp {
    background-image: url("../images/favicons/imslp-16.png");
}

#sidebar ul.external_links li.ESTERTallinn {
    background-image: url("../images/favicons/ESTERTallinn-16.png");
}

#sidebar ul.external_links li.ESTERTartu {
    background-image: url("../images/favicons/ESTERTartu-16.png");
}

#sidebar ul.external_links li.worldcat {
    background-image: url("../images/favicons/worldcat-16.png");
}

#sidebar ul.external_links li.fortyfivecat {
    background-image: url("../images/favicons/45cat-16.png");
}

#sidebar ul.external_links li.rateyourmusic {
    background-image: url("../images/favicons/rateyourmusic-16.png");
}

#sidebar ul.external_links li.rolldabeats {
    background-image: url("../images/favicons/rolldabeats-16.png");
}

#sidebar ul.external_links li.psydb {
    background-image: url("../images/favicons/psydb-16.png");
}

#sidebar ul.external_links li.metalarchives {
    background-image: url("../images/favicons/metalarchives-16.png");
}

#sidebar ul.external_links li.spiritofmetal {
    background-image: url("../images/favicons/spiritofmetal-16.png");
}

#sidebar ul.external_links li.theatricalia {
    background-image: url("../images/favicons/theatricalia-16.png");
}

#sidebar ul.external_links li.ocremix {
    background-image: url("../images/favicons/ocremix-16.png");
}

#sidebar ul.external_links li.musiksammler {
    background-image: url("../images/favicons/sammler-16.png");
}

#sidebar ul.external_links li.encyclopedisque {
    background-image: url("../images/favicons/encyclopedisque-16.png");
}

#sidebar ul.external_links li.trove {
    background-image: url("../images/favicons/trove-16.png");
}

#sidebar ul.external_links li.ric {
    background-image: url("../images/favicons/ric-16.png");
}

#sidebar ul.external_links li.googleplus {
    background-image: url("../images/favicons/googleplus-16.png");
}

#sidebar ul.external_links li.dhhu {
    background-image: url("../images/favicons/dhhu-16.png");
}

#sidebar ul.external_links li.thesession {
    background-image: url("../images/favicons/thesession-16.png");
}

#sidebar ul.external_links li.lieder {
    background-image: url("../images/favicons/lieder-16.png");
}

<<<<<<< HEAD
#sidebar ul.external_links li.openlibrary {
    background-image: url("../images/favicons/openlibrary-16.png");
=======
#sidebar ul.external_links li.viaf {
    background-image: url("../images/favicons/viaf-16.png");
>>>>>>> 6139434f
}

#sidebar .cover-art {
    text-align: center;
}

#sidebar .cover-art img {
    max-height: 300px;
    max-width: 218px; /* references #sidebar's width */
}

/*
** Footer
*/
#footer {
    height: 1em;
    margin: 1em 0;
    padding: 0 1em;
    font-size: 90%;
    color: #444444;
}

#footer a { color: #002BBA; }
#footer a:hover { color: #FC6714; }

#footer p {
    display: inline-block;
    margin: 0;
}

#footer p.left {
    float: left;
    margin: 0;
}

#footer p.right {
    float: right;
}

/*
** Misc
*/
.clear { clear: both; }

.c, table.tbl .c { text-align: center; }

.noborder { border: none !important; }

.nowrap { white-space: nowrap; } /* Used to keep "action links" on one line, e.g. [ Update | Remove ] */

.tooltip { border-bottom: 1px dotted; } /* Useful when adding title attributes to elements */

table.tbl tr.mp td,
span.mp,
div.mp,
tr.diff-changes {
    background: #FD9 !important;
}

.lastupdate,
.annotation-details,
.small {
    font-size: 90%;
    color: #777;
    font-style: italic;
}

.lastupdate {
    padding-top: 1em;
    margin-left: -5px;
}

/* The release information table */
table.tbl {
    margin-top: 1em;
    border-collapse: collapse;
    width: 100%;
    border-top: solid 1px #999999;
    border-bottom: solid 1px #999999;
}

table.tbl th {
    font-size: 95%;
    background: url('../images/layout/table-header.gif') repeat-x 0 50%;
    padding: 0.2em 0.4em;
    text-align: left;
    border-bottom: solid 1px #999999;
    border-left: solid 1px #CCCCCC;
}

table.tbl thead tr .header {
    cursor: pointer;
}

table.tbl thead tr .header .arrow {
    background: url('../images/layout/bg.gif') no-repeat center right;
    display: inline-block;
    height: 9px;
    width: 21px;
}

table.tbl thead tr .headerSortUp .arrow {
    background-image: url('../images/layout/asc.gif');
}

table.tbl thead tr .headerSortDown .arrow {
    background-image: url('../images/layout/desc.gif');
}

table.details table.tbl {
    margin-top: 0;
}

table.details table.tbl th {
    /* Override the table.details declarations
    /* inside an edit details template */
    padding: 0.2em 0.4em;
    text-align: left;
    width: auto;
}

.deleted { color: #999999; }

table.tbl tr.subh td,
table.tbl tr.subh th {
    font-size: 95%;
    background: url('../images/layout/table-header-2.gif') repeat-x 0 50%;
    font-weight: bold;
    border-top: solid 1px #999999;
    border-bottom: solid 1px #999999;
}

table.tbl tbody th {
    border-right: 1px solid #999999;
    background: none;
}

table.tbl tbody th:last-child { border-right: 0; }

table.tbl th a {
    color: #000;
}

table.tbl th:first-child {
    border-left: none;
}

table.tbl td {
    padding: 0.2em 0.4em;
}

table.tbl tr.ev td,
table.tbl tr.ev th {
    padding: 0.2em 0.4em;
    background: #F2F2F2;
}

table.tbl .pos { width: 1em; white-space: nowrap; }
table.tbl th { word-break: keep-all; white-space: nowrap; }

table.tbl .year { width: 4em; }
table.tbl .count { width: 2em; }
table.tbl .rating { width: 50px; }
table.tbl .treleases { width: 3em; }
table.tbl .t { text-align: right; }

table.tbl ul {
    margin: 0;
    padding: 0;
    list-style: none;
}

/* Paginator */
.pageselector a, .pageselector span {
    font-size: 90%;
    padding: 0.05em 0.4em;
}

.pageselector a {
    border: solid 1px #000;
    text-decoration: none;
    background-color: #FFF;
    color: #000;
}

.pageselector a:hover {
    background-color: #FFBA58;
}

.pageselector a.sel {
    background-color: #FFBA58;
    font-weight: bold;
}

.pageselector span {
    border: solid 1px #999999;
    background-color: #EEEEEE;
    color: #999999;
}

.pageselector em {
    font-style: normal;
    margin-left: 0.5em;
}

.pageselector + .tbl {
    margin-top: 0px !important;
}

.pageselector-results {
    margin-bottom: 0;
}

/* Browse Entity pages */
.browse-entities {
    margin-top: 1em;
}

.browse-entities ol {
    margin: 0;
}

.browse {
    margin-top: 0.5em;
}

.browse td {
    text-align: center;
    padding: 2px;
}

.browse td.char {
    width: 0.7em;
}

/* Entity details & edit details */
table.details th {
    text-align: right;
    padding-left: 10pt;
    width: 160px;
    vertical-align: top;
}

table.details td span.new,
table.details td.new {
    background: #E8F7E8;
}

div.diff .diff-only-b,
span.diff-only-b,
tr.diff-addition {
    background: #B1EBB0;
}

table.details td span.old,
table.details td.old {
    background: #F7E8E8;
}

div.diff .diff-only-a,
span.diff-only-a,
tr.diff-removal {
    background: #EBB1BA;
}

table.details td span.new,
table.details td span.old,
table.details td.new,
table.details td.old {
    border: 1px solid #CCC;
}

/* Statistics pages */
table.timeline-controls, table.database-statistics {
    border-collapse: collapse;
    border: 1px solid #ADB9CC;
    margin: 1em 1em 1em 0;
}

table.database-statistics {
    white-space: nowrap;
}

table.database-statistics th, table.timeline-controls th {
    text-align: left;
    padding: 3px 5px;
}

table.database-statistics tr.thead th {
    text-align: center;
    border: 1px solid #ADB9CC;
    background: #F1F1F1;
}

table.database-statistics td, table.timeline-controls td {
    text-align: right;
    padding: 3px 5px 3px 10px;
}

table.timeline-controls td {
    border: 1px solid #ADB9CC;
}


/* Sidebar properties */
dl.properties {
    margin: 0;
}

dl.properties dt {
    clear: left;
    float: left;
    font-weight: bold;
    padding-right: 2pt;
}

dl.properties dd,
dl.properties dt {
    line-height: 175%;
}

/* Search Plugins */
dl.search-plugins dt {
    font-weight: bold;
}

dl.search-plugins dt,
dl.search-plugins dd {
    line-height: 200%;
}

div.searchform input#id-query { width: 30em }

/* CSS columns (instead of using tables) */
div.columns-2 div.column {
    float: left;
    width: 50%;
    min-width: 300px;
}
div.columns-3 div.column {
    float: left;
    width: 33.3%;
    min-width: 200px;
}
div.columns-4 div.column {
    float: left;
    width: 25%;
    min-width: 150px;
}
div.columns-5 div.column {
    float: left;
    width: 20%;
    min-width: 120px;
}

.nagpanel {
    background-color: #FAFAFA;
    border: 2px dashed #736DAB;
    padding: 0 1em;
    margin: 1em 0;
}

.nagpanel .naglinkpanel { text-align: center; }
.nagpanel .naglink { font-size: 200%; }

p.cleanup {
    text-align: center;
    background: #FD9 !important;
    padding: 1em;
}

.iswc { white-space: nowrap; }

/*
  Cover Art
  ================================================
*/

div.artwork-cont {
    border-radius: 2px;
    background: #eee;
    border: 1px solid #e0e0e0;
    display: inline-block;
    padding: 10px;
    margin: 5px;
    text-align: center;
}

div.artwork { position: relative; width: 250px; }
/* don't include 'div' since this should apply to 'p' as well */
.artwork img { max-width: 250px; max-height: 250px; }
div.delete { display: hidden !important; }

.annotation-toggle {
    display: block;
}

.annotation-body {
    position: relative;
    overflow: auto;
}

.annotation-collapsed {
    max-height: 100px;
    overflow: hidden;
}

.annotation-collapsed:after {
    display: block;
    position: absolute;
    bottom: 0;
    width: 100%;
    content: "  ";
    height: 20px;
    background: -moz-linear-gradient(top, rgba(255,255,255,0) 0%, rgba(255,255,255,1) 100%); /* FF3.6+ */
    background: -webkit-gradient(linear, left top, left bottom, color-stop(0%,rgba(255,255,255,0)), color-stop(100%,rgba(255,255,255,1))); /* Chrome,Safari4+ */
    background: -webkit-linear-gradient(top, rgba(255,255,255,0) 0%,rgba(255,255,255,1) 100%); /* Chrome10+,Safari5.1+ */
    background: -o-linear-gradient(top, rgba(255,255,255,0) 0%,rgba(255,255,255,1) 100%); /* Opera 11.10+ */
    background: -ms-linear-gradient(top, rgba(255,255,255,0) 0%,rgba(255,255,255,1) 100%); /* IE10+ */
    background: linear-gradient(top, rgba(255,255,255,0) 0%,rgba(255,255,255,1) 100%); /* W3C */
    filter: progid:DXImageTransform.Microsoft.gradient( startColorstr='#00ffffff', endColorstr='#ffffff',GradientType=0 ); /* IE6-9 */
}

.annotation-collapse {
    max-height: none;
}

span.release-group-type {
    background: #589DFF;
    color: #fff;
    border-radius: 3px;
    padding: 0 3px;
}

a.tagger-icon {
    background: url('../images/icons/mblookup-tagger.png') no-repeat;
    width: 41px;
    height: 16px;
}

.actions-header {
    min-width: 10em;
}<|MERGE_RESOLUTION|>--- conflicted
+++ resolved
@@ -575,13 +575,12 @@
     background-image: url("../images/favicons/lieder-16.png");
 }
 
-<<<<<<< HEAD
 #sidebar ul.external_links li.openlibrary {
     background-image: url("../images/favicons/openlibrary-16.png");
-=======
+}
+
 #sidebar ul.external_links li.viaf {
     background-image: url("../images/favicons/viaf-16.png");
->>>>>>> 6139434f
 }
 
 #sidebar .cover-art {
