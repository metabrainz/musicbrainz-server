/*
** BUTTONS
** From http://particletree.com/features/rediscovering-the-button-element/
*/

.buttons { display: inline-block; }

.buttons a { text-align: center; }

.buttons a,
.buttons button,
.buttons input[type=submit],
.buttons input[type=button] {
    display:block;
    float:left;
    margin:0 7px 0 0;
    background-color:#F0F0F0;
    border:1px solid #D0D0D0;
    border-top:1px solid #EAEAEA;
    border-left:1px solid #EAEAEA;

    font-family:"Lucida Grande", Tahoma, Arial, Verdana, sans-serif;
    font-size:100%;
    line-height:130%;
    text-decoration:none;
    font-weight:bold;
    color:#565656;
    cursor:pointer;
    padding:5px 10px 6px 7px; /* Links */
}
.buttons button,
.buttons input[type=submit],
.buttons input[type=button] {
    width:auto;
    overflow:visible;
    padding:4px 10px 3px 7px; /* IE6 */
}
.buttons input[type],
.buttons button[type]{
    padding:5px 10px 5px 7px; /* Firefox */
    line-height:17px; /* Safari */
}
*:first-child+html input[type],
*:first-child+html button[type] {
    padding:4px 10px 3px 7px; /* IE7 */
}

.buttons a img,
.buttons button img {
    margin:0 3px -3px 0 !important;
    padding:0;
    border:none;
    width:16px;
    height:16px;
}

/* Standard */
.buttons a:focus, input[type=submit]:focus, button:focus,
.buttons a:hover, input[type=submit]:hover, button:hover {
    background-color:#dff4ff;
    border:1px solid #c2e1ef;
    color:#336699;
}
.buttons a:active {
    background-color:#6299c5;
    border:1px solid #6299c5;
    color:#fff;
}

/* Positive */
.buttons a.positive,
.buttons input[type=submit].positive,
.buttons input[type=button].positive,
.buttons button.positive { color:#529214; }
.buttons a.positive:hover,                  .buttons a.positive:focus,
.buttons input[type=button].positive:hover, .buttons input[type=button].positive:focus,
.buttons input[type=submit].positive:hover, .buttons input[type=submit].positive:focus,
.buttons button.positive:hover,             .buttons button.positive:focus {
    background-color:#E6EFC2;
    border:1px solid #C6D880;
    color:#529214;
}
.buttons a.positive:active {
    background-color:#529214;
    border:1px solid #529214;
    color:#fff;
}

/* Negative */
.buttons a.negative,
.buttons input[type=button].negative,
.buttons input[type=submit].negative,
.buttons button.negative { color:#d12f19; }
.buttons a.negative:hover,                  .buttons a.negative:focus,
.buttons input[type=button].negative:hover, .buttons input[type=button].negative:focus,
.buttons input[type=submit].negative:hover, .buttons input[type=submit].negative:focus,
.buttons button.negative:hover,             .buttons button.negative:focus {
    background:#fbe3e4;
    border:1px solid #fbc2c4;
    color:#d12f19;
}
.buttons a.negative:active {
    background-color:#d12f19;
    border:1px solid #d12f19;
    color:#fff;
}

/* Special */

/* search button in header*/
.buttons.header-search { display: inline; }
.buttons.header-search button {
    float: none;
    display: inline;
    padding: 2px 6px !important;
}


/* buttons inline with an input row in a form. */
form div.row input[type=button],
form input[type=button] {

    color:#565656;
    background-color:#F0F0F0;
    border:1px solid #D0D0D0;
    border-top:1px solid #EAEAEA;
    border-left:1px solid #EAEAEA;

    cursor:pointer;

    font-family:"Lucida Grande", Tahoma, Arial, Verdana, sans-serif;
    text-decoration:none;
    font-weight:bold;
}


/*
** RATINGS
*/

.star-rating,
.star-rating a:hover,
.star-rating a:active,
.star-rating a:focus,
.star-rating .current-user-rating,
.star-rating .current-rating {
    background: url('/static/images/icons/rating_star.gif') left -1000px repeat-x;
}

.star-rating {
    position:relative;
    display:block;
    width:125px;
    height:25px;
    overflow:hidden;
    list-style:none;
    margin:0;
    padding:0;
    background-position: 0px 0px;
}

.star-rating li {
    display: inline;
}

.star-rating a,
.star-rating .current-user-rating,
.star-rating .current-rating {
    position:absolute;
    top:0;
    left:0;
    text-indent:-1000em;
    height:25px;
    line-height:25px;
    outline:none;
    overflow:hidden;
    border: none;
}

.star-rating a:hover {
    background-position: 0px -25px;
}

.star-rating a.stars-1 {
    width:20%;
    z-index:6;
}

.star-rating a.stars-2 {
    width:40%;
    z-index:5;
}

.star-rating a.stars-3 {
    width:60%;
    z-index:4;
}

.star-rating a.stars-4 {
    width:80%;
    z-index:3;
}

.star-rating a.stars-5 {
    width:100%;
    z-index:2;
}

.star-rating .current-rating {
    z-index:1;
    background-position: 0px -75px;
}

.star-rating .current-user-rating {
    z-index:1;
    background-position: 0px -50px;
}

/* for an inline rater */
.inline-rating {
    display:-moz-inline-block;
    display:-moz-inline-box;
    display:inline-block;
}

/* smaller star */
.small-star {
    width:50px;
    height:10px;
}

.small-star,
.small-star a:hover,
.small-star a:active,
.small-star a:focus,
.small-star .current-user-rating,
.small-star .current-rating {
    background-image: url('/static/images/icons/rating_star_small.gif');
    line-height: 10px;
    height: 10px;
}

.small-star a:hover {
    background-position: 0px -20px;
}

.small-star .current-rating {
    background-position: 0px -30px;
}

.small-star .current-user-rating {
    background-position: 0px -10px;
}

/*
** Tag cloud
*/

ul.tag-cloud {
    list-style-image: none;
    list-style-type: none;
    margin: 0;
    padding: 0;
    line-height: 2em;
    text-align: justify;
}

ul.tag-cloud li {
    list-style-image: none;
    list-style-type: none;
    display: inline;
    padding: 2px;
}

ul.tag-cloud li.tag1 { font-size: 0.75em; }
ul.tag-cloud li.tag2 { font-size: 1em; }
ul.tag-cloud li.tag3 { font-size: 1.3em; }
ul.tag-cloud li.tag4 { font-size: 1.7em; }
ul.tag-cloud li.tag5 { font-size: 1.7em; font-weight: bold; }
ul.tag-cloud li.tag6 { font-size: 2em; font-weight: bold;}
ul.tag-cloud li.tag7 { font-size: 2.5em; font-weight: bold; }

/*
** "Relate to ..." popup.
*/
div.relate-to {
    position: relative;
    left: -180px;
    top: 4px;
    width: 320px;
    background: #f0f0f0;
    padding: 10px 7px 7px 10px;
    border: 1px solid #999;
<<<<<<< HEAD
=======
    z-index: 3;
>>>>>>> eb27b379
    border-radius: 4px;
    -moz-border-radius: 4px;
    -webkit-border-radius: 4px;
}

/*
** Favicons
*/

ul.favicons {
    list-style-image: none;
    list-style-type: none;
    margin: 0;
    padding: 0;
}

ul.favicons li {
    float: left;
    margin-right: 0.5em;
    margin-bottom: 0.5em;
}

ul.favicons img {
    border: 1px solid #999;
}

ul.favicons div {
    position: relative;
    background-size: 100%;
    background-position: center center;
    background-repeat: no-repeat;
    width: 32px;
    height: 32px;
    border: 1px solid #FFFFFF;
}

ul.favicons a {
    position: absolute;
    width: 32px;
    height: 32px;
    color: #000000;
}

ul.favicons a:hover {
    color: #000000;
    text-decoration: none;
}

ul.favicons span {
    position: absolute;
    bottom: 1px;
    right: 1px;
    padding: 0;
    margin: 0;
    background-color: transparent;
    font-family: ariel;
    font-size: 9px;
}

ul.favicons .border {
    border: 1px solid #ccc;
    border-radius: 3px;
    -moz-border-radius: 3px;
    -webkit-border-radius: 3px;
}
<|MERGE_RESOLUTION|>--- conflicted
+++ resolved
@@ -291,10 +291,7 @@
     background: #f0f0f0;
     padding: 10px 7px 7px 10px;
     border: 1px solid #999;
-<<<<<<< HEAD
-=======
     z-index: 3;
->>>>>>> eb27b379
     border-radius: 4px;
     -moz-border-radius: 4px;
     -webkit-border-radius: 4px;
