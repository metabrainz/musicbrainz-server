--- conflicted
+++ resolved
@@ -125,11 +125,7 @@
 }
 
 #header-logo {
-<<<<<<< HEAD
-    background: @musicbrainz-purple url('../images/layout/sprites.png') no-repeat top left;
-=======
-    background: #736DAB url('../images/layout/header-logo.png') no-repeat top left;
->>>>>>> d28e049f
+    background: @musicbrainz-purple url('../images/layout/header-logo.png') no-repeat top left;
     height: 58px;
     color: @text-white;
 }
