--- conflicted
+++ resolved
@@ -313,12 +313,9 @@
 
 .add-disc-dialog div.tracklist-padding { padding: 0 12px 12px 12px; }
 
-<<<<<<< HEAD
-=======
 .add-disc-dialog div.import-message { width: 100%; padding-left: 1em; }
 .add-disc-dialog div.import-message p { clear: both; }
 
->>>>>>> 6d61b3ea
 /* __________________________________
 
             RECORDINGS TAB
