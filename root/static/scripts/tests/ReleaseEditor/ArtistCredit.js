

MB.tests.ReleaseEditor = (MB.tests.ReleaseEditor) ? MB.tests.ReleaseEditor : {};

MB.tests.ReleaseEditor.ArtistCredit = function () {

    QUnit.module ("ReleaseEditor");
    QUnit.test ("ArtistCredit", function () {

        $('#placeholder').empty ();
        $('#placeholder').html (MB.tests.ReleaseEditor.data['ReleaseEditor/information.html']);

        var acv = MB.Control.ArtistCreditVertical (
            $('input#release-artist'), $('div.artist-credit')
        );

        var bc = MB.Control.BubbleCollection (
<<<<<<< HEAD
            $('#release-artist'), $('div.artist-credit')
=======
            $('input#release-artist'), $('div.artist-credit')
>>>>>>> d44c8e1a
        );

        QUnit.equals ($('.artist-credit-container:visible').size (), 0, 'Artist Credit form not visible');
        $('#release-artist').focus ();
        QUnit.equals ($('.artist-credit-container:visible').size (), 1, 'Artist Credit form visible after focus');

        var box0 = $('.artist-credit-box').eq(0);
        box0.find ('input.name').focus ().val ('Metallica').blur ();
        box0.find ('input.credit').focus ().val ('Metallica').blur ();
        box0.find ('input.join').focus ().val (' (feat. ').blur ();

        var box1 = $('.artist-credit-box').eq(1);
        box1.find ('input.name').focus ().val ('Britney Spears').blur ();
        box1.find ('input.credit').focus ().val ('Britney').blur ();
        box1.find ('input.join').focus ().val (')').blur ();

        QUnit.equals ($('#release-artist').val (), 'Metallica (feat. Britney)', 'Preview updated with correct artist name');

        $('#placeholder').empty ();

    });

    QUnit.test ("ArtistCredit on Add Release", function () {

        $('#placeholder').empty ();
        $('#placeholder').html (MB.tests.ReleaseEditor.data['ReleaseEditor/information.addrelease.html']);

        var acv = MB.Control.ArtistCreditVertical (
            $('input#release-artist'), $('div.artist-credit')
        );

        var bc = MB.Control.BubbleCollection (
<<<<<<< HEAD
            $('#release-artist'), $('div.artist-credit')
        );

        QUnit.equals ($('.artist-credit-vertical:visible').size (), 0, 'Artist Credit form not visible');
=======
            $('input#release-artist'), $('div.artist-credit')
        );

        QUnit.equals ($('.artist-credit-container:visible').size (), 0, 'Artist Credit form not visible');
>>>>>>> d44c8e1a
        $('#release-artist').focus ();
        QUnit.equals ($('.artist-credit-container:visible').size (), 1, 'Artist Credit form visible after focus');

        var box0 = $('.artist-credit-box').eq(0);
        box0.find ('input.name').focus ().val ('Metallica').blur ();
        box0.find ('input.credit').focus ().val ('Metallica').blur ();
        box0.find ('input.join').focus ().val (' (feat. ').blur ();

        var box1 = $('.artist-credit-box').eq(1);
        box1.find ('input.name').focus ().val ('Britney Spears').blur ();
        box1.find ('input.credit').focus ().val ('Britney').blur ();
        box1.find ('input.join').focus ().val (')').blur ();

        QUnit.equals ($('#release-artist').val (), 'Metallica (feat. Britney)', 'Preview updated with correct artist name');

        $('#placeholder').empty ();

    });
};<|MERGE_RESOLUTION|>--- conflicted
+++ resolved
@@ -11,15 +11,11 @@
         $('#placeholder').html (MB.tests.ReleaseEditor.data['ReleaseEditor/information.html']);
 
         var acv = MB.Control.ArtistCreditVertical (
-            $('input#release-artist'), $('div.artist-credit')
+            $('#release-artist'), $('div.artist-credit')
         );
 
         var bc = MB.Control.BubbleCollection (
-<<<<<<< HEAD
             $('#release-artist'), $('div.artist-credit')
-=======
-            $('input#release-artist'), $('div.artist-credit')
->>>>>>> d44c8e1a
         );
 
         QUnit.equals ($('.artist-credit-container:visible').size (), 0, 'Artist Credit form not visible');
@@ -48,21 +44,14 @@
         $('#placeholder').html (MB.tests.ReleaseEditor.data['ReleaseEditor/information.addrelease.html']);
 
         var acv = MB.Control.ArtistCreditVertical (
-            $('input#release-artist'), $('div.artist-credit')
+            $('#release-artist'), $('div.artist-credit')
         );
 
         var bc = MB.Control.BubbleCollection (
-<<<<<<< HEAD
             $('#release-artist'), $('div.artist-credit')
         );
 
         QUnit.equals ($('.artist-credit-vertical:visible').size (), 0, 'Artist Credit form not visible');
-=======
-            $('input#release-artist'), $('div.artist-credit')
-        );
-
-        QUnit.equals ($('.artist-credit-container:visible').size (), 0, 'Artist Credit form not visible');
->>>>>>> d44c8e1a
         $('#release-artist').focus ();
         QUnit.equals ($('.artist-credit-container:visible').size (), 1, 'Artist Credit form visible after focus');
 
