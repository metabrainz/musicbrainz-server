// This file is part of MusicBrainz, the open internet music database.
// Copyright (C) 2014 MetaBrainz Foundation
// Licensed under the GPL version 2, or (at your option) any later version:
// http://www.gnu.org/licenses/gpl-2.0.txt

var test = require('tape');

var fakeGID0 = "a0ba91b0-c564-4eec-be2e-9ff071a47b59";
var fakeGID1 = "acb75d59-b0dc-4105-bad6-81ac8c66da4d";
var fakeGID2 = "c4804cb2-bf33-4394-bb5f-3fac972fa7a5";

var testRelease = {
    entityType: "release",
    relationships: {},
    name: "Love Me Do / I Saw Her Standing There",
    artistCredit: [
        {
            artist: {
                entityType: "artist",
                sortName: "Beatles, The",
                name: "The Beatles",
                id: 303,
                gid: "b10bbbfc-cf9e-42e0-be17-e2c3e1d2600d"
            },
            joinPhrase: ""
        }
    ],
    id: 211431,
    mediums: [
        {
            tracks: [
                {
                    length: 143000,
                    number: "A",
                    recording: {
                        entityType: "recording",
                        length: 143000,
                        relationships: {},
                        name: "Love Me Do",
                        id: 6393661,
                        gid: "87ec065e-f139-41b9-b3b9-f746addf5b1e"
                    },
                    position: 1,
                    name: "Love Me Do",
                    artistCredit: []
                },
                {
                    length: 176000,
                    number: "B",
                    recording: {
                        entityType: "recording",
                        length: 176000,
                        relationships: {},
                        name: "I Saw Her Standing There",
                        id: 6393662,
                        gid: "6de731d6-7a8f-43a0-8cb0-1dca5a40d04e"
                    },
                    position: 2,
                    name: "I Saw Her Standing There",
                    artistCredit: []
                }
            ],
            format: "Vinyl",
            position: 1
        }
    ],
    gid: "867cc694-0f35-4a65-acb4-bc873795701a",
    releaseGroup: {
        entityType: "release_group",
        artist: "The Beatles",
        name: "Love Me Do",
        id: 564256,
        gid: "5db85281-934d-36e5-865c-1922ad82a948",
        relationships: {}
    }
};

function id2attr(id) { return { type: MB.attrInfoByID[id] } }

function ids2attrs(ids) { return _.map(ids, id2attr) }

function setupReleaseRelationshipEditor() {
    var vm = MB.relationshipEditor.ReleaseViewModel({
        sourceData: _.omit(testRelease, "mediums")
    });

    vm.releaseLoaded(testRelease);
    return vm;
}

function setupGenericRelationshipEditor(options) {
    MB.initRelationshipEditors(options);
    return MB.sourceRelationshipEditor;
}

function formData() {
    var inputsArray = _.toArray($("input[type=hidden]"));
    return _.transform(inputsArray, function (result, input) { result[input.name] = input.value }, {});
};

function relationshipEditorTest(name, callback) {
    test(name, function (t) {
        var $fixture =
            $('<div>')
                .attr('id', 'relationship-editor')
                .append('<div id="content"></div><div id="dialog"></div></div>')
                .appendTo('body');

        // _.defer makes its target functions asynchronous. It is redefined
        // here to call its target right away, so that we don't have to deal
        // with writing async tests.
        var _defer = _.defer;

        _.defer = function (func) {
            func.apply(null, _.toArray(arguments).slice(1));
        }

        callback(t);

        _.defer = _defer;

        MB.entityCache = {};
        MB.sourceRelationshipEditor = null;
        MB.sourceExternalLinksEditor = null;
        MB.releaseRelationshipEditor = null;
        MB.sourceEntity = null;
        delete sessionStorage.submittedRelationships;

        $fixture.remove();
    });
}

relationshipEditorTest("link phrase interpolation", function (t) {
    t.plan(6);

    var vm = setupReleaseRelationshipEditor();

    var source = MB.entity({ entityType: "recording" });
    var target = MB.entity({ entityType: "artist" });

    var relationship = vm.getRelationship({
        target: target,
        linkTypeID: 148
    }, source);

    var entities = relationship.entities();

    // link phrase construction

    var tests = [
        // test attribute interpolation
        {
            linkTypeID: 148,
            attributes: ids2attrs([123, 229, 277, 596]),
            expected: "solo zither, guitar and bass guitar"
        },
        {
            linkTypeID: 141,
            attributes: ids2attrs([424, 425]),
            expected: "co-executive producer"
        },
        {
            linkTypeID: 154,
            attributes: ids2attrs([1, 69, 75, 109, 302]),
            expected: "contains additional samples by",
            expectedExtra: "strings, guitars, lyre and plucked string instruments"
        },
        // MBS-6129
        {
            linkTypeID: 149,
            attributes: ids2attrs([4]),
            expected: "lead vocals"
        },
        {
            linkTypeID: 149,
            attributes: ids2attrs([]),
            expected: "vocals"
        }
    ];

    _.each(tests, function (test) {
        relationship.linkTypeID(test.linkTypeID);
        relationship.setAttributes(test.attributes);

        var result = relationship.phraseAndExtraAttributes();

        t.equal(
            result[entities.indexOf(source)],
            test.expected,
            [test.linkTypeID, JSON.stringify(_(test.attributes).pluck("type").pluck("id").value())].join(", ")
        );

        if (test.expectedExtra) {
            t.equal(result[2], test.expectedExtra);
        }
    });

    relationship.remove();
});

relationshipEditorTest("merging duplicate relationships", function (t) {
    t.plan(6);

    var vm = setupReleaseRelationshipEditor();

    var source = MB.entity({ entityType: "recording", name: "foo" });
    var target = MB.entity({ entityType: "artist", name: "bar" });

    var relationship = vm.getRelationship({
        target: target,
        linkTypeID: 148,
        attributes: ids2attrs([123, 194, 277]),
        beginDate: { year: 2001 },
        endDate: null,
        ended: false
    }, source);

    var duplicateRelationship = vm.getRelationship({
        target: target,
        linkTypeID: 148,
        attributes: ids2attrs([123, 194, 277]),
        beginDate: null,
        endDate: { year: 2002 },
        ended: true
    }, source);

    relationship.show();
    duplicateRelationship.show();

    t.ok(source.mergeRelationship(duplicateRelationship), "relationships were merged");

    t.deepEqual(
        _(relationship.attributes()).pluck("type").pluck("id").value(),
        [123, 194, 277],
        "attributes are the same"
    );

    t.deepEqual(
        ko.toJS(relationship.period),
        {
            beginDate: { year: 2001, month: null, day: null },
            endDate: { year: 2002, month: null, day: null },
            ended: true
        },
        "date period is merged correctly"
    );

    t.equal(source.relationships.indexOf(duplicateRelationship), -1,
          "source does not have duplicate relationship");

    t.ok(duplicateRelationship.removed(), "`removed` is true for duplicate");

    var notDuplicateRelationship = vm.getRelationship({
        target: target,
        linkTypeID: 148,
        beginDate: { year: 2003 },
        endDate: { year: 2004 }
    }, source);

    notDuplicateRelationship.show();

    t.ok(!source.mergeRelationship(notDuplicateRelationship),
       "relationship with different date is not merged");

    relationship.remove();
    duplicateRelationship.remove();
    notDuplicateRelationship.remove();
});

relationshipEditorTest("dialog backwardness", function (t) {
    t.plan(8);

    var vm = setupReleaseRelationshipEditor();

    var release = MB.entity({ entityType: "release" });
    var recording0 = MB.entity({ entityType: "recording" });
    var recording1 = MB.entity({ entityType: "recording" });

    var tests = [
        {
            input: {
                source: release,
                target: recording0
            },
            expected: {
                backward: true,
                entities: [recording0, release]
            }
        },
        {
            input: {
                source: recording0,
                target: release
            },
            expected: {
                backward: false,
                entities: [recording0, release]
            }
        },
        {
            input: {
                source: recording0,
                target: recording1
            },
            expected: {
                backward: false,
                entities: [recording0, recording1]
            }
        },
        {
            input: {
                source: recording1,
                target: recording0,
                direction: "backward"
            },
            expected: {
                backward: true,
                entities: [recording0, recording1]
            }
        }
    ];

    _.each(tests, function (test) {
        var options = _.assign({ viewModel: vm }, test.input);
        var dialog = MB.relationshipEditor.UI.AddDialog(options);

        t.equal(dialog.backward(), test.expected.backward)
        t.deepEqual(dialog.relationship().entities(), test.expected.entities);

        dialog.close();
    });
});

relationshipEditorTest("AddDialog", function (t) {
    t.plan(1);

    var vm = setupReleaseRelationshipEditor();

    var source = vm.source.mediums()[0].tracks[0].recording;
    var target = MB.entity({ entityType: "artist", gid: fakeGID0 });

    var dialog = MB.relationshipEditor.UI.AddDialog({ source: source, target: target, viewModel: vm });
    var relationship = dialog.relationship();

    relationship.linkTypeID(148);
    relationship.setAttributes(ids2attrs([229]));
    dialog.accept();

    t.equal(source.relationships()[0], relationship, "relationship is added");

    relationship.remove();
});

relationshipEditorTest("BatchRelationshipDialog", function (t) {
    t.plan(6);

    var vm = setupReleaseRelationshipEditor();

    var target = MB.entity({ entityType: "artist", gid: fakeGID0 });
    var recordings = _.pluck(vm.source.mediums()[0].tracks, "recording");

    var dialog = MB.relationshipEditor.UI.BatchRelationshipDialog({
        sources: recordings,
        target: target,
        viewModel: vm
    });

    var relationship = dialog.relationship();
    var relationships, attributes;

    relationship.linkTypeID(154);
    relationship.setAttributes(ids2attrs([1]));

    dialog.accept();

    relationships = recordings[0].relationships();
    attributes = relationships[0].attributes();
    t.equal(relationships[0].entities()[0], target, "recording 0 has relationship with correct target");
    t.equal(attributes.length, 1, "recording 0 has 1 attribute");
    t.equal(attributes[0].type.id, 1, "recording 0 has relationship with additional attribute");

    relationships = recordings[1].relationships();
    attributes = relationships[0].attributes();
    t.equal(relationships[0].entities()[0], target, "recording 1 has relationship with correct target");
    t.equal(attributes.length, 1, "recording 1 has 1 attribute");
    t.equal(attributes[0].type.id, 1, "recording 1 has relationship with additional attribute");
});

relationshipEditorTest("BatchCreateWorksDialog", function (t) {
    t.plan(2);

    var vm = setupReleaseRelationshipEditor();

    var recordings = _.pluck(vm.source.mediums()[0].tracks, "recording");

    var dialog = MB.relationshipEditor.UI.BatchCreateWorksDialog({
        sources: recordings, viewModel: vm
    });

    // Mock edit submission.
    var _MB_edit_create = MB.edit.create;

    MB.edit.create = function () {
        return $.Deferred().resolve({
            edits: [
                { entity: { name: "WorkFoo", gid: fakeGID0, entityType: "work" } },
                { entity: { name: "WorkBar", gid: fakeGID1, entityType: "work" } }
            ]
        });
    }

    dialog.accept();

    t.deepEqual(recordings[0].relationships()[0].entities(), [
        recordings[0], MB.entity({ gid: fakeGID0 }, "work")
    ]);

    t.deepEqual(recordings[1].relationships()[0].entities(), [
        recordings[1], MB.entity({ gid: fakeGID1 }, "work")
    ]);

    MB.edit.create = _MB_edit_create;
});

relationshipEditorTest("canceling an edit dialog reverts the changes", function (t) {
    t.plan(4);

    var vm = setupReleaseRelationshipEditor();
    var source = vm.source.mediums()[0].tracks[0].recording;
    var target = MB.entity({ entityType: "artist", name: "foo", gid: fakeGID0 });

    var relationship = vm.getRelationship({
        target: target,
        linkTypeID: 148,
        attributes: [],
    }, source);

    var dialog = MB.relationshipEditor.UI.EditDialog({
        relationship: relationship,
        source: source,
        viewModel: vm
    });

    var newTarget = MB.entity({ entityType: "artist", name: "bar", gid: fakeGID1 });
    var dialogRelationship = dialog.relationship();

    dialogRelationship.entities([newTarget, source]);
    dialogRelationship.setAttributes(ids2attrs([229]));
    dialogRelationship.period.beginDate.year(1999);
    dialogRelationship.period.endDate.year(2000);

    // cancel should revert the change
    dialog.close(true /* cancel */);

    t.deepEqual(relationship.entities(), [target, source], "entities changed back");
    t.deepEqual(relationship.attributes(), [], "attributes changed back");
    t.equal(relationship.period.beginDate.year(), null, "beginDate changed back");
    t.equal(relationship.period.endDate.year(), null, "endDate changed back");
});

relationshipEditorTest("MBS-5389: added recording-recording relationship appears under both recordings", function (t) {
    t.plan(2);

    var vm = setupReleaseRelationshipEditor();
    var tracks = vm.source.mediums()[0].tracks;

    var recording0 = tracks[0].recording;
    var recording1 = tracks[1].recording;

    var dialog = MB.relationshipEditor.UI.AddDialog({ source: recording1, target: recording0, viewModel: vm });

    var relationship = dialog.relationship();
    relationship.linkTypeID(231);

    dialog.accept();

    t.equal(recording0.relationships()[0], relationship, "relationship added to recording 0");
    t.equal(recording1.relationships()[0], relationship, "relationship added to recording 1");

    relationship.remove();
});

relationshipEditorTest("backwardness of submitted relationships is preserved (MBS-7636)", function (t) {
    t.plan(2);

    var source = {
            entityType: "recording",
            gid: fakeGID0
        },
        target = {
            entityType: "recording",
            gid: fakeGID1
        };

    sessionStorage.submittedRelationships = JSON.stringify([
        {
            id: 123,
            linkTypeID: 234,
            target: target,
            entities: [target, source],
            direction: "backward"
        }
    ]);

    // Pretend the form was posted.
    MB.formWasPosted = true;
    var vm = setupGenericRelationshipEditor({ sourceData: source });
    MB.formWasPosted = false;

    var entities = vm.source.relationships()[0].entities();
    t.equal(entities[0].gid, fakeGID1);
    t.equal(entities[1].gid, fakeGID0);
});

relationshipEditorTest("edit submission request is entered for release (MBS-7740, MBS-7746)", function (t) {
    t.plan(1);

    var vm = setupReleaseRelationshipEditor();
    var recording = vm.source.mediums()[0].tracks[0].recording;

    var relationship1 = vm.getRelationship({
        target: {
            id: 102938,
            entityType: "release",
            gid: fakeGID2
        },
        linkTypeID: 69,
        attributes: []
    }, recording);

    var relationship2 = vm.getRelationship({
        target: {
            id: 839201,
            entityType: "work",
            gid: fakeGID1
        },
        linkTypeID: 278,
        attributes: []
    }, recording);

    relationship1.show();
    relationship2.show();

    vm.submissionDone = function (data, submitted) {
        t.deepEqual(submitted.edits, [
            {
                "edit_type": 90,
                "linkTypeID": 69,
                "entities": [
                    {
                        "entityType": "recording",
                        "gid": "87ec065e-f139-41b9-b3b9-f746addf5b1e",
                        "name": "Love Me Do"
                    },
                    {
                        "entityType": "release",
                        "gid": "c4804cb2-bf33-4394-bb5f-3fac972fa7a5",
                        "name": ""
                    }
                ],
                "attributes": [],
                "beginDate": null,
                "endDate": null,
                "ended": false,
                "hash": "c0362ff126851edb86c3581bc7e1596624ed0ea3"
            },
            {
                "edit_type": 90,
                "linkTypeID": 278,
                "entities": [
                    {
                        "entityType": "recording",
                        "gid": "87ec065e-f139-41b9-b3b9-f746addf5b1e",
                        "name": "Love Me Do"
                    },
                    {
                        "entityType": "work",
                        "gid": "acb75d59-b0dc-4105-bad6-81ac8c66da4d",
                        "name": ""
                    }
                ],
                "attributes": [],
                "beginDate": null,
                "endDate": null,
                "ended": false,
                "hash": "52e6994e72cd0d0599c2793d65da793af9487686"
            }
        ]);
    };

    vm.submit(null, $.Event());
});

relationshipEditorTest("hidden input fields are generated for non-release forms", function (t) {
    t.plan(1);

    var vm = setupGenericRelationshipEditor({
        sourceData: {
            entityType: "artist",
            name: "The Beatles",
            gid: "b10bbbfc-cf9e-42e0-be17-e2c3e1d2600d",
            relationships: [
                {
                    linkTypeID: 103,
                    direction: "backward",
                    ended: true,
                    target: {
                        entityType: "artist",
                        sortName: "McCartney, Paul",
                        comment: "",
                        name: "Paul McCartney",
                        id: 2122,
                        gid: "ba550d0e-adac-4864-b88b-407cab5e76af"
                    },
                    id: 131689,
                    attributes: ids2attrs([277, 4]),
                    verbosePhrase: "is/was a member of"
                },
                {
                    linkTypeID: 103,
                    direction: "backward",
                    ended: true,
                    target: {
                        entityType: "artist",
                        sortName: "Sutcliffe, Stuart",
                        comment: "",
                        name: "Stuart Sutcliffe",
                        id: 321117,
                        gid: "49a51491-650e-44b3-8085-2f07ac2986dd"
                    },
                    id: 35568,
                    attributes: ids2attrs([277]),
                    verbosePhrase: "is/was a member of"
                }
            ]
        }
    });

    var newRelationship = vm.getRelationship({
        linkTypeID: 103,
        direction: "backward",
        ended: true,
        target: {
            entityType: "artist",
            sortName: "Harrison, George",
            comment: "The Beatles",
            name: "George Harrison",
            id: 2863,
            gid: "42a8f507-8412-4611-854f-926571049fa0"
        },
        attributes: ids2attrs([229, 4]),
        verbosePhrase: "is/was a member of"
    }, vm.source);

    newRelationship.show();

    var relationships = vm.source.relationships();
    relationships[0].period.beginDate.month(7);
    relationships[0].period.beginDate.year(1957);
    relationships[0].period.endDate.day(10);
    relationships[0].period.endDate.month(4);
    relationships[0].period.endDate.year(1970);
    relationships[0].attributes([]);
    relationships[1].removed(true);

    MB.relationshipEditor.prepareSubmission('edit-artist');

    t.deepEqual(formData(), {
        "edit-artist.rel.0.relationship_id": "131689",
        "edit-artist.rel.0.target": "ba550d0e-adac-4864-b88b-407cab5e76af",
        "edit-artist.rel.0.period.begin_date.year": "1957",
        "edit-artist.rel.0.period.begin_date.month": "7",
        "edit-artist.rel.0.period.begin_date.day": "",
        "edit-artist.rel.0.period.end_date.year": "1970",
        "edit-artist.rel.0.period.end_date.month": "4",
        "edit-artist.rel.0.period.end_date.day": "10",
        "edit-artist.rel.0.period.ended": "1",
        "edit-artist.rel.0.backward": "1",
        "edit-artist.rel.0.link_type_id": "103",
        "edit-artist.rel.1.relationship_id": "35568",
        "edit-artist.rel.1.removed": "1",
        "edit-artist.rel.1.target": "49a51491-650e-44b3-8085-2f07ac2986dd",
        "edit-artist.rel.1.attributes.0.type.gid": "17f9f065-2312-4a24-8309-6f6dd63e2e33",
        "edit-artist.rel.1.period.ended": "1",
        "edit-artist.rel.1.backward": "1",
        "edit-artist.rel.1.link_type_id": "103",
        "edit-artist.rel.2.target": "42a8f507-8412-4611-854f-926571049fa0",
        "edit-artist.rel.2.attributes.0.type.gid": "63021302-86cd-4aee-80df-2270d54f4978",
        "edit-artist.rel.2.attributes.1.type.gid": "8e2a3255-87c2-4809-a174-98cb3704f1a5",
        "edit-artist.rel.2.period.ended": "1",
        "edit-artist.rel.2.backward": "1",
        "edit-artist.rel.2.link_type_id": "103"
    });
});

relationshipEditorTest("link orders are submitted for new, orderable relationships (MBS-7775)", function (t) {
    t.plan(1);

    var vm = setupGenericRelationshipEditor({
        sourceData: {
            entityType: "series",
            name: "「神のみぞ知るセカイ」キャラクターCD",
            gid: "0fda0386-cd02-422a-9baa-54dc91ea4771",
            relationships: []
        }
    });

    var newRelationship1 = vm.getRelationship({
        linkTypeID: 742,
        direction: "backward",
        target: {
            entityType: "release_group",
            name: "「神のみぞ知るセカイ」キャラクターCD.0",
            gid: "0a95623a-08d1-41a6-9f0c-409e40ce4476"
        },
        linkOrder: 1,
        attributes: ids2attrs([788]),
        verbosePhrase: "is a part of"
    }, vm.source);

    var newRelationship2 = vm.getRelationship({
        linkTypeID: 742,
        direction: "backward",
        target: {
            entityType: "release_group",
            name: "「神のみぞ知るセカイ」キャラクターCD.1",
            gid: "4550586c-c886-483d-922b-4e810f7c85fc"
        },
        linkOrder: 2,
        attributes: ids2attrs([788]),
        verbosePhrase: "is a part of"
    }, vm.source);

    var newRelationship3 = vm.getRelationship({
        linkTypeID: 742,
        direction: "backward",
        target: {
            entityType: "release_group",
            name: "「神のみぞ知るセカイ」キャラクターCD.2",
            gid: "3c8460ee-25ec-45b2-8990-0c1e78fe2ead"
        },
        linkOrder: 3,
        attributes: ids2attrs([788]),
        verbosePhrase: "is a part of"
    }, vm.source);

    newRelationship1.attributes()[0].textValue("20101110");
    newRelationship2.attributes()[0].textValue("1");
    newRelationship3.attributes()[0].textValue("2");

    newRelationship1.show();
    newRelationship2.show();
    newRelationship3.show();

    MB.relationshipEditor.prepareSubmission('edit-series');

    t.deepEqual(formData(), {
        "edit-series.rel.0.attributes.0.type.gid": "a59c5830-5ec7-38fe-9a21-c7ea54f6650a",
        "edit-series.rel.0.attributes.0.text_value": "20101110",
        "edit-series.rel.0.backward": "1",
        "edit-series.rel.0.link_order": "1",
        "edit-series.rel.0.link_type_id": "742",
        "edit-series.rel.0.target": "0a95623a-08d1-41a6-9f0c-409e40ce4476",
        "edit-series.rel.1.attributes.0.type.gid": "a59c5830-5ec7-38fe-9a21-c7ea54f6650a",
        "edit-series.rel.1.attributes.0.text_value": "1",
        "edit-series.rel.1.backward": "1",
        "edit-series.rel.1.link_order": "2",
        "edit-series.rel.1.link_type_id": "742",
        "edit-series.rel.1.target": "4550586c-c886-483d-922b-4e810f7c85fc",
        "edit-series.rel.2.attributes.0.type.gid": "a59c5830-5ec7-38fe-9a21-c7ea54f6650a",
        "edit-series.rel.2.attributes.0.text_value": "2",
        "edit-series.rel.2.backward": "1",
        "edit-series.rel.2.link_order": "3",
        "edit-series.rel.2.link_type_id": "742",
        "edit-series.rel.2.target": "3c8460ee-25ec-45b2-8990-0c1e78fe2ead"
    });
});

relationshipEditorTest("relationships for entities not editable under the viewModel are ignored (MBS-7782)", function (t) {
    t.plan(2);

    var vm = setupGenericRelationshipEditor({
        sourceData: {
            entityType: "series",
            name: "「神のみぞ知るセカイ」キャラクターCD",
            gid: "0fda0386-cd02-422a-9baa-54dc91ea4771",
            relationships: []
        }
    });

    var artist = MB.entity({
        entityType: "artist",
        name: "Foo",
        gid: fakeGID0
    });

    var newRelationship = vm.getRelationship({
        linkTypeID: 65,
        target: {
            entityType: "release_group",
            name: "「神のみぞ知るセカイ」キャラクターCD.0",
            gid: "0a95623a-08d1-41a6-9f0c-409e40ce4476"
        }
    }, artist);

    t.ok(!newRelationship);
    t.equal(artist.relationships().length, 0);
});

var loveMeDo = {
    entityType: "recording",
    name: "Love Me Do",
    gid: "1f518811-7cf9-4bdc-a656-0958e130f312",
    relationships: [
        {
            linkTypeID: 44,
            direction: "backward",
            target: {
                entityType: "artist",
                name: "Ringo Starr",
                gid: "300c4c73-33ac-4255-9d57-4e32627f5e13"
            },
            linkOrder: 0,
            attributes: ids2attrs([333]),
            verbosePhrase: "performed {additional} {guest} {solo} {instrument:%|instruments} on"
        }
    ]
};

relationshipEditorTest("attributes are cleared when the target type is changed (MBS-7875)", function (t) {
    t.plan(2);

    var vm = setupGenericRelationshipEditor({
<<<<<<< HEAD
        sourceData: loveMeDo,
        formName: "edit-recording"
=======
        sourceData: {
            entityType: "recording",
            name: "Love Me Do",
            gid: "1f518811-7cf9-4bdc-a656-0958e130f312",
            relationships: [
                {
                    linkTypeID: 44,
                    direction: "backward",
                    target: {
                        entityType: "artist",
                        name: "Ringo Starr",
                        gid: "300c4c73-33ac-4255-9d57-4e32627f5e13"
                    },
                    linkOrder: 0,
                    attributes: ids2attrs([333]),
                    verbosePhrase: "performed {additional} {guest} {solo} {instrument:%|instruments} on"
                }
            ]
        }
>>>>>>> 569d273c
    });

    var relationship = vm.source.relationships()[0];
    t.equal(relationship.attributes().length, 1);

    var dialog = MB.relationshipEditor.UI.EditDialog({
        relationship: relationship,
        source: vm.source,
        viewModel: vm
    });

    dialog.targetType("work");

    relationship.entities([
        vm.source,
        MB.entity({
            gid: "3d2be76e-8193-307e-bca5-71f9c734c0f0",
            name: "Love Me Do"
        }, "work")
    ]);

    dialog.accept();
    relationship = dialog.relationship();
    t.equal(relationship.attributes().length, 0, "invalid attributes removed");
});

relationshipEditorTest("invalid attributes can’t be set on a relationship (MBS-7983)", function (t) {
    t.plan(2);

    var vm = setupGenericRelationshipEditor({
        sourceData: loveMeDo,
        formName: "edit-recording"
    });

    var relationship = vm.source.relationships()[0];
    t.equal(relationship.attributes().length, 1);

    relationship.attributes.push(
        new MB.relationshipEditor.fields.LinkAttribute(
            { type: { gid: "ed11fcb1-5a18-4e1d-b12c-633ed19c8ee1" } }
        )
    );

    t.equal(relationship.attributes().length, 1, "invalid attribute not added");
});<|MERGE_RESOLUTION|>--- conflicted
+++ resolved
@@ -831,30 +831,7 @@
     t.plan(2);
 
     var vm = setupGenericRelationshipEditor({
-<<<<<<< HEAD
-        sourceData: loveMeDo,
-        formName: "edit-recording"
-=======
-        sourceData: {
-            entityType: "recording",
-            name: "Love Me Do",
-            gid: "1f518811-7cf9-4bdc-a656-0958e130f312",
-            relationships: [
-                {
-                    linkTypeID: 44,
-                    direction: "backward",
-                    target: {
-                        entityType: "artist",
-                        name: "Ringo Starr",
-                        gid: "300c4c73-33ac-4255-9d57-4e32627f5e13"
-                    },
-                    linkOrder: 0,
-                    attributes: ids2attrs([333]),
-                    verbosePhrase: "performed {additional} {guest} {solo} {instrument:%|instruments} on"
-                }
-            ]
-        }
->>>>>>> 569d273c
+        sourceData: loveMeDo
     });
 
     var relationship = vm.source.relationships()[0];
