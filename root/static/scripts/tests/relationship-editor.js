--- conflicted
+++ resolved
@@ -142,7 +142,6 @@
 
 function formData() {
     var inputsArray = _.toArray($("input[type=hidden]"));
-<<<<<<< HEAD
     return _.transform(
         inputsArray,
         function (result, input) {
@@ -151,12 +150,6 @@
         {},
     );
 }
-=======
-    return _.transform(inputsArray, function (result, input) {
-        result[input.name] = input.value;
-    }, {});
-};
->>>>>>> 1053824e
 
 function relationshipEditorTest(name, callback) {
     test(name, function (t) {
