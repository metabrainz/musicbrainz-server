--- conflicted
+++ resolved
@@ -6,6 +6,21 @@
 var test = require('tape');
 var formatTrackLength = require('../common/utility/formatTrackLength.js');
 var dates = require('../edit/utility/dates.js');
+
+test('formatTrackLength', function (t) {
+    t.plan(6);
+
+    var seconds = 1000;
+    var minutes = 60 * seconds;
+    var hours = 60 * minutes;
+
+    t.equal(formatTrackLength(23), '23 ms', 'formatTrackLength');
+    t.equal(formatTrackLength(260586), '4:21', 'formatTrackLength');
+    t.equal(formatTrackLength(23 * seconds), '0:23', 'formatTrackLength');
+    t.equal(formatTrackLength(59 * minutes), '59:00', 'formatTrackLength');
+    t.equal(formatTrackLength(60 * minutes), '1:00:00', 'formatTrackLength');
+    t.equal(formatTrackLength(14 * hours + 15 * minutes + 16 * seconds), '14:15:16', 'formatTrackLength');
+});
 
 test('parseDate', function (t) {
     t.plan(7);
@@ -26,24 +41,6 @@
     });
 });
 
-<<<<<<< HEAD
-test('formatTrackLength', function (t) {
-    t.plan(6);
-
-    var seconds = 1000;
-    var minutes = 60 * seconds;
-    var hours = 60 * minutes;
-
-    t.equal(formatTrackLength(23), '23 ms', 'formatTrackLength');
-    t.equal(formatTrackLength(260586), '4:21', 'formatTrackLength');
-    t.equal(formatTrackLength(23 * seconds), '0:23', 'formatTrackLength');
-    t.equal(formatTrackLength(59 * minutes), '59:00', 'formatTrackLength');
-    t.equal(formatTrackLength(60 * minutes), '1:00:00', 'formatTrackLength');
-    t.equal(formatTrackLength(14 * hours + 15 * minutes + 16 * seconds), '14:15:16', 'formatTrackLength');
-});
-
-=======
->>>>>>> 1fa328c2
 test("formatDate", function (t) {
     t.plan(11);
 
