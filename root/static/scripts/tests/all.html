--- conflicted
+++ resolved
@@ -105,14 +105,11 @@
     <script type="text/javascript" charset="utf-8" src="release-editor/validation.js"></script>
     <script type="text/javascript" charset="utf-8" src="entity.js"></script>
     <script type="text/javascript" charset="utf-8" src="Control/ArtistCredit.js"></script>
-<<<<<<< HEAD
     <script type="text/javascript" charset="utf-8" src="externalLinks.js"></script>
-=======
 
     <style>
         .ui-dialog { display: none !important; }
     </style>
->>>>>>> 526fee1b
   </head>
   <body>
     <h1 id="qunit-header">MusicBrainz QUnit Test Runner</h1>
