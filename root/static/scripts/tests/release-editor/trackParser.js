--- conflicted
+++ resolved
@@ -275,16 +275,6 @@
     t.equal(track.formattedLength(), "2:55", "length was used");
 });
 
-<<<<<<< HEAD
-parserTest("parsing fullwidth numbers", function (t) {
-    t.plan(1);
-
-    var input = "１ Ｆｏｏ ２：３４";
-
-    common.trackParser(t, input, [
-        { position: 1, name: "Ｆｏｏ", formattedLength: "2:34" }
-    ]);
-=======
 parserTest("Does not lose previous recordings (MBS-7719)", function (t) {
     t.plan(11);
 
@@ -367,5 +357,14 @@
     t.equal(oldRecordings[0], newRecordings[0], 'previous first recording is reused');
     t.notEqual(oldRecordings[1], newRecordings[1], 'second recording is still different');
     t.equal(oldRecordings[2], newRecordings[1], 'third recording is still reused from second track');
->>>>>>> 6b5ae7ae
+});
+
+parserTest("parsing fullwidth numbers", function (t) {
+    t.plan(1);
+
+    var input = "１ Ｆｏｏ ２：３４";
+
+    common.trackParser(t, input, [
+        { position: 1, name: "Ｆｏｏ", formattedLength: "2:34" }
+    ]);
 });