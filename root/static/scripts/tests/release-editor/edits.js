// This file is part of MusicBrainz, the open internet music database.
// Copyright (C) 2014 MetaBrainz Foundation
// Licensed under the GPL version 2, or (at your option) any later version:
// http://www.gnu.org/licenses/gpl-2.0.txt


MB.edit.preview = function () {
    return $.Deferred().resolve({ previews: [] });
};


MB.edit.create = function () {
    return $.Deferred().resolve({ edits: [] });
};


releaseEditor.test.module("add-release edits", function () {
    var data = $.extend(true, {}, releaseEditor.test.testRelease);
    var medium = data.mediums[0];

    medium.originalID = medium.id;

    delete medium.id;
    delete data.labels[0].id;
    delete data.labels[1].id;

    releaseEditor.test.setupReleaseAdd(data);
});


test("releaseCreate edit is generated for new release", function () {

    deepEqual(releaseEditor.edits.release(this.release), [
        {
          artist_credit: {
            names: [
              {
                artist: {
                  gid: "0798d15b-64e2-499f-9969-70167b1d8617",
                  id: 39282,
                  name: "Boredoms"
                },
                join_phrase: null,
                name: "Boredoms"
              }
            ]
          },
          barcode: "4943674011582",
          comment: "limited edition",
          edit_type: 31,
          hash: "a2ef296036703358fa990f467d173a006ad8bd94",
          language_id: 486,
          name: "Vision Creation Newsun",
          packaging_id: null,
          release_group_id: 83146,
          script_id: 112,
          status_id: 1
        }
    ]);
});


test("releaseAddAnnotation edit is generated for new release", function () {

    deepEqual(releaseEditor.edits.annotation(this.release), [
        {
            edit_type: 35,
            entity: null,
            hash: "64597d0deb9fd1facd110648bc5774aa5a1c35ec",
            text: "foobar123"
        }
    ]);
});


test("releaseAddReleaseLabel edits are generated for new release", function () {

    deepEqual(releaseEditor.edits.releaseLabel(this.release), [
        {
            catalog_number: "WPC6-10044",
            edit_type: 34,
            hash: "7d07899fe1c191192f8d5793e34893dfd5d19fe9",
            label: 30265,
            release: null
        },
        {
            catalog_number: "WPC6-10045",
            edit_type: 34,
            hash: "3b9019a14baebc0f1f9e4b54a25bd418a2332cdf",
            label: 30265,
            release: null
        }
    ]);
});


test("recordingEdit edits are generated for new release", function () {
    releaseEditor.copyTrackChangesToRecordings(true);

    var track = this.release.mediums()[0].tracks()[0];

    track.name("[unicode suckz!]");
    track.length(722093);

    var edits = _.filter(releaseEditor.edits.medium(this.release),
        function (edit) {
            return edit.edit_type === MB.edit.TYPES.EDIT_RECORDING_EDIT;
        });

    deepEqual(edits, [
      {
        to_edit: "f66857fb-bb59-444e-97dc-62c73e5eddae",
        name: "[unicode suckz!]",
        artist_credit: {
          names:[
            {
              artist: {
                name: "Boredoms",
                id: 39282,
                gid: "0798d15b-64e2-499f-9969-70167b1d8617"
              },
              name: "Boredoms",
              join_phrase: null
            }
          ]
        },
        length: 722093,
        comment: "",
<<<<<<< HEAD
        video: 0,
        edit_type: 72,
        hash: "2574700e1020ae12c104795d0cbbca818692a2ef"
=======
        video: false,
        edit_type: 72,
        hash: "ccc1d1492d135248dbe0c799855d74aed8a1bdf4"
      }
    ]);

    releaseEditor.copyTrackChangesToRecordings(false);
});


test("recordingEdit edits are generated for new mediums (MBS-7271)", function () {
    releaseEditor.copyTrackChangesToRecordings(true);

    var trackData = {
        name: "foo",
        artistCredit: releaseEditor.test.testArtistCredit
    };

    this.release.mediums.push(
        releaseEditor.fields.Medium({ tracks: [ trackData ] })
    );

    var track = this.release.mediums()[1].tracks()[0];
    var recordingData = _.extend({ gid: "80f797aa-2077-435d-85e2-c22e31a654f4" }, trackData);

    track.recording(MB.entity.Recording(recordingData));
    track.name("foobar");

    var edits = _.filter(releaseEditor.edits.medium(this.release),
        function (edit) {
            return edit.edit_type === MB.edit.TYPES.EDIT_RECORDING_EDIT;
        });

    deepEqual(edits, [
      {
        "artist_credit": {
          "names": [
            {
              "artist": {
                "gid": "0798d15b-64e2-499f-9969-70167b1d8617",
                "id": 39282,
                "name": "Boredoms"
              },
              "join_phrase": null,
              "name": "Boredoms"
            }
          ]
        },
        "comment": "",
        "edit_type": 72,
        "hash": "bd8f7990396214d3dede21b6064ded7d35f90930",
        "length": null,
        "name": "foobar",
        "to_edit": "80f797aa-2077-435d-85e2-c22e31a654f4",
        "video": false
>>>>>>> 07a2ea2e
      }
    ]);

    releaseEditor.copyTrackChangesToRecordings(false);
});


test("mediumCreate edits are generated for new release", function () {

    this.release.mediums.push(
      releaseEditor.fields.Medium(_.omit(releaseEditor.test.testMedium, "id"))
    );

    deepEqual(releaseEditor.edits.medium(this.release), [
      {
        "edit_type": 51,
        "format_id": 1,
        "hash": "81aa9f2f8a196eb5c458a5c030248fd040c5b613",
        "position": 1,
        "release": undefined,
        "tracklist": [
          {
            "artist_credit": {
              "names": [
                {
                  "artist": {
                    "gid": "0798d15b-64e2-499f-9969-70167b1d8617",
                    "id": 39282,
                    "name": "Boredoms"
                  },
                  "join_phrase": null,
                  "name": "Boredoms"
                }
              ]
            },
            "id": 564394,
            "length": 822093,
            "name": "○",
            "number": "1",
            "position": 1,
            "recording_gid": "f66857fb-bb59-444e-97dc-62c73e5eddae"
          },
          {
            "artist_credit": {
              "names": [
                {
                  "artist": {
                    "gid": "0798d15b-64e2-499f-9969-70167b1d8617",
                    "id": 39282,
                    "name": "Boredoms"
                  },
                  "join_phrase": null,
                  "name": "Boredoms"
                }
              ]
            },
            "id": 564395,
            "length": 322933,
            "name": "☆",
            "number": "2",
            "position": 2,
            "recording_gid": "6c97b1d7-aa12-480e-8376-fa435235f164"
          }
        ]
      },
      {
        "edit_type": 51,
        "format_id": 1,
        "hash": "544275b1da580ef7fda83ae98fa1b6e8288b4bdc",
        "position": 2,
        "release": undefined,
        "tracklist": [
          {
            "artist_credit": {
              "names": [
                {
                  "artist": {
                    "gid": "0798d15b-64e2-499f-9969-70167b1d8617",
                    "id": 39282,
                    "name": "Boredoms"
                  },
                  "join_phrase": null,
                  "name": "Boredoms"
                }
              ]
            },
            "id": 892996,
            "length": 92666,
            "name": "☉",
            "number": "1",
            "position": 1,
            "recording_gid": "19506825-c404-43eb-9b09-86fc152c6780"
          }
        ]
      }
    ]);
});


test("mediumAddDiscID edits are generated for new release", function () {
    var mediums = this.release.mediums,
        medium = mediums()[0];

    medium.toc = "1+5+146225+150+16102+49660+76357+111535";

    mediums.notifySubscribers(mediums());

    deepEqual(releaseEditor.edits.discID(this.release), [
      {
        medium_id: undefined,
        cdtoc: "1+5+146225+150+16102+49660+76357+111535",
        edit_type: 55,
        hash: "8ffb378704a13a489814a47dbdd5837bce20a88c",
        release: undefined
      }
    ]);
});


releaseEditor.test.module("edit-release edits", releaseEditor.test.setupReleaseEdit);


test("releaseEdit edit is generated for existing release", function () {
    var release = this.release;

    release.name("blah bluh bleh");
    release.barcode.value("3832563900471");
    release.languageID(123);
    release.packagingID(456);
    release.scriptID(789);
    release.statusID(123);

    deepEqual(releaseEditor.edits.release(release), [
      {
        name: "blah bluh bleh",
        barcode: "3832563900471",
        language_id: 123,
        packaging_id: 456,
        script_id: 789,
        status_id: 123,
        to_edit: 249113,
        edit_type: 32,
        hash: "f603b861729d6fb5bc5714da9b5ffb2ea047cdc2"
      }
    ]);
});


test("releaseAddAnnotation edit is generated for existing release", function () {
    this.release.annotation("foooooo");

    deepEqual(releaseEditor.edits.annotation(this.release), [
      {
        entity: 249113,
        text: "foooooo",
        edit_type: 35,
        hash: "57216691ffd548bec221bec845d6c3e6f0fe16f7"
      }
    ]);
});


test("releaseDeleteReleaseLabel edit is generated for existing release", function () {
    this.release.labels.remove(this.release.labels()[0]);

    deepEqual(releaseEditor.edits.releaseLabel(this.release), [
      {
        "catalog_number": "WPC6-10044",
        "edit_type": 36,
        "hash": "cca8fc44a0d18c4d6050a29976978da7cf354741",
        "release_label": 27903
      }
    ]);
});


test("releaseEditReleaseLabel edits are generated for existing release", function () {
    this.release.labels()[0].catalogNumber("WPC6-10046");
    this.release.labels()[1].label(null);

    deepEqual(releaseEditor.edits.releaseLabel(this.release), [
      {
        release_label: 27903,
        label: 30265,
        catalog_number: "WPC6-10046",
        edit_type: 37,
        hash: "20e2df134a7e1d477950b85d16c9cdf7f2d2778a"
      },
      {
        release_label: 64842,
        label: null,
        catalog_number: "WPC6-10045",
        edit_type: 37,
        hash: "348a0d63ef950babd4ef636d1162dae67c8503a5"
      }
    ]);
});


test("mediumEdit edit is generated existing existing release", function () {
    var medium = this.release.mediums()[0];

    medium.name("foooooooo");
    medium.formatID(1234);

    deepEqual(releaseEditor.edits.medium(this.release), [
      {
        edit_type: 52,
        name: "foooooooo",
        format_id: 1234,
        to_edit: 249113,
        hash: "3e107278199a8300c36b8271ec56bd7f17a00642"
      }
    ]);
});


test("mediumDelete edit is generated for existing release", function () {
    releaseEditor.removeMedium(this.release.mediums()[0]);

    deepEqual(releaseEditor.edits.medium(this.release), [
      {
        edit_type: 53,
        medium: 249113,
        hash: "e1ae70a7a8cbf0dc0f838672d8041489cd023847"
      }
    ]);
});


test("relationshipCreate edit for external link is generated for existing release", function () {
    var newRelationshipData = {
        type0: "release",
        type1: "url",
        entity0ID: this.release.gid,
        entity1ID: "http://www.discogs.com/release/1369894",
        linkTypeID: 76
    };

    this.release.externalLinks.links.push(
        MB.Control.externalLinks.Relationship(
            newRelationshipData,
            this.release.externalLinks
        )
    );

    deepEqual(releaseEditor.edits.externalLinks(this.release), [
      {
        "edit_type": 90,
        "entity0": "868cc741-e3bc-31bc-9dac-756e35c8f152",
        "entity1": "http://www.discogs.com/release/1369894",
        "hash": "e0e7008b82f6fcb05c87a2abf0113d6088eb7bb6",
        "link_type": 76,
        "type0": "release",
        "type1": "url"
      }
    ]);
});


test("relationshipEdit edit for external link is generated for existing release", function () {
    MB.Control.externalLinks.typeInfo = {};
    MB.Control.externalLinks.faviconClasses = {};

    var existingURLRelationship = {
        type0: "release",
        type1: "url",
        entity0ID: this.release.gid,
        entity1ID: "http://www.discogs.com/release/1369894",
        linkTypeID: 76,
        id: 123
    };

    this.release.externalLinks.links([
        MB.Control.externalLinks.Relationship(
            existingURLRelationship,
            this.release.externalLinks
        )
    ]);

    var link = this.release.externalLinks.links()[0];

    link.linkTypeID(77);
    link.url("http://www.amazon.co.jp/gp/product/B00003IQQD");

    deepEqual(releaseEditor.edits.externalLinks(this.release), [
      {
        "edit_type": 91,
        "entity1": "http://www.amazon.co.jp/gp/product/B00003IQQD",
        "hash": "46ddad04adbdeb0b1bed2991970f2613fc7d411e",
        "link_type": 77,
        "relationship": 123,
        "type0": "release",
        "type1": "url"
      }
    ]);
});


test("relationshipDelete edit for external link is generated for existing release", function () {
    var existingURLRelationship = {
        type0: "release",
        type1: "url",
        entity0ID: this.release.gid,
        entity1ID: "http://www.discogs.com/release/1369894",
        linkTypeID: 76,
        id: 123
    };

    this.release.externalLinks.links([
        MB.Control.externalLinks.Relationship(
            existingURLRelationship,
            this.release.externalLinks
        )
    ]);

    this.release.externalLinks.links()[0].remove();

    deepEqual(releaseEditor.edits.externalLinks(this.release), [
      {
        "edit_type": 92,
        "hash": "1f245d298ceeca4ed9241911d2ec26097a460b0f",
        "relationship": 123,
        "type0": "release",
        "type1": "url"
      }
    ]);
});


test("mediumEdit and releaseReorderMediums edits are generated for non-loaded mediums", function () {
    this.release = releaseEditor.fields.Release({
        id: 123,
        mediums: [
            { id: 123, name: "foo", position: 1 },
            { id: 456, name: "bar", position: 2 },
        ]
    });

    releaseEditor.rootField.release(this.release);

    var medium1 = this.release.mediums()[0];
    var medium2 = this.release.mediums()[1];

    ok(!medium1.loaded(), "medium 1 is not loaded");
    ok(!medium2.loaded(), "medium 2 is not loaded");

    releaseEditor.moveMediumDown(medium1);

    equal(medium1.position(), 2, "medium 1 now has position 2");
    equal(medium2.position(), 1, "medium 2 now has position 1");

    medium1.name("foo!");
    medium1.formatID(1);

    medium2.name("bar!");
    medium2.formatID(2);

    deepEqual(releaseEditor.edits.medium(this.release), [
      {
        "edit_type": 52,
        "format_id": 2,
        "hash": "7e795b9d8b514ec0549c667c8da7a844d9d00835",
        "name": "bar!",
        "to_edit": 456
      },
      {
        "edit_type": 52,
        "format_id": 1,
        "hash": "bee90ecf182e5b8f1a80b4393f2ded17c2d0109c",
        "name": "foo!",
        "to_edit": 123
      },
      {
        "edit_type": 313,
        "hash": "5c1f4183faf7eb84312bb90c2680309df25d4dc0",
        "medium_positions": [
          {
            "medium_id": 456,
            "new": 1,
            "old": 2
          },
          {
            "medium_id": 123,
            "new": 2,
            "old": 1
          }
        ],
        "release": 123
      }
    ]);
});<|MERGE_RESOLUTION|>--- conflicted
+++ resolved
@@ -126,11 +126,6 @@
         },
         length: 722093,
         comment: "",
-<<<<<<< HEAD
-        video: 0,
-        edit_type: 72,
-        hash: "2574700e1020ae12c104795d0cbbca818692a2ef"
-=======
         video: false,
         edit_type: 72,
         hash: "ccc1d1492d135248dbe0c799855d74aed8a1bdf4"
@@ -186,7 +181,6 @@
         "name": "foobar",
         "to_edit": "80f797aa-2077-435d-85e2-c22e31a654f4",
         "video": false
->>>>>>> 07a2ea2e
       }
     ]);
 
