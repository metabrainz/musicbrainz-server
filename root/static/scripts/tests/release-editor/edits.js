// This file is part of MusicBrainz, the open internet music database.
// Copyright (C) 2014 MetaBrainz Foundation
// Licensed under the GPL version 2, or (at your option) any later version:
// http://www.gnu.org/licenses/gpl-2.0.txt

(function () {

var testRelease = {
  releaseGroup: {
    typeName: null,
    name: "Vision Creation Newsun",
    artist: "Boredoms",
    typeID: 1,
    comment: "",
    artistCredit: [
      {
        artist: {
          sortName: "Boredoms",
          comment: "",
          name: "Boredoms",
          id: 39282,
          gid: "0798d15b-64e2-499f-9969-70167b1d8617"
        },
        joinPhrase: ""
      }
    ],
    id: 83146,
    secondaryTypeIDs: [],
    firstReleaseDate: "1999-10-27",
    gid: "1c205925-2cfe-35c0-81de-d7ef17df9658"
  },
  scriptID: 112,
  statusID: 1,
  name: "Vision Creation Newsun",
  barcode: "4943674011582",
  trackCounts: "9 + 3",
  mediums: [
    {
      tracks: [
        {
          number: "1",
          recording: {
            video: 0,
            name: "\u25cb",
            length: 822093,
            comment: "",
            id: 636551,
            isrcs: [],
            gid: "f66857fb-bb59-444e-97dc-62c73e5eddae"
          },
          position: 1,
          name: "\u25cb",
          length: 822093,
          id: 564394,
          artistCredit: [
            {
              artist: {
                sortName: "Boredoms",
                comment: "",
                name: "Boredoms",
                id: 39282,
                gid: "0798d15b-64e2-499f-9969-70167b1d8617"
              },
              joinPhrase: ""
            }
          ],
          gid: "aaed3498-cb14-3c2b-8c08-ad03bf46ab61"
        },
        {
          number: "2",
          recording: {
            video: 0,
            name: "\u2606",
            length: 322933,
            comment: "",
            id: 636552,
            isrcs: [],
            gid: "6c97b1d7-aa12-480e-8376-fa435235f164"
          },
          position: 2,
          name: "\u2606",
          length: 322933,
          id: 564395,
          artistCredit: [
            {
              artist: {
                sortName: "Boredoms",
                comment: "",
                name: "Boredoms",
                id: 39282,
                gid: "0798d15b-64e2-499f-9969-70167b1d8617"
              },
              joinPhrase: ""
            }
          ],
          gid: "cce78f39-a1a0-32d5-b921-091757f28586"
        }
      ],
      format: "CD",
      name: null,
      position: 1,
      cdtocs: 2,
      formatID: 1,
      id: 249113
    }
  ],
  formats: "2\u00d7CD",
  packagingID: null,
  comment: "limited edition",
  artistCredit: [
    {
      artist: {
        sortName: "Boredoms",
        comment: "",
        name: "Boredoms",
        id: 39282,
        gid: "0798d15b-64e2-499f-9969-70167b1d8617"
      },
      joinPhrase: ""
    }
  ],
  id: 249113,
  labels: [
    {
      catalogNumber: "WPC6-10044",
      label: {
        sortName: "WEA Japan",
        comment: "",
        name: "WEA Japan",
        id: 30265,
        gid: "42b63b4e-a96d-4197-b584-165fa60357e8"
      },
      id: 27903
    },
    {
      catalogNumber: "WPC6-10045",
      label: {
        sortName: "WEA Japan",
        comment: "",
        name: "WEA Japan",
        id: 30265,
        gid: "42b63b4e-a96d-4197-b584-165fa60357e8"
      },
      id: 64842
    }
  ],
  gid: "868cc741-e3bc-31bc-9dac-756e35c8f152",
  languageID: 486,
  annotation: "foobar123"
};


var testMedium2 = {
  tracks: [
    {
      number: "1",
      recording: {
        video: 0,
        name: "\u2609",
        length: 92666,
        comment: "",
        id: 1040491,
        isrcs: [],
        gid: "19506825-c404-43eb-9b09-86fc152c6780"
      },
      position: 1,
      name: "\u2609",
      length: 92666,
      id: 892996,
      artistCredit: [
        {
          artist: {
            sortName: "Boredoms",
            comment: "",
            name: "Boredoms",
            id: 39282,
            gid: "0798d15b-64e2-499f-9969-70167b1d8617"
          },
          joinPhrase: ""
        }
      ],
      gid: "2e8e2c89-d2ac-3e78-b8b9-b09f3fcf8c98"
    }
  ],
  format: "CD",
  name: null,
  position: 2,
  cdtocs: 1,
  formatID: 1,
  id: 249114
};


MB.edit.preview = function () {
    return $.Deferred().resolve({ previews: [] });
};


MB.edit.create = function () {
    return $.Deferred().resolve({ edits: [] });
};


releaseEditor.test.module("add-release edits", function () {
    var data = $.extend(true, {}, testRelease);
    var medium = data.mediums[0];

    medium.originalID = medium.id;

    delete medium.id;
    delete data.labels[0].id;
    delete data.labels[1].id;

    releaseEditor.test.setupReleaseAdd(data);
});


test("releaseCreate edit is generated for new release", function () {

    deepEqual(releaseEditor.edits.release(this.release), [
        {
          artist_credit: {
            names: [
              {
                artist: {
                  gid: "0798d15b-64e2-499f-9969-70167b1d8617",
                  id: 39282,
                  name: "Boredoms"
                },
                join_phrase: null,
                name: "Boredoms"
              }
            ]
          },
          barcode: "4943674011582",
          comment: "limited edition",
          edit_type: 31,
          hash: "a2ef296036703358fa990f467d173a006ad8bd94",
          language_id: 486,
          name: "Vision Creation Newsun",
          packaging_id: null,
          release_group_id: 83146,
          script_id: 112,
          status_id: 1
        }
    ]);
});


test("releaseAddAnnotation edit is generated for new release", function () {

    deepEqual(releaseEditor.edits.annotation(this.release), [
        {
            edit_type: 35,
            entity: null,
            hash: "64597d0deb9fd1facd110648bc5774aa5a1c35ec",
            text: "foobar123"
        }
    ]);
});


test("releaseAddReleaseLabel edits are generated for new release", function () {

    deepEqual(releaseEditor.edits.releaseLabel(this.release), [
        {
            catalog_number: "WPC6-10044",
            edit_type: 34,
            hash: "7d07899fe1c191192f8d5793e34893dfd5d19fe9",
            label: 30265,
            release: null
        },
        {
            catalog_number: "WPC6-10045",
            edit_type: 34,
            hash: "3b9019a14baebc0f1f9e4b54a25bd418a2332cdf",
            label: 30265,
            release: null
        }
    ]);
});


test("recordingEdit edits are generated for new release", function () {
    releaseEditor.copyTrackChangesToRecordings(true);

    var track = this.release.mediums()[0].tracks()[0];

    track.name("[unicode suckz!]");
    track.length(722093);

    var edits = _.filter(releaseEditor.edits.medium(this.release),
        function (edit) {
            return edit.edit_type === MB.edit.TYPES.EDIT_RECORDING_EDIT;
        });

    deepEqual(edits, [
      {
        to_edit: "f66857fb-bb59-444e-97dc-62c73e5eddae",
        name: "[unicode suckz!]",
        artist_credit: {
          names:[
            {
              artist: {
                name: "Boredoms",
                id: 39282,
                gid: "0798d15b-64e2-499f-9969-70167b1d8617"
              },
              name: "Boredoms",
              join_phrase:
              null
            }
          ]
        },
        length: 722093,
        comment: null,
        video: false,
        edit_type: 72,
        hash: "50379153e2dc73753cdb154f53ada243936d8941"
      }
    ]);

    releaseEditor.copyTrackChangesToRecordings(false);
});


test("mediumCreate edits are generated for new release", function () {

    this.release.mediums.push(
      releaseEditor.fields.Medium(_.omit(testMedium2, "id"))
    );

    deepEqual(releaseEditor.edits.medium(this.release), [
      {
        "edit_type": 51,
        "format_id": 1,
        "hash": "81aa9f2f8a196eb5c458a5c030248fd040c5b613",
        "position": 1,
        "release": undefined,
        "tracklist": [
          {
            "artist_credit": {
              "names": [
                {
                  "artist": {
                    "gid": "0798d15b-64e2-499f-9969-70167b1d8617",
                    "id": 39282,
                    "name": "Boredoms"
                  },
                  "join_phrase": null,
                  "name": "Boredoms"
                }
              ]
            },
            "id": 564394,
            "length": 822093,
            "name": "○",
            "number": "1",
            "position": 1,
            "recording_gid": "f66857fb-bb59-444e-97dc-62c73e5eddae"
          },
          {
            "artist_credit": {
              "names": [
                {
                  "artist": {
                    "gid": "0798d15b-64e2-499f-9969-70167b1d8617",
                    "id": 39282,
                    "name": "Boredoms"
                  },
                  "join_phrase": null,
                  "name": "Boredoms"
                }
              ]
            },
            "id": 564395,
            "length": 322933,
            "name": "☆",
            "number": "2",
            "position": 2,
            "recording_gid": "6c97b1d7-aa12-480e-8376-fa435235f164"
          }
        ]
      },
      {
        "edit_type": 51,
        "format_id": 1,
        "hash": "544275b1da580ef7fda83ae98fa1b6e8288b4bdc",
        "position": 2,
        "release": undefined,
        "tracklist": [
          {
            "artist_credit": {
              "names": [
                {
                  "artist": {
                    "gid": "0798d15b-64e2-499f-9969-70167b1d8617",
                    "id": 39282,
                    "name": "Boredoms"
                  },
                  "join_phrase": null,
                  "name": "Boredoms"
                }
              ]
            },
            "id": 892996,
            "length": 92666,
            "name": "☉",
            "number": "1",
            "position": 1,
            "recording_gid": "19506825-c404-43eb-9b09-86fc152c6780"
          }
        ]
      }
    ]);
});


test("mediumAddDiscID edits are generated for new release", function () {
    var mediums = this.release.mediums,
        medium = mediums()[0];

    medium.toc = "1+5+146225+150+16102+49660+76357+111535";

    mediums.notifySubscribers(mediums());

    deepEqual(releaseEditor.edits.discID(this.release), [
      {
        medium_id: undefined,
        cdtoc: "1+5+146225+150+16102+49660+76357+111535",
        edit_type: 55,
        hash: "8ffb378704a13a489814a47dbdd5837bce20a88c",
        release: undefined
      }
    ]);
});


<<<<<<< HEAD
module("edit-release edits", {

    setup: function () {
        MB.Control.externalLinks.typeInfo = {};

        $("#qunit-fixture").append($("<div>").attr("id", "release-editor"));

        this.release = releaseEditor.fields.Release(testRelease);

        releaseEditor.action = "edit";
        releaseEditor.rootField = releaseEditor.fields.Root();
        releaseEditor.rootField.release(this.release);
    }
=======
releaseEditor.test.module("edit-release edits", function () {
    releaseEditor.action = "edit";
    releaseEditor.rootField = releaseEditor.fields.Root();
    releaseEditor.rootField.release(releaseEditor.fields.Release(testRelease));
>>>>>>> 526fee1b
});


test("releaseEdit edit is generated for existing release", function () {
    var release = this.release;

    release.name("blah bluh bleh");
    release.barcode.value("3832563900471");
    release.languageID(123);
    release.packagingID(456);
    release.scriptID(789);
    release.statusID(123);

    deepEqual(releaseEditor.edits.release(release), [
      {
        name: "blah bluh bleh",
        barcode: "3832563900471",
        language_id: 123,
        packaging_id: 456,
        script_id: 789,
        status_id: 123,
        to_edit: 249113,
        edit_type: 32,
        hash: "f603b861729d6fb5bc5714da9b5ffb2ea047cdc2"
      }
    ]);
});


test("releaseAddAnnotation edit is generated for existing release", function () {
    this.release.annotation("foooooo");

    deepEqual(releaseEditor.edits.annotation(this.release), [
      {
        entity: 249113,
        text: "foooooo",
        edit_type: 35,
        hash: "57216691ffd548bec221bec845d6c3e6f0fe16f7"
      }
    ]);
});


test("releaseDeleteReleaseLabel edit is generated for existing release", function () {
    this.release.labels.remove(this.release.labels()[0]);

    deepEqual(releaseEditor.edits.releaseLabel(this.release), [
      {
        "catalog_number": "WPC6-10044",
        "edit_type": 36,
        "hash": "cca8fc44a0d18c4d6050a29976978da7cf354741",
        "release_label": 27903
      }
    ]);
});


test("releaseEditReleaseLabel edits are generated for existing release", function () {
    this.release.labels()[0].catalogNumber("WPC6-10046");
    this.release.labels()[1].label(null);

    deepEqual(releaseEditor.edits.releaseLabel(this.release), [
      {
        release_label: 27903,
        label: 30265,
        catalog_number: "WPC6-10046",
        edit_type: 37,
        hash: "20e2df134a7e1d477950b85d16c9cdf7f2d2778a"
      },
      {
        release_label: 64842,
        label: null,
        catalog_number: "WPC6-10045",
        edit_type: 37,
        hash: "348a0d63ef950babd4ef636d1162dae67c8503a5"
      }
    ]);
});


test("mediumEdit edit is generated existing existing release", function () {
    var medium = this.release.mediums()[0];

    medium.name("foooooooo");
    medium.formatID(1234);

    deepEqual(releaseEditor.edits.medium(this.release), [
      {
        edit_type: 52,
        name: "foooooooo",
        format_id: 1234,
        to_edit: 249113,
        hash: "3e107278199a8300c36b8271ec56bd7f17a00642"
      }
    ]);
});


test("mediumDelete edit is generated for existing release", function () {
    releaseEditor.removeMedium(this.release.mediums()[0]);

    deepEqual(releaseEditor.edits.medium(this.release), [
      {
        edit_type: 53,
        medium: 249113,
        hash: "e1ae70a7a8cbf0dc0f838672d8041489cd023847"
      }
    ]);
});

<<<<<<< HEAD

test("relationshipCreate edit for external link is generated for existing release", function () {
    var newRelationshipData = {
        type0: "release",
        type1: "url",
        entity0ID: this.release.gid,
        entity1ID: "http://www.discogs.com/release/1369894",
        linkTypeID: 76
    };

    this.release.externalLinks.links.push(
        MB.Control.externalLinks.Relationship(
            newRelationshipData,
            this.release.externalLinks
        )
    );

    deepEqual(releaseEditor.edits.externalLinks(this.release), [
      {
        "edit_type": 90,
        "entity0": "868cc741-e3bc-31bc-9dac-756e35c8f152",
        "entity1": "http://www.discogs.com/release/1369894",
        "hash": "e0e7008b82f6fcb05c87a2abf0113d6088eb7bb6",
        "link_type": 76,
        "type0": "release",
        "type1": "url"
      }
    ]);
});

test("relationshipEdit edit for external link is generated for existing release", function () {
    var existingURLRelationship = {
        type0: "release",
        type1: "url",
        entity0ID: this.release.gid,
        entity1ID: "http://www.discogs.com/release/1369894",
        linkTypeID: 76,
        id: 123
    };

    this.release.externalLinks.links([
        MB.Control.externalLinks.Relationship(
            existingURLRelationship,
            this.release.externalLinks
        )
    ]);

    var link = this.release.externalLinks.links()[0];

    link.linkTypeID(77);
    link.url("http://www.amazon.co.jp/gp/product/B00003IQQD");

    deepEqual(releaseEditor.edits.externalLinks(this.release), [
      {
        "edit_type": 91,
        "entity1": "http://www.amazon.co.jp/gp/product/B00003IQQD",
        "hash": "46ddad04adbdeb0b1bed2991970f2613fc7d411e",
        "link_type": 77,
        "relationship": 123,
        "type0": "release",
        "type1": "url"
      }
    ]);
});

test("relationshipDelete edit for external link is generated for existing release", function () {
    var existingURLRelationship = {
        type0: "release",
        type1: "url",
        entity0ID: this.release.gid,
        entity1ID: "http://www.discogs.com/release/1369894",
        linkTypeID: 76,
        id: 123
    };

    this.release.externalLinks.links([
        MB.Control.externalLinks.Relationship(
            existingURLRelationship,
            this.release.externalLinks
        )
    ]);

    this.release.externalLinks.links()[0].remove();

    deepEqual(releaseEditor.edits.externalLinks(this.release), [
      {
        "edit_type": 92,
        "hash": "1f245d298ceeca4ed9241911d2ec26097a460b0f",
        "relationship": 123,
        "type0": "release",
        "type1": "url"
=======
test("mediumEdit and releaseReorderMediums edits are generated for non-loaded mediums", function () {
    this.release = releaseEditor.fields.Release({
        id: 123,
        mediums: [
            { id: 123, name: "foo", position: 1 },
            { id: 456, name: "bar", position: 2 },
        ]
    });

    releaseEditor.rootField.release(this.release);

    var medium1 = this.release.mediums()[0];
    var medium2 = this.release.mediums()[1];

    ok(!medium1.loaded(), "medium 1 is not loaded");
    ok(!medium2.loaded(), "medium 2 is not loaded");

    releaseEditor.moveMediumDown(medium1);

    equal(medium1.position(), 2, "medium 1 now has position 2");
    equal(medium2.position(), 1, "medium 2 now has position 1");

    medium1.name("foo!");
    medium1.formatID(1);

    medium2.name("bar!");
    medium2.formatID(2);

    deepEqual(releaseEditor.edits.medium(this.release), [
      {
        "edit_type": 52,
        "format_id": 2,
        "hash": "7e795b9d8b514ec0549c667c8da7a844d9d00835",
        "name": "bar!",
        "to_edit": 456
      },
      {
        "edit_type": 52,
        "format_id": 1,
        "hash": "bee90ecf182e5b8f1a80b4393f2ded17c2d0109c",
        "name": "foo!",
        "to_edit": 123
      },
      {
        "edit_type": 313,
        "hash": "5c1f4183faf7eb84312bb90c2680309df25d4dc0",
        "medium_positions": [
          {
            "medium_id": 456,
            "new": 1,
            "old": 2
          },
          {
            "medium_id": 123,
            "new": 2,
            "old": 1
          }
        ],
        "release": 123
>>>>>>> 526fee1b
      }
    ]);
});

}());<|MERGE_RESOLUTION|>--- conflicted
+++ resolved
@@ -436,26 +436,10 @@
 });
 
 
-<<<<<<< HEAD
-module("edit-release edits", {
-
-    setup: function () {
-        MB.Control.externalLinks.typeInfo = {};
-
-        $("#qunit-fixture").append($("<div>").attr("id", "release-editor"));
-
-        this.release = releaseEditor.fields.Release(testRelease);
-
-        releaseEditor.action = "edit";
-        releaseEditor.rootField = releaseEditor.fields.Root();
-        releaseEditor.rootField.release(this.release);
-    }
-=======
 releaseEditor.test.module("edit-release edits", function () {
     releaseEditor.action = "edit";
     releaseEditor.rootField = releaseEditor.fields.Root();
     releaseEditor.rootField.release(releaseEditor.fields.Release(testRelease));
->>>>>>> 526fee1b
 });
 
 
@@ -566,7 +550,6 @@
     ]);
 });
 
-<<<<<<< HEAD
 
 test("relationshipCreate edit for external link is generated for existing release", function () {
     var newRelationshipData = {
@@ -596,6 +579,7 @@
       }
     ]);
 });
+
 
 test("relationshipEdit edit for external link is generated for existing release", function () {
     var existingURLRelationship = {
@@ -632,6 +616,7 @@
     ]);
 });
 
+
 test("relationshipDelete edit for external link is generated for existing release", function () {
     var existingURLRelationship = {
         type0: "release",
@@ -658,7 +643,11 @@
         "relationship": 123,
         "type0": "release",
         "type1": "url"
-=======
+      }
+    ]);
+});
+
+
 test("mediumEdit and releaseReorderMediums edits are generated for non-loaded mediums", function () {
     this.release = releaseEditor.fields.Release({
         id: 123,
@@ -718,7 +707,6 @@
           }
         ],
         "release": 123
->>>>>>> 526fee1b
       }
     ]);
 });
