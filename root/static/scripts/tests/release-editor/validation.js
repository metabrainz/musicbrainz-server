// This file is part of MusicBrainz, the open internet music database.
// Copyright (C) 2014 MetaBrainz Foundation
// Licensed under the GPL version 2, or (at your option) any later version:
// http://www.gnu.org/licenses/gpl-2.0.txt

var test = require('tape');
var validation = require('../../edit/validation.js');

var releaseEditor = MB.releaseEditor;

function validationTest(name, callback) {
    test(name, function (t) {
        callback(t);
        validation.errorFields([]);
    });
}

validationTest("non-loaded mediums validate, even though they have no tracks (MBS-7222)", function (t) {
    t.plan(8);

    releaseEditor.action = "edit";

    releaseEditor.releaseLoaded({
        mediums: [
            { id: 123, position: 1, tracks: [] },
        ]
    });

    var release = releaseEditor.rootField.release(),
        medium = release.mediums()[0];

    t.ok(!medium.loaded(), "medium is not loaded");
    t.ok(!medium.needsTracks(), "medium doesn't require tracks");
    t.ok(!medium.needsTrackInfo(), "medium doesn't require track info");
    t.ok(!medium.needsRecordings(), "medium doesn't require recordings");
    t.ok(!release.needsMediums(), "release doesn't need mediums");
    t.ok(!release.needsTracks(), "release doesn't need tracks");
    t.ok(!release.needsTrackInfo(), "release doesn't need track info");
    t.ok(!release.needsRecordings(), "release doesn't need recordings");
});

validationTest("duplicate release countries are rejected, including null ones (MBS-7624)", function (t) {
    t.plan(5);

    releaseEditor.action = "edit";

    releaseEditor.releaseLoaded({
        events: [
            { countryID: 123, date: "1999" },
            { countryID: 123, date: "2000" },
            { countryID: null, date: "1999" },
            { countryID: null, date: "2000" },
        ]
    });

    var release = releaseEditor.rootField.release();
    var events = release.events();

    t.ok(events[0].isDuplicate());
    t.ok(events[1].isDuplicate());
    t.ok(events[2].isDuplicate());
    t.ok(events[3].isDuplicate());
<<<<<<< HEAD
    t.ok(validation.errorsExist());
=======
    t.ok(releaseEditor.validation.errorsExist());
});

validationTest('duplicate label/catalog number pairs are rejected (MBS-8137)', function (t) {
    t.plan(9);

    releaseEditor.action = 'edit';
    releaseEditor.rootField = releaseEditor.fields.Root();

    var label1 = { name: 'Foo', id: 123 };
    var label2 = { name: 'Bar', id: 456 };

    releaseEditor.releaseLoaded({
        labels: [
            { label: label1, catalogNumber: 'ABC-123' },
            { label: label1, catalogNumber: 'ABC-123' },
            { label: null, catalogNumber: 'ABC-456' },
            { label: null, catalogNumber: 'ABC-456' },
            { label: label2, catalogNumber: null },
            { label: label2, catalogNumber: null },
            { label: null, catalogNumber: null },
            { label: null, catalogNumber: null }
        ]
    });

    var labels = releaseEditor.rootField.release().labels();

    t.ok(labels[0].isDuplicate());
    t.ok(labels[1].isDuplicate());
    t.ok(labels[2].isDuplicate());
    t.ok(labels[3].isDuplicate());
    t.ok(labels[4].isDuplicate());
    t.ok(labels[5].isDuplicate());

    // Empty release labels aren't duplicates of each other, they're ignored
    t.ok(!labels[6].isDuplicate());
    t.ok(!labels[7].isDuplicate());

    t.ok(releaseEditor.validation.errorsExist());
>>>>>>> f4a6b952
});<|MERGE_RESOLUTION|>--- conflicted
+++ resolved
@@ -60,10 +60,7 @@
     t.ok(events[1].isDuplicate());
     t.ok(events[2].isDuplicate());
     t.ok(events[3].isDuplicate());
-<<<<<<< HEAD
     t.ok(validation.errorsExist());
-=======
-    t.ok(releaseEditor.validation.errorsExist());
 });
 
 validationTest('duplicate label/catalog number pairs are rejected (MBS-8137)', function (t) {
@@ -102,5 +99,4 @@
     t.ok(!labels[7].isDuplicate());
 
     t.ok(releaseEditor.validation.errorsExist());
->>>>>>> f4a6b952
 });