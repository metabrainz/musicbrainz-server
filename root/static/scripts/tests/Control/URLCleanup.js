--- conflicted
+++ resolved
@@ -189,7 +189,6 @@
                     'recording', 'http://www.allmusic.com/performance/le-nozze-di-figaro-the-marriage-of-figaro-opera-k-492-mq0000061129/credits',
                     MB.constants.LINK_TYPES.allmusic.recording
                 ],
-<<<<<<< HEAD
                 // Open Library
                 [
                     'artist', 'http://openlibrary.org/authors/OL23919A/',
@@ -215,7 +214,7 @@
                 [
                     'work', 'http://www.secondhandsongs.com/work/1409',
                     MB.constants.LINK_TYPES.secondhandsongs.work
-=======
+                ],
                 // VIAF
                 [
                     'artist', 'http://viaf.org/viaf/109231256',
@@ -228,7 +227,6 @@
                 [
                     'work', 'http://viaf.org/viaf/185694157',
                     MB.constants.LINK_TYPES.viaf.work
->>>>>>> 6139434f
                 ]
             ];
 
@@ -515,12 +513,11 @@
                     'http://sv.m.wikipedia.org/wiki/Bullet',
                     'http://sv.wikipedia.org/wiki/Bullet',
                 ],
-<<<<<<< HEAD
                 // Open Library
                 [
                     'http://openlibrary.org/books/OL8993487M/Harry_Potter_and_the_Philosopher\'s_Stone',
                     'http://openlibrary.org/books/OL8993487M/',
-=======
+                ],
                 // VIAF
                 [
                     'http://viaf.org/viaf/16766997',
@@ -549,7 +546,6 @@
                 [
                     'https://www.viaf.org/viaf/16766997?test=1#Rovics,_David',
                     'http://viaf.org/viaf/16766997',
->>>>>>> 6139434f
                 ]
 
             ];
