--- conflicted
+++ resolved
@@ -198,13 +198,6 @@
 
     if (duration > 1 * hours)
     {
-<<<<<<< HEAD
-        hours_str = ('00' + Math.floor (duration / hours)).slice (-2) + ':';
-        duration = Math.floor (duration % hours);
-    }
-
-    var minutes_str = ('00' + Math.floor (duration / minutes)).slice (-2) + ':';
-=======
         hours_str = Math.floor (duration / hours) + ':';
         duration = Math.floor (duration % hours);
     }
@@ -214,7 +207,6 @@
         Math.floor (duration / minutes) + ':' :
         ('00' + Math.floor (duration / minutes)).slice (-2) + ':';
 
->>>>>>> 79104617
     duration = Math.floor (duration % minutes);
 
     var seconds_str = ('00' + Math.floor (duration / seconds)).slice (-2);
@@ -231,12 +223,7 @@
     }
 
     var parts = duration.replace(/[:\.]/, ':').split (':');
-<<<<<<< HEAD
-
-    if (parts[0] == '??')
-=======
     if (parts[0] == '?' || parts[0] == '??')
->>>>>>> 79104617
     {
         return null;
     }
