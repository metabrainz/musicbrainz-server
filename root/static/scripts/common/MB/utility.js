/* Copyright (C) 2009 Oliver Charles
   Copyright (C) 2010 MetaBrainz Foundation

   This program is free software; you can redistribute it and/or modify
   it under the terms of the GNU General Public License as published by
   the Free Software Foundation; either version 2 of the License, or
   (at your option) any later version.

   This program is distributed in the hope that it will be useful,
   but WITHOUT ANY WARRANTY; without even the implied warranty of
   MERCHANTABILITY or FITNESS FOR A PARTICULAR PURPOSE.  See the
   GNU General Public License for more details.

   You should have received a copy of the GNU General Public License
   along with this program; if not, write to the Free Software
   Foundation, Inc., 675 Mass Ave, Cambridge, MA 02139, USA.
*/

MB.utility.keys = function (obj) {
    var ret = [];
    for (var key in obj) {
        if (obj.hasOwnProperty (key))
        {
            ret.push (key);
        }
    }

    return ret;
};

MB.utility.displayedValue = function(element) {
    if(element.is('select')) {
        return element.find(':selected').text();
    }
    else if (element.is('input[type=text]')) {
        return element.val();
    }
};

/* Convert fullwidth characters to standard halfwidth Latin. */
MB.utility.fullWidthConverter = function (inputString) {
    if (inputString === "") {
        return "";
    }

    i = inputString.length;
    newString = [];

    do {
        newString.push (
            inputString[i-1].replace (/([\uFF01-\uFF5E])/g, function (str, p1) {
                return String.fromCharCode (p1.charCodeAt(0) - 65248);
            })
        );
    } while (--i);

    return newString.reverse ().join("");
};

MB.utility.isArray  = function(o) { return (o instanceof Array    || typeof o == "array"); };
MB.utility.isString = function(o) { return (o instanceof String   || typeof o == "string"); };
MB.utility.isNumber = function(o) { return (o instanceof Number  || typeof o == "number"); };
MB.utility.isNullOrEmpty = function(o) { return (!o || o == ""); };
MB.utility.is_ascii = function (str) { return ! /[^\u0000-\u00ff]/.test(str); };

MB.utility.template = function(str) {
    var self = MB.Object();

    var draw = function (o) {
        return str.replace(/#{([^{}]*)}/g,
            function (a, b) {
                var r = o[b];
                return typeof r === 'string' || typeof r === 'number' ? r : a;
            });
    };

    self.draw = draw;

    return self;
};

MB.utility.load_data = function (files, loaded, callback) {
    var uri = files.pop ();

    if (uri)
    {
        jQuery.get (uri, function (data) {
            loaded[uri] = data;

            MB.utility.load_data (files, loaded, callback);
        });
    }
    else
    {
        callback (loaded);
    }
};

MB.utility.exception = function (name, message) {
    var e = function () { this.name = name,  this.message = message };
    e.prototype = new Error ();

    return new e ();
};

MB.utility.clone = function (input) { return jQuery.extend (true, {}, input); }

MB.utility.escapeHTML = function (str) {
    if (!str) return '';

    return str.replace(/&/g,'&amp;').replace(/</g,'&lt;').replace(/>/g,'&gt;');
}

/* structureToString renders a structure to a string.  It is similar to
   serializing a structure, but intended as input to a hash function.

   The output string is not easily deserialized.
*/
MB.utility.structureToString = function (obj) {
    if (MB.utility.isString (obj) || MB.utility.isNumber (obj))
    {
        return obj;
    }
    else if (MB.utility.isArray (obj))
    {
        var ret = [];
        $.each (obj, function (idx, item) {
            ret.push (MB.utility.structureToString (item));
        });

        return '[' + ret.join (",") + ']';
    }
    else
    {
        var keys = MB.utility.keys (obj);
        keys.sort ();

        var ret = [];
        $.each (keys, function (idx, key) {
            ret.push (key + ":" + MB.utility.structureToString (obj[key]));
        });

        return '{' + ret.join (",") + '}';
    }
};


/* Set a particular button to be the default submit action for a form. */
MB.utility.setDefaultAction = function (form, button) {

    $(form).prepend (
        $(button).clone ().removeAttr ('id').css ({
           position: 'absolute',
           left: "-999px", top: "-999px", height: 0, width: 0
        }));

};

/* Remember the state of a checkbox, using a persistent cookie. */
MB.utility.rememberCheckbox = function (id, name) {

    /* only change the checkbox if the cookie is set, otherwise use the default
       value from the html. */
    if ($.cookie (name) === "1")
    {
        $(id).attr ('checked', 'checked');
    }
    else if ($.cookie (name) === "0")
    {
        $(id).removeAttr ('checked');
    }

    $(id).bind ('change.mb', function () {
        $.cookie (name, $(id).is(':checked') ? "1" : "0", { path: '/', expires: 365 });
    });

};

MB.utility.formatTrackLength = function (duration)
{
    var length_str = '';

    if (duration === null)
    {
        length_str = '?:??';
    }
    else
    {
        var length_in_secs = (duration / 1000 + 0.5);
        length_str = String (Math.floor (length_in_secs / 60)) + ":" +
            ("00" + String (Math.floor (length_in_secs % 60))).slice (-2);
    }

    return length_str;
};


MB.utility.unformatTrackLength = function (duration)
{
    var parts = duration.replace(/[:\.]/, ':').split (":");
    if (parts.length != 2)
    {
        return null;
    }

    if (parts[1] == '??')
    {
        return null;
    }

    // MBS-3352: Handle the case of ":57"
    parts[0] = parts[0] || 0;

    return parseInt (parts[0], 10) * 60000 + parseInt (parts[1], 10) * 1000;
};

<<<<<<< HEAD

MB.utility.trim = function (str)
{
    return str.replace (/\s+/g, " ").replace (/^ /, "").replace (/ $/, "");
=======
MB.utility.renderArtistCredit = function (ac) {
    var html = '';
    $.each(ac.names, function(name) {
        html += this.name + this.join_phrase
    });

    return html;
>>>>>>> df8bf00d
}<|MERGE_RESOLUTION|>--- conflicted
+++ resolved
@@ -214,12 +214,11 @@
     return parseInt (parts[0], 10) * 60000 + parseInt (parts[1], 10) * 1000;
 };
 
-<<<<<<< HEAD
-
 MB.utility.trim = function (str)
 {
     return str.replace (/\s+/g, " ").replace (/^ /, "").replace (/ $/, "");
-=======
+}
+
 MB.utility.renderArtistCredit = function (ac) {
     var html = '';
     $.each(ac.names, function(name) {
@@ -227,5 +226,4 @@
     });
 
     return html;
->>>>>>> df8bf00d
-}+}
