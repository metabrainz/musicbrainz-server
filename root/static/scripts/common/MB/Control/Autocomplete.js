--- conflicted
+++ resolved
@@ -283,11 +283,8 @@
 
                 data = self.resultHook (data);
 
-<<<<<<< HEAD
-=======
                 /* FIXME: this shouldn't be neccesary.  figure out why
                  * this gets cleared on page switches. */
->>>>>>> e940d046
                 if (self.$input.val () == '')
                 {
                     self.$input.val (self.page_term);
