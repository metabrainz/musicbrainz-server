--- conflicted
+++ resolved
@@ -24,16 +24,12 @@
 
         var comment = [];
 
-<<<<<<< HEAD
         if (item.primary_alias && item.primary_alias != item.name)
         {
             comment.push (item.primary_alias);
         }
 
-        if (item.sortname && !MB.utility.is_latin (item.name))
-=======
-        if (item.sortname && !MB.utility.is_ascii (item.name) && item.sortname != item.name)
->>>>>>> eb20aef5
+        if (item.sortname && !MB.utility.is_latin (item.name) && item.sortname != item.name)
         {
             comment.push (item.sortname);
         }
