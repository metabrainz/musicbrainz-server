--- conflicted
+++ resolved
@@ -31,11 +31,7 @@
   );
 }
 
-<<<<<<< HEAD
 export type VarArgsObject<+T> = {+[arg: string]: T, ...};
-=======
-export type VarArgsObject<+T> = {+[string]: T, ...};
->>>>>>> 6d87e86d
 
 export class VarArgs<+T> {
   +data: VarArgsObject<T>;
