--- conflicted
+++ resolved
@@ -128,13 +128,9 @@
 
     MB.entity.Artist = aclass(MB.entity.CoreEntity, { entityType: "artist" });
 
-<<<<<<< HEAD
+    MB.entity.Instrument = aclass(MB.entity.CoreEntity, { entityType: "instrument" });
+
     MB.entity.Label = aclass(MB.entity.CoreEntity, { entityType: "label" });
-=======
-    MB.entity.Instrument = aclass(MB.entity.CoreEntity, { type: "instrument" });
-
-    MB.entity.Label = aclass(MB.entity.CoreEntity, { type: "label" });
->>>>>>> 369f0108
 
     MB.entity.Area = aclass(MB.entity.CoreEntity, { entityType: "area" });
 
