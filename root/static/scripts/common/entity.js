--- conflicted
+++ resolved
@@ -128,13 +128,7 @@
 
     MB.entity.Artist = aclass(MB.entity.CoreEntity, { entityType: "artist" });
 
-<<<<<<< HEAD
-    MB.entity.Instrument = aclass(MB.entity.CoreEntity, { type: "instrument" });
-
-    MB.entity.Label = aclass(MB.entity.CoreEntity, { type: "label" });
-=======
     MB.entity.Instrument = aclass(MB.entity.CoreEntity, { entityType: "instrument" });
->>>>>>> edae6765
 
     MB.entity.Label = aclass(MB.entity.CoreEntity, { entityType: "label" });
 
