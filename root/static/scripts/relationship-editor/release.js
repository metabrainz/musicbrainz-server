// This file is part of MusicBrainz, the open internet music database.
// Copyright (C) 2014 MetaBrainz Foundation
// Licensed under the GPL version 2, or (at your option) any later version:
// http://www.gnu.org/licenses/gpl-2.0.txt

<<<<<<< HEAD
var request = require('../common/utility/request.js');
=======
var i18n = require('../common/i18n.js');
>>>>>>> 6b5ae7ae

(function (RE) {

    var UI = RE.UI = RE.UI || {};


    RE.ReleaseViewModel = aclass(RE.ViewModel, {

        after$init: function (options) {
            MB.releaseRelationshipEditor = this;

            this.editNote = ko.observable("");
            this.makeVotable = ko.observable(false);

            this.submissionLoading = ko.observable(false);
            this.submissionError = ko.observable("");

            var self = this;

            this.checkboxes = {
                recordingCount: ko.observable(0),
                workCount: ko.observable(0),

                recordingMessage: function () {
                    var n = this.recordingCount();
                    return "(" + i18n.ln("{n} recording selected", "{n} recordings selected", n, { n: n }) + ")";
                },

                workMessage: function () {
                    var n = this.workCount();
                    return "(" + i18n.ln("{n} work selected", "{n} works selected", n, { n: n }) + ")";
                }
            };

            this.source = MB.entity(options.sourceData);
            this.source.parseRelationships(options.sourceData.relationships);

            this.source.releaseGroup.parseRelationships(
                options.sourceData.releaseGroup.relationships
            );

            this.source.mediums = ko.observableArray([]);
            this.loadingRelease = ko.observable(false);

            ko.applyBindings(this, document.getElementById("content"));

            this.loadingRelease(true);
            var url = "/ws/js/release/" + this.source.gid + "?inc=rels+media+recordings";
            request({ url: url }, this)
                .done(this.releaseLoaded)
                .always(function () {
                    self.loadingRelease(false);
                });

            window.onbeforeunload = function () {
                var $changes = $(".link-phrase")
                    .filter(".rel-edit:eq(0), .rel-add:eq(0), .rel-remove:eq(0)");

                if ($changes.length) {
                    return i18n.l("All of your changes will be lost if you leave this page.");
                }
            };
        },

        getEdits: function (addChanged) {
            var self = this;
            var release = this.source;

            _.each(release.mediums(), function (medium) {
                _.each(medium.tracks, function (track) {
                    var recording = track.recording;

                    _.each(recording.relationships(), function (r) {
                        addChanged(r, recording);

                        if (r.entityTypes === "recording-work") {
                            var work = r.entities()[1];

                            _.each(work.relationships(), function (r) {
                                addChanged(r, work);
                            });
                        }
                    });
                });
            });

            _.each(release.relationships(), function (r) {
                addChanged(r, release);
            });

            var rg = release.releaseGroup;
            _.each(rg.relationships(), function (r) {
                addChanged(r, rg);
            });
        },

        submit: function (data, event) {
            event.preventDefault();

            var self = this;
            var edits = [];
            var alreadyAdded = {};

            this.submissionLoading(true);

            function addChanged(relationship, source) {
                if (alreadyAdded[relationship.uniqueID]) {
                    return;
                }
                if (self !== relationship.parent) {
                    return;
                }
                alreadyAdded[relationship.uniqueID] = true;

                var editData = relationship.editData();

                if (relationship.added()) {
                    edits.push(MB.edit.relationshipCreate(editData));
                }
                else if (relationship.edited()) {
                    edits.push(MB.edit.relationshipEdit(editData, relationship.original));
                }
                else if (relationship.removed()) {
                    edits.push(MB.edit.relationshipDelete(editData));
                }
            }

            this.getEdits(addChanged);

            if (edits.length == 0) {
                this.submissionLoading(false);
                this.submissionError(i18n.l("You haven’t made any changes!"));
                return;
            }

            var data = {
                editNote: this.editNote(),
                makeVotable: this.makeVotable(),
                edits: edits
            };

            var beforeUnload = window.onbeforeunload;
            if (beforeUnload) window.onbeforeunload = undefined;

            MB.edit.create(data, this)
                .always(function () {
                    this.submissionLoading(false);
                })
                .done(this.submissionDone)
                .fail(function (jqXHR) {
                    try {
                        var response = JSON.parse(jqXHR.responseText);
                        var message = _.isObject(response.error) ?
                                        response.error.message : response.error;

                        this.submissionError(message);
                    }
                    catch (e) {
                        this.submissionError(jqXHR.responseText);
                    }

                    if (beforeUnload) window.onbeforeunload = beforeUnload;
                });
        },

        submissionDone: function () {
            window.location.replace("/release/" + this.source.gid);
        },

        releaseLoaded: function (data) {
            var release = this.source;

            release.mediums(_.map(data.mediums, function (mediumData) {
                _.each(mediumData.tracks, function (trackData) {
                    MB.entity(trackData.recording).parseRelationships(
                        trackData.recording.relationships
                    );
                });
                return MB.entity.Medium(mediumData, release);
            }));

            var trackCount = _.reduce(release.mediums(),
                function (memo, medium) { return memo + medium.tracks.length }, 0);

            initCheckboxes(this.checkboxes, trackCount);
        },

        openAddDialog: function (source, event) {
            UI.AddDialog({
                source: source,
                target: MB.entity.Artist({}),
                viewModel: this
            }).open(event.target);
        },

        openEditDialog: function (relationship, event) {
            if (!relationship.removed()) {
                UI.EditDialog({
                    relationship: relationship,
                    source: ko.contextFor(event.target).$parent,
                    viewModel: this
                }).open(event.target);
            }
        },

        openBatchRecordingsDialog: function () {
            var sources = UI.checkedRecordings();

            if (sources.length > 0) {
                UI.BatchRelationshipDialog({ sources: sources, viewModel: this }).open();
            }
        },

        openBatchWorksDialog: function () {
            var sources = UI.checkedWorks();

            if (sources.length > 0) {
                UI.BatchRelationshipDialog({ sources: sources, viewModel: this }).open();
            }
        },

        openBatchCreateWorksDialog: function () {
            var sources = _.filter(UI.checkedRecordings(), function (recording) {
                return recording.performances().length === 0;
            });

            if (sources.length > 0) {
                UI.BatchCreateWorksDialog({ sources: sources, viewModel: this }).open();
            }
        },

        openRelateToWorkDialog: function (track) {
            var source = track.recording;
            var target = MB.entity.Work({ name: source.name });

            UI.AddDialog({
                source: source,
                target: target,
                viewModel: this
            }).open();
        },

        after$removeRelationship: function (relationship, event) {
            if (relationship.added()) {
                $(event.target)
                    .parent()
                    .children("input[type=checkbox]:checked")
                    .prop("checked", false)
                    .click();
            }
        },

        _sortedRelationships: function (relationships, source) {
            var self = this;

            return relationships.filter(function (relationship) {
                return relationship.entityTypes !== "recording-work";

            }).sortBy(function (relationship) {
                return relationship.lowerCaseTargetName(source);

            }).sortBy("linkOrder").sortBy(function (relationship) {
                return relationship.lowerCasePhrase(source);
            });
        }
    });


    var recordingCheckboxes = "td.recording > input[type=checkbox]";
    var workCheckboxes = "td.works > div.ar > input[type=checkbox]";


    UI.checkedRecordings = function () {
        return $.map($(recordingCheckboxes + ":checked", "#tracklist"), ko.dataFor);
    };


    UI.checkedWorks = function () {
        return $.map($(workCheckboxes + ":checked", "#tracklist"), ko.dataFor);
    };


    function initCheckboxes(checkboxes, trackCount) {
        var medium_recording_selector = "input.medium-recordings";
        var medium_work_selector = "input.medium-works";
        var $tracklist = $("#tracklist tbody");

        function count($inputs) {
            return _.uniq($inputs, ko.dataFor).length;
        }

        function medium(medium_selector, selector, counter) {
            $tracklist.on("change", medium_selector, function (event) {
                var checked = this.checked,
                    $changed = $(this).parents("tr.subh").nextUntil("tr.subh")
                        .find(selector).filter(checked ? ":not(:checked)" : ":checked")
                        .prop("checked", checked);
                counter(counter() + count($changed) * (checked ? 1 : -1));
            });
        }

        function _release(medium_selector, cls) {
            $('<input type="checkbox"/>&#160;')
                .change(function (event) {
                    $tracklist.find(medium_selector)
                        .prop("checked", this.checked).change();
                })
                .prependTo("#tracklist th." + cls);
        }

        function range(selector, counter) {
            var last_clicked = null;

            $tracklist.on("click", selector, function (event) {
                var checked = this.checked, $inputs = $(selector, $tracklist);
                if (event.shiftKey && last_clicked && last_clicked != this) {
                    var first = $inputs.index(last_clicked), last = $inputs.index(this);

                    (first > last
                        ? $inputs.slice(last, first + 1)
                        : $inputs.slice(first, last + 1))
                        .prop("checked", checked);
                }
                counter(count($inputs.filter(":checked")));
                last_clicked = this;
            });
        }

        medium(medium_recording_selector, recordingCheckboxes, checkboxes.recordingCount);
        medium(medium_work_selector, workCheckboxes, checkboxes.workCount);

        _release(medium_recording_selector, "recordings");
        _release(medium_work_selector, "works");

        range(recordingCheckboxes, checkboxes.recordingCount);
        range(workCheckboxes, checkboxes.workCount);
    }

}(MB.relationshipEditor = MB.relationshipEditor || {}));<|MERGE_RESOLUTION|>--- conflicted
+++ resolved
@@ -3,11 +3,8 @@
 // Licensed under the GPL version 2, or (at your option) any later version:
 // http://www.gnu.org/licenses/gpl-2.0.txt
 
-<<<<<<< HEAD
+var i18n = require('../common/i18n.js');
 var request = require('../common/utility/request.js');
-=======
-var i18n = require('../common/i18n.js');
->>>>>>> 6b5ae7ae
 
 (function (RE) {
 
