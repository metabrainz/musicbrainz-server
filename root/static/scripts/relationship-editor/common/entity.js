/*
 * Copyright (C) 2014 MetaBrainz Foundation
 *
 * This file is part of MusicBrainz, the open internet music database,
 * and is licensed under the GPL version 2, or (at your option) any
 * later version: http://www.gnu.org/licenses/gpl-2.0.txt
 */

import ko from 'knockout';
import _ from 'lodash';

import 'knockout-arraytransforms';

import linkedEntities from '../../common/linkedEntities';
import MB from '../../common/MB';
import deferFocus from '../../edit/utility/deferFocus';

import mergeDates from './mergeDates';

import '../../common/entity';

function getDirection(relationship, source) {
  const entities = relationship.entities();

  if (source === entities[0]) {
    return 'forward';
  }

  if (source === entities[1]) {
    return 'backward';
  }
}

const RE = MB.relationshipEditor = MB.relationshipEditor || {};

    const coreEntityPrototype = MB.entity.CoreEntity.prototype;

    coreEntityPrototype._afterCoreEntityCtor = function () {
        if (this.uniqueID == null) {
            this.uniqueID = _.uniqueId("entity-");
        }
        this.relationshipElements = {};
    };

    Object.assign(coreEntityPrototype, {

        parseRelationships: function (relationships) {
            var self = this;

            if (!relationships || !relationships.length) {
                return;
            }

            var newRelationships = _(relationships)
                .map(function (data) {
                  return MB.getRelationship(data, self);
                })
                .compact()
                .value();

            var allRelationships = _(this.relationships.peek())
                .union(newRelationships)
                .sortBy(function (r) {
                  return r.lowerCasePhrase(self);
                })
                .value();

            this.relationships(allRelationships);

            _.each(relationships, function (data) {
                MB.entity(data.target).parseRelationships(data.target.relationships);
            });
        },

        displayableRelationships: cacheByID(function (vm) {
            return vm._sortedRelationships(this.relationshipsInViewModel(vm), this);
        }),

        relationshipsInViewModel: cacheByID(function (vm) {
            return this.relationships.filter(function (relationship) {
                return vm === relationship.parent;
            });
        }),

        groupedRelationships: cacheByID(function (vm) {
            var self = this;

            function linkPhrase(relationship) {
                return relationship.groupingLinkPhrase(self);
            }

            function openAddDialog(source, event) {
                var relationships = this.values(),
                    firstRelationship = relationships[0];

                var dialog = new RE.UI.AddDialog({
                    source: self,
                    target: MB.entity({}, firstRelationship.target(self).entityType),
                    direction: getDirection(firstRelationship, self),
                    viewModel: vm
                });

                var relationship = dialog.relationship();
                relationship.linkTypeID(firstRelationship.linkTypeID());

                var attributeLists = _.invokeMap(relationships, "attributes");

                var commonAttributes = _.map(
                    _.reject(_.intersection.apply(_, attributeLists), isFreeText),
                    function (attr) {
                        return { type: { gid: attr.type.gid } };
                    }
                );

                relationship.setAttributes(commonAttributes);
                deferFocus("input.name", "#dialog");
                dialog.open(event.target);
                return dialog;
            }

            return this.displayableRelationships(vm)
                .groupBy(linkPhrase).sortBy("key").map(function (group) {
                    group.openAddDialog = openAddDialog;
                    group.canBeOrdered = ko.observable(false);

                    var relationships = group.values.peek();
                    if (!relationships.length) {
                        return group;
                    }
                    var linkType = relationships[0].getLinkType();

                    if (linkType && linkType.orderable_direction > 0) {
                        group.canBeOrdered = group.values.all(function (r) {
                            return r.entityCanBeReordered(r.target(self));
                        });
                    }

                    if (ko.unwrap(group.canBeOrdered)) {
                        var hasOrdering = group.values.any(function (r) {
<<<<<<< HEAD
                          return r.linkOrder() > 0;
=======
                            return r.linkOrder() > 0;
>>>>>>> 1053824e
                        });

                        group.hasOrdering = ko.computed({
                            read: hasOrdering,
                            write: function (newValue) {
                                var currentValue = hasOrdering.peek();

                                if (currentValue && !newValue) {
                                    _.each(group.values.slice(0), function (r) {
<<<<<<< HEAD
                                      r.linkOrder(0);
                                    });
                                } else if (newValue && !currentValue) {
                                    _.each(group.values.slice(0), function (r, i) {
                                      r.linkOrder(i + 1);
=======
                                        r.linkOrder(0);
                                    });
                                } else if (newValue && !currentValue) {
                                    _.each(group.values.slice(0), function (r, i) {
                                        r.linkOrder(i + 1);
>>>>>>> 1053824e
                                    });
                                }
                            }
                        });
                    }

                    return group;
                });
        }),

        groupedRelationshipsLabel: function (key) {
            return addColon(key);
        },

        /*
         * Searches this entity's relationships for potential duplicate "rel"
         * if it is a duplicate, remove and merge it
         */

        mergeRelationship: function (rel) {
            var relationships = this.relationships();

            for (var i = 0; i < relationships.length; i++) {
                var other = relationships[i];

                if (rel !== other && rel.isDuplicate(other)) {
                    var obj = _.omit(rel.editData(), "id");

                    obj.begin_date = mergeDates(rel.begin_date, other.begin_date);
                    obj.end_date = mergeDates(rel.end_date, other.end_date);

                    other.fromJS(obj);
                    rel.remove();

                    return true;
                }
            }
            return false;
        },

        getRelationshipGroup: function (relationship, viewModel) {
            /*
             * Returns all relationships that belong to the same 'ordering'
             * group as `relationship`, i.e. that have the same link type and
             * direction. Used in fields.js to recalculate link orders when an
             * item is moved. Since displayableRelationships is used,
             * it should be in the same order as it appears in the UI.
             */
            const linkTypeID = String(relationship.linkTypeID());
            const direction = getDirection(relationship, this);

            return _.filter(
                this.displayableRelationships(viewModel)(),
                r => String(r.linkTypeID()) === linkTypeID && getDirection(r, this) === direction
            );
        }
    });

    const recordingPrototype = MB.entity.Recording.prototype;

    recordingPrototype._afterRecordingCtor = function () {
        this.performances = this.relationships.filter(isPerformance);
    };

    function isPerformance(relationship) {
        return relationship.entityTypes === "recording-work";
    }

    function isFreeText(linkAttribute) {
        return linkedEntities.link_attribute_type[linkAttribute.type.id].free_text;
    }

    function cacheByID(func) {
        var cacheID = _.uniqueId("cache-");

        return function (vm) {
            var cache = this[cacheID] = this[cacheID] || {};
            return cache[vm.uniqueID] || (cache[vm.uniqueID] = func.call(this, vm));
        };
    }<|MERGE_RESOLUTION|>--- conflicted
+++ resolved
@@ -137,11 +137,7 @@
 
                     if (ko.unwrap(group.canBeOrdered)) {
                         var hasOrdering = group.values.any(function (r) {
-<<<<<<< HEAD
-                          return r.linkOrder() > 0;
-=======
                             return r.linkOrder() > 0;
->>>>>>> 1053824e
                         });
 
                         group.hasOrdering = ko.computed({
@@ -151,19 +147,11 @@
 
                                 if (currentValue && !newValue) {
                                     _.each(group.values.slice(0), function (r) {
-<<<<<<< HEAD
-                                      r.linkOrder(0);
-                                    });
-                                } else if (newValue && !currentValue) {
-                                    _.each(group.values.slice(0), function (r, i) {
-                                      r.linkOrder(i + 1);
-=======
                                         r.linkOrder(0);
                                     });
                                 } else if (newValue && !currentValue) {
                                     _.each(group.values.slice(0), function (r, i) {
                                         r.linkOrder(i + 1);
->>>>>>> 1053824e
                                     });
                                 }
                             }
