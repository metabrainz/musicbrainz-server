--- conflicted
+++ resolved
@@ -115,7 +115,7 @@
             }
 
             return this.displayableRelationships(vm)
-<<<<<<< HEAD
+
                 .groupBy(linkPhrase).sortBy("key")
                     .map(function (group) {
                         group.openAddDialog = openAddDialog;
@@ -146,42 +146,7 @@
                                     } else if (newValue && !currentValue) {
                                         _.each(group.values.slice(0), function (r, i) { r.linkOrder(i + 1) });
                                     }
-=======
-                .groupBy(linkPhrase).sortBy("key").map(function (group) {
-                    group.openAddDialog = openAddDialog;
-                    group.canBeOrdered = ko.observable(false);
-
-                    var relationships = group.values.peek();
-                    if (!relationships.length) {
-                        return group;
-                    }
-                    var linkType = relationships[0].getLinkType();
-
-                    if (linkType && linkType.orderable_direction > 0) {
-                        group.canBeOrdered = group.values.all(function (r) {
-                            return r.entityCanBeReordered(r.target(self));
-                        });
-                    }
-
-                    if (ko.unwrap(group.canBeOrdered)) {
-                        var hasOrdering = group.values.any(function (r) {
-                            return r.linkOrder() > 0;
-                        });
-
-                        group.hasOrdering = ko.computed({
-                            read: hasOrdering,
-                            write: function (newValue) {
-                                var currentValue = hasOrdering.peek();
-
-                                if (currentValue && !newValue) {
-                                    _.each(group.values.slice(0), function (r) {
-                                        r.linkOrder(0);
-                                    });
-                                } else if (newValue && !currentValue) {
-                                    _.each(group.values.slice(0), function (r, i) {
-                                        r.linkOrder(i + 1);
-                                    });
->>>>>>> 40d8f766
+
                                 }
                             });
                         }
