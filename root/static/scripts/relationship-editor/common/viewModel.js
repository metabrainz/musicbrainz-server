--- conflicted
+++ resolved
@@ -62,11 +62,6 @@
             this.source = options.source;
             this.uniqueID = _.uniqueId("relationship-editor-");
             this.cache = {};
-
-<<<<<<< HEAD
-            if (options.formName) {
-                this.formName = options.formName;
-            }
         },
 
         getRelationship: function (data, source) {
@@ -81,30 +76,6 @@
             } else {
                 if (relationship.edited()) {
                     relationship.fromJS(relationship.original);
-=======
-            if (options.sourceData) {
-                source.parseRelationships(options.sourceData.relationships, this);
-
-                if (MB.hasSessionStorage && sessionStorage.submittedRelationships) {
-                    if (MB.formWasPosted) {
-                        _.each(JSON.parse(sessionStorage.submittedRelationships), function (data) {
-                            var relationship = self.getRelationship(data, source);
-                            if (!relationship) {
-                                return;
-                            } else if (relationship.id) {
-                                relationship.fromJS(data);
-                            } else {
-                                relationship.show();
-                            }
-                        });
-                    }
-
-                    _.defer(function () {
-                        // Give time for other view models, like the external
-                        // links editor, to parse the relationships.
-                        delete sessionStorage.submittedRelationships;
-                    });
->>>>>>> 84d5230c
                 }
                 relationship.removed(true);
             }
@@ -127,14 +98,19 @@
     // XXX used by series edit form
     sourceData.gid = sourceData.gid || _.uniqueId("tmp-");
     MB.sourceEntityGID = sourceData.gid;
-
-    var source = MB.entity(sourceData);
+    MB.sourceEntity = MB.entity(sourceData);
+
+    var source = MB.sourceEntity;
     var vmArgs = { source: source, formName: args.formName };
 
     MB.relationshipEditor.GenericEntityViewModel(vmArgs);
 
-    if ($('#external-links-editor').length) {
-        MB.Control.externalLinks.applyBindings(vmArgs);
+    var externalLinksEditor = $('#external-links-editor-container')[0];
+    if (externalLinksEditor) {
+      MB.sourceExternalLinksEditor = MB.createExternalLinksEditor({
+        sourceData: sourceData,
+        mountPoint: externalLinksEditor
+      });
     }
 
     source.parseRelationships(sourceData.relationships);
@@ -182,14 +158,6 @@
 function getRelationshipEditor(data, source) {
     if (MB.releaseRelationshipEditor) {
         return MB.releaseRelationshipEditor;
-    }
-
-    var target = data.target;
-    var typeInfo = MB.typeInfoByID[data.linkTypeID];
-
-    if ((target && target.entityType === 'url') ||
-        (typeInfo && (typeInfo.type0 === 'url' || typeInfo.type1 === 'url'))) {
-        return MB.sourceExternalLinksEditor;
     }
 
     if (source === MB.sourceRelationshipEditor.source) {
@@ -271,13 +239,6 @@
               });
         }
     });
-
-    _.each(fields.url, function (data) {
-        addSubmittedRelationship({
-            linkTypeID: data.link_type_id,
-            target: { name: data.text || '', entityType: 'url' },
-        }, source);
-    });
 }
 
 var uuidRegex = /^[0-9a-f]{8}-[0-9a-f]{4}-[345][0-9a-f]{3}-[89ab][0-9a-f]{3}-[0-9a-f]{12}$/;
