// This file is part of MusicBrainz, the open internet music database.
// Copyright (C) 2014 MetaBrainz Foundation
// Licensed under the GPL version 2, or (at your option) any later version:
// http://www.gnu.org/licenses/gpl-2.0.txt

var mergeDates = require('./mergeDates.js');
var request = require('../../common/utility/request.js');
var dates = require('../../edit/utility/dates.js');

(function (RE) {

    var fields = RE.fields = RE.fields || {};


    fields.Relationship = aclass({

        init: function (data, source, parent) {
            var self = this;

            this.parent = parent;

            if (data.id) {
                this.id = data.id;
            }

            this.entities = ko.observable(_.map(data.entities, function (entity) {
                return MB.entity(entity);
            }));

            this.entities.equalityComparer = entitiesComparer;
            this.entities.saved = this.entities.peek().slice(0);
            this.entities.subscribe(this.entitiesChanged, this);
            this.entityTypes = _(data.entities).pluck("entityType").join("-");
            this.uniqueID = this.entityTypes + "-" + (this.id || _.uniqueId("new-"));

            this.linkTypeID = ko.observable(data.linkTypeID);
            this.linkTypeID.isDifferent = linkTypeComparer;
            this.linkTypeID.subscribe(this.linkTypeIDChanged, this);

            this.period = {
                beginDate: setPartialDate({}, data.beginDate || {}),
                endDate: setPartialDate({}, data.endDate || {}),
                ended: ko.observable(!!data.ended)
            };

            this.attributes = ko.observableArray([]);
            this.setAttributes(data.attributes);

            this.linkOrder = ko.observable(data.linkOrder || 0);
            this.removed = ko.observable(!!data.removed);
            this.editsPending = Boolean(data.editsPending);

            this.editData = ko.computed(function () {
                return MB.edit.fields.relationship(self);
            });

            this.phraseAndExtraAttributes = ko.computed(function () {
                return self._phraseAndExtraAttributes();
            });

            if (data.id) {
                this.original = this.editData.peek();
            }

            // By default, show all existing relationships on the page.
            if (this.id) this.show();
        },

        formatDatePeriod: function () {
            return dates.formatDatePeriod(this.period);
        },

        fromJS: function (data) {
            this.linkTypeID(data.linkTypeID);
            this.entities([MB.entity(data.entities[0]), MB.entity(data.entities[1])]);

            setPartialDate(this.period.beginDate, data.beginDate || {});
            setPartialDate(this.period.endDate, data.endDate || {});
            this.period.ended(!!data.ended);

            this.setAttributes(data.attributes);
            this.linkOrder(data.linkOrder || 0);

            _.has(data, "removed") && this.removed(!!data.removed);
        },

        target: function (source) {
            var entities = this.entities();

            if (source === entities[0]) return entities[1];
            if (source === entities[1]) return entities[0];

            throw new Error("The given entity is not used by this relationship");
        },

        linkTypeIDChanged: function () {
            var typeInfo = this.linkTypeInfo();

            if (!typeInfo) {
                return;
            }

            // This should really only change if the relationship was initially
            // seeded without any link type.
            this.entityTypes = typeInfo.type0 + '-' + typeInfo.type1;

            var typeAttributes = typeInfo.attributes,
                attributes = this.attributes(), attribute;

            for (var i = 0, len = attributes.length; i < len; i++) {
                attribute = attributes[i];

                if (!typeAttributes || !typeAttributes[attribute.type.id]) {
                    this.attributes.remove(attribute);
                    --i;
                    --len;
                }
            }
        },

        linkTypeInfo: function () {
            return MB.typeInfoByID[this.linkTypeID()];
        },

        hasDates: function () {
            var typeInfo = this.linkTypeInfo();
            return typeInfo ? (typeInfo.hasDates !== false) : true;
        },

        added: function () { return !this.id },

        edited: function () {
            return !_.isEqual(this.original, this.editData());
        },

        hasChanges: function () {
            return this.added() || this.removed() || this.edited();
        },

        show: function () {
            var entities = this.entities();

            if (entities[0].relationships.indexOf(this) < 0) {
                entities[0].relationships.push(this);
            }

            if (entities[1].relationships.indexOf(this) < 0) {
                entities[1].relationships.push(this);
            }
        },

        entitiesChanged: function (newEntities) {
            var oldEntities = this.entities.saved;

            var entity0 = newEntities[0];
            var entity1 = newEntities[1];

            var saved0 = oldEntities[0];
            var saved1 = oldEntities[1];

            if (saved0 !== entity0 && saved0 !== entity1) {
                saved0.relationships.remove(this);
            }

            if (saved1 !== entity0 && saved1 !== entity1) {
                saved1.relationships.remove(this);
            }

            var relationships0 = entity0.relationships;
            var relationships1 = entity1.relationships;

            var containedBy0 = relationships0.indexOf(this) >= 0;
            var containedBy1 = relationships1.indexOf(this) >= 0;

            if (containedBy0 && !containedBy1) relationships1.push(this);
            if (containedBy1 && !containedBy0) relationships0.push(this);

            if (entity0.entityType === "recording"
                && entity1.entityType === "work"
                && saved1 !== entity1 && entity1.gid) {

                var args = { url: "/ws/js/entity/" + entity1.gid + "?inc=rels" };

<<<<<<< HEAD
                request(args, this).done(function (data) {
                    entity1.parseRelationships(data.relationships, this.parent);
=======
                MB.utility.request(args).done(function (data) {
                    entity1.parseRelationships(data.relationships);
>>>>>>> 569d273c
                });
            }

            this.entities.saved = [entity0, entity1];
        },

        clone: function () {
            var clone = fields.Relationship(_.omit(this.editData(), "id"));
            clone.parent = this.parent;
            return clone;
        },

        remove: function () {
            if (this.removed() === true) return;

            var entities = this.entities();

            entities[0].relationships.remove(this);
            entities[1].relationships.remove(this);

            delete this.parent.cache[this.entityTypes + "-" + this.id];
            this.removed(true);
        },

        getAttribute: function (typeGID) {
            var attributes = this.attributes();

            for (var i = 0, linkAttribute; linkAttribute = attributes[i]; i++) {
                if (linkAttribute.type.gid === typeGID) return linkAttribute;
            }
            return new fields.LinkAttribute({ type: { gid: typeGID }});
        },

        setAttributes: function (attributes) {
            this.attributes(_.map(attributes, function (data) {
                return new fields.LinkAttribute(data);
            }));
        },

        addAttribute: function (typeGID) {
            var attribute = new fields.LinkAttribute({ type: { gid: typeGID } });
            this.attributes.push(attribute);
            return attribute;
        },

        linkTypeAttributes: function () {
            var typeInfo = this.linkTypeInfo();
            return typeInfo ? _.values(typeInfo.attributes) : [];
        },

        attributeError: function (rootInfo) {
            var min = rootInfo.min;

            if (min > 0) {
                var rootID = rootInfo.attribute.id;

                var values = _.filter(this.attributes(), function (attribute) {
                    return attribute.type.rootID == rootID;
                });

                if (values.length < min) {
                    return MB.i18n.l("This attribute is required.");
                }
            }

            return "";
        },

        _phraseRegex: /\{(.*?)(?::(.*?))?\}/g,

        _phraseAndExtraAttributes: function () {
            var attributes = this.attributes();
            var attributesByName = {};

            for (var i = 0, len = attributes.length; i < len; i++) {
                var attribute = attributes[i];
                var type = attribute.type;
                var value = type.l_name;

                if (type.freeText) {
                    value = _.str.clean(attribute.textValue());

                    if (value) {
                        value = MB.i18n.l("{attribute}: {value}", {
                            attribute: type.l_name, value: value
                        });
                    }
                }

                if (type.creditable) {
                    var credit = _.str.clean(attribute.credit());

                    if (credit) {
                        value = MB.i18n.l("{attribute} [{credited_as}]", {
                            attribute: type.l_name, credited_as: credit
                        });
                    }
                }

                if (value) {
                    var rootName = type.root.name;
                    (attributesByName[rootName] = attributesByName[rootName] || []).push(value);
                }
            }

            var extraAttributes = _.clone(attributesByName);

            function interpolate(match, name, alts) {
                var values = attributesByName[name] || [];
                delete extraAttributes[name];

                var replacement = MB.i18n.commaList(values)

                if (alts && (alts = alts.split("|"))) {
                    replacement = values.length ? alts[0].replace(/%/g, replacement) : alts[1] || "";
                }

                return replacement;
            }

            var typeInfo = this.linkTypeInfo();
            var regex = this._phraseRegex;

            return [
                typeInfo ? _.str.clean(typeInfo.phrase.replace(regex, interpolate)) : "",
                typeInfo ? _.str.clean(typeInfo.reversePhrase.replace(regex, interpolate)) : "",
                MB.i18n.commaList(_.flatten(_.values(extraAttributes)))
            ];
        },

        linkPhrase: function (source) {
            return this.phraseAndExtraAttributes()[_.indexOf(this.entities(), source)];
        },

        lowerCasePhrase: function (source) {
            return this.linkPhrase(source).toLowerCase();
        },

        lowerCaseTargetName: function (source) {
            return ko.unwrap(this.target(source).name).toLowerCase();
        },

        paddedSeriesNumber: function () {
            var attributes = this.attributes(), numberAttribute;

            for (var i = 0; numberAttribute = attributes[i]; i++) {
                if (numberAttribute.type.gid === MB.constants.SERIES_ORDERING_ATTRIBUTE) {
                    break;
                }
            }

            if (!numberAttribute) {
                return "";
            }

            var parts = _.compact(numberAttribute.textValue().split(/(\d+)/)),
                integerRegex = /^\d+$/;

            for (var i = 0, part; part = parts[i]; i++) {
                if (integerRegex.test(part)) {
                    parts[i] = _.str.lpad(part, 10, "0");
                }
            }

            return parts.join("");
        },

        entityIsOrdered: function (entity) {
            var typeInfo = this.linkTypeInfo();
            if (!typeInfo) return false;

            var orderableDirection = typeInfo.orderableDirection;
            if (orderableDirection === 0) return false;

            var entities = this.entities();

            if (orderableDirection === 1 && entity === entities[1]) {
                return true;
            }

            if (orderableDirection === 2 && entity === entities[0]) {
                return true;
            }

            return false;
        },

        entityCanBeReordered: function (entity) {
            if (!this.entityIsOrdered(entity)) {
                return false;
            }

            var target = this.target(entity);

            if (target.entityType === "series") {
                return +target.orderingTypeID() !== MB.constants.SERIES_ORDERING_TYPE_AUTOMATIC;
            }

            return true;
        },

        moveEntityUp: function () {
            this.linkOrder(Math.max(this.linkOrder() - 1, 0));
        },

        moveEntityDown: function () {
            this.linkOrder(this.linkOrder() + 1);
        },

        showLinkOrder: function (source) {
            return this.entityIsOrdered(this.target(source)) &&
                    (source.entityType !== "series" ||
                     +source.orderingTypeID() === MB.constants.SERIES_ORDERING_TYPE_MANUAL);
        },

        isDuplicate: function (other) {
            return (
                this !== other &&
                this.linkTypeID() == other.linkTypeID() &&
                _.isEqual(this.entities(), other.entities()) &&
                mergeDates(this.period.beginDate, other.period.beginDate) &&
                mergeDates(this.period.endDate, other.period.endDate) &&
                attributesAreEqual(this.attributes(), other.attributes())
            );
        },

        openEdits: function () {
            var entities = this.original.entities;
            var entity0 = MB.entity(entities[0]);
            var entity1 = MB.entity(entities[1]);

            return _.str.sprintf(
                '/search/edits?auto_edit_filter=&order=desc&negation=0&combinator=and' +
                '&conditions.0.field=%s&conditions.0.operator=%%3D&conditions.0.name=%s' +
                '&conditions.0.args.0=%s&conditions.1.field=%s&conditions.1.operator=%%3D' +
                '&conditions.1.name=%s&conditions.1.args.0=%s&conditions.2.field=type' +
                '&conditions.2.operator=%%3D&conditions.2.args=90%%2C233&conditions.2.args=91' +
                '&conditions.2.args=92&conditions.3.field=status&conditions.3.operator=%%3D' +
                '&conditions.3.args=1&field=Please+choose+a+condition',
                encodeURIComponent(entity0.entityType),
                encodeURIComponent(entity0.name),
                encodeURIComponent(entity0.id),
                encodeURIComponent(entity1.entityType),
                encodeURIComponent(entity1.name),
                encodeURIComponent(entity1.id)
            );
        }
    });


    fields.LinkAttribute = function (data) {
        var type = this.type = MB.attrInfoByID[data.type.gid];

        if (type.creditable) {
            this.credit = ko.observable(ko.unwrap(data.credit) || "");
        }

        if (type.freeText) {
            this.textValue = ko.observable(ko.unwrap(data.textValue) || "");
        }
    };

    fields.LinkAttribute.prototype.identity = function () {
        var type = this.type;

        if (type.creditable) {
            return type.gid + "\0" + _.str.clean(this.credit());
        }
        if (type.freeText) {
            return type.gid + "\0" + _.str.clean(this.textValue());
        }
        return type.gid;
    };

    ko.bindingHandlers.textAttribute = {
        init: function (element, valueAccessor) {
            var options = valueAccessor(),
                linkAttribute = options.relationship.getAttribute(options.typeGID),
                currentValue = linkAttribute.textValue.peek();

            linkAttribute.textValue.subscribe(function (newValue) {
                if (newValue && !currentValue) {
                    options.relationship.attributes.push(linkAttribute);
                } else if (currentValue && !newValue) {
                    options.relationship.attributes.remove(linkAttribute);
                }
                currentValue = newValue;
            });
            ko.applyBindingsToNode(element, { value: linkAttribute.textValue });
        }
    };

    function entitiesComparer(a, b) {
        return a[0] === b[0] && a[1] === b[1];
    }

    function linkTypeComparer(a, b) { return a != b }

    function setPartialDate(target, data) {
        _.each(["year", "month", "day"], function (key) {
            (target[key] = target[key] || ko.observable())(ko.unwrap(data[key]) || null);
        });
        return target;
    }

    function attributesAreEqual(attributesA, attributesB) {
        if (attributesA.length !== attributesB.length) {
            return false;
        }
        for (var i = 0, a; a = attributesA[i]; i++) {
            var match = false;

            for (var j = i, b; b = attributesB[j]; j++) {
                if (a.identity() === b.identity()) {
                    match = true;
                    break;
                }
            }
            if (!match) return false;
        }
        return true;
    }

}(MB.relationshipEditor = MB.relationshipEditor || {}));<|MERGE_RESOLUTION|>--- conflicted
+++ resolved
@@ -181,13 +181,8 @@
 
                 var args = { url: "/ws/js/entity/" + entity1.gid + "?inc=rels" };
 
-<<<<<<< HEAD
-                request(args, this).done(function (data) {
-                    entity1.parseRelationships(data.relationships, this.parent);
-=======
-                MB.utility.request(args).done(function (data) {
+                request(args).done(function (data) {
                     entity1.parseRelationships(data.relationships);
->>>>>>> 569d273c
                 });
             }
 
