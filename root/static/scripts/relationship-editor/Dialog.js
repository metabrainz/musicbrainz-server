/*
   This file is part of MusicBrainz, the open internet music database.
   Copyright (C) 2012 MetaBrainz Foundation

   This program is free software; you can redistribute it and/or modify
   it under the terms of the GNU General Public License as published by
   the Free Software Foundation; either version 2 of the License, or
   (at your option) any later version.

   This program is distributed in the hope that it will be useful,
   but WITHOUT ANY WARRANTY; without even the implied warranty of
   MERCHANTABILITY or FITNESS FOR A PARTICULAR PURPOSE.  See the
   GNU General Public License for more details.

   You should have received a copy of the GNU General Public License
   along with this program; if not, write to the Free Software
   Foundation, Inc., 675 Mass Ave, Cambridge, MA 02139, USA.
*/

MB.RelationshipEditor = (function(RE) {

var UI = RE.UI = RE.UI || {}, Util = RE.Util = RE.Util || {}, $w = $(window);

var allowedRelations = {
    recording:     ["artist", "label", "recording", "release", "work"],
    work:          ["artist", "label", "work"],
    release:       ["artist", "label", "recording", "release"],
    release_group: ["artist", "release_group"]
};

// For select attributes and the link type field, we use a custom binding handler
// for performance reasons (the instrument tree is huge, for example). We also
// need to support the unaccented instrument names. the builtin options binding
// doesn't allow anything like that.

ko.bindingHandlers.selectAttribute = (function() {

    function build(relationshipAttrs, attr, indent, doc) {

        for (var i = 0, child; child = attr.children[i]; i++) {
            var opt = document.createElement("option"),
                attrs = relationshipAttrs[child.name];

            opt.value = child.id;
            opt.innerHTML = _.repeat("&#160;&#160;", indent) + child.l_name;
            if (child.unaccented) opt.setAttribute("data-unaccented", child.unaccented);
            if (attrs && attrs.indexOf(child.id) > -1) opt.selected = true;
            doc.appendChild(opt);

            if (child.children) build(relationshipAttrs, child, indent + 1, doc);
        }
    }

    var getOptions = _.memoize(function(attr) {
        var doc = document.createDocumentFragment();
        build(Dialog.relationship().attrs(), attr.data, 0, doc);
        return doc;

    }, function(attr) {return attr.data.name});

    return {
        init: function(element, valueAccessor, allBindingsAccessor, viewModel) {
            var $element = $(element), attr = valueAccessor(), multi = (attr.max === null);
            if (multi) {
                element.multiple = true;
                $element.hide();
            } else {
                $element.append('<option value=""></option>');
            }

            $element.append(getOptions(attr).cloneNode(true)).val(attr.value())
                .change(function() {
                    // for mutiselects, jQuery's val() returns an array
                    var value = $(this).val();
                    attr.value(multi ? $(this).val() : [value]);
                });

            if (multi) {
                var id = attr.data.id, placeholder = "";
                if (id == 14) placeholder = MB.text.FocusInstrument;
                if (id == 3) placeholder = MB.text.FocusVocal;
                $element.multiselect(placeholder, id);
            }
        }
    };
}());


ko.bindingHandlers.linkType = (function() {

    var previousType, previousDirection, getOptions;

    function build(root, indent, backward, doc) {
        var phrase = backward ? root.reverse_phrase : root.phrase;

        // remove {foo} {bar} junk, unless it's for a required attribute.
        var orig_phrase = phrase, re = /\{(.*?)(?::(.*?))?\}/g, m, repl;
        while (m = re.exec(orig_phrase)) {
            var attr = Util.attrRoot(m[1]), info = attr ? root.attrs[attr.id] : [0];
            if (info[0] < 1) {
                repl = (m[2] ? m[2].split("|")[1] : "") || "";
                phrase = phrase.replace(m[0], repl);
            }
        }
        var opt = document.createElement("option");
        opt.value = root.id;
        opt.innerHTML = _.repeat("&#160;&#160;", indent) + _.clean(phrase);
        root.descr || (opt.disabled = true);
        doc.appendChild(opt);

        root.children && $.each(root.children, function(i, child) {
            build(child, indent + 1, backward, doc);
        });
    };

    getOptions = _.memoize(function(type, backward) {
        var doc = document.createDocumentFragment();

        $.each(Util.typeInfoByEntities(type), function(i, root) {
            build(root, 0, backward, doc);
        });
        return doc;
    }, function(type, backward) {return type + "-" + backward});

    return {
        update: function(element) {
            var relationship = Dialog.relationship(), type = relationship.type,
                backward = Dialog.backward();

            if (type != previousType || backward != previousDirection) {
                var doc = getOptions(type, backward).cloneNode(true);

                $(element).empty().append(doc).val(relationship.link_type());
                Dialog.resize();

                previousType = type;
                previousDirection = backward;
            }
        }
    };
}());


ko.bindingHandlers.targetType = (function() {

    function change() {
        var mode = Dialog.mode();
        if (!(mode == "add" || /^batch\.(recording|work)$/.test(mode))) return;

        var ac = Dialog.autocomplete, relationship = Dialog.relationship.peek(),
            newTarget = RE.Entity({type: this.value, name: Dialog.target.name}),
            obj = relationship.toJS();

        obj.entity[Dialog.target.gid == obj.entity[0].gid ? 0 : 1] = newTarget;

        // detect when the entity order needs to be reversed.
        // e.g. switching from artist-recording to recording-release.

        var types = [obj.entity[0].type, obj.entity[1].type],
            type = types.join("-"), reverseType = types.reverse().join("-");

        if (!Util.typeInfoByEntities(type) && Util.typeInfoByEntities(reverseType))
            obj.entity.reverse();

        Dialog.relationship(RE.Relationship(obj));
        relationship.remove();

        if (ac) {
            ac.clear();
            ac.changeEntity(this.value);
            Dialog.$autocomplete.find("input.name").removeClass("error");
        }
    }

    return {
        init: function(element) {
            var $element = $(element).change(change), relationship = Dialog.relationship(),
                types = (relationship.type == "recording-work")
                    ? ["work"] : allowedRelations[Dialog.source.type];

            $element.empty();
            $.each(types, function(i, type) {
                $element.append($("<option></option>").val(type).text(MB.text.Entity[type]));
            });
            $element.val(Dialog.target.type);
        }
    };
}());


function setAutocompleteEntity(entity, nameOnly) {
    var $ac = Dialog.$autocomplete, ac = Dialog.autocomplete,
        $name = $ac.find("input.name");

    ac.term = entity.name;
    ac.selectedItem = null;
    $name.removeClass("error lookup-performed").val(entity.name);

    if (nameOnly === false) {
        ac.currentSelection = null;
        $name.addClass("lookup-performed").data("lookup-result", entity);
    }
};


ko.bindingHandlers.autocomplete = (function() {

    var recentEntities = {};

    function setEntity(type) {
        if (!_.contains(allowedRelations[Dialog.source.type], type) ||
                (Dialog.disableTypeSelection() && type != Dialog.target.type)) {
            Dialog.autocomplete.clear();
            return false;
        }
        $("#target-type").val(type).trigger("change");
    }

    function changeTarget(event, data) {
        if (!data.gid) return;

        // XXX release groups' numeric "type" conflicts with the entity type
        data.type = _.isNumber(data.type) ? "release_group" : (data.type || Dialog.target.type);

        // Add/move to the top of the recent entities menu.
        var recent = recentEntities[data.type] = recentEntities[data.type] || [],
            dup = _.where(recent, {gid: data.gid})[0];

        dup && recent.splice(recent.indexOf(dup), 1);
        recent.unshift(data);

        Dialog.targetField.peek()(RE.Entity(data));
    }

    function showRecentEntities(event) {
        if (event.originalEvent === undefined || // event was triggered by code, not user
            (event.type == "keyup" && !_.contains([8, 40], event.keyCode)))
            return;

        var recent = recentEntities[Dialog.target.type],
            ac = Dialog.autocomplete.autocomplete;

        if (!this.value && recent && recent.length && !ac.menu.active) {
            // setting ac.term to "" prevents the autocomplete plugin
            // from running its own search, which closes our menu.
            ac.term = "";
            ac._suggest(recent);
        }
    }

    function fixAutocompleteKeys(event) {
        // In Opera 10, when the keydown event on the autocomplete bubbles up to the
        // dialog, isDefaultPrevented returns false even though here it returns true.
        // Other browsers work fine.
        if ((event.keyCode == 13 && event.isDefaultPrevented()) || event.keyCode == 27)
            event.stopPropagation();

        // Opera doesn't return focus to the autocomplete after pressing esc.
        // without preventDefault.
        if (event.keyCode == 27)
            event.preventDefault();
    }

    return {
        init: function(element) {
            var $autocomplete = Dialog.$autocomplete = $(element);

            Dialog.autocomplete = MB.Control.EntityAutocomplete({
                inputs: $autocomplete,
                entity: Dialog.target.type,
                setEntity: setEntity
            });

            $autocomplete
                .on("lookup-performed", changeTarget)
                .find("input.name")
                    .on("keydown keypress", fixAutocompleteKeys)
                    .on("keyup focus click", showRecentEntities);

            setAutocompleteEntity(Dialog.target, Dialog.mode() != "edit");

            ko.utils.domNodeDisposal.addDisposeCallback(element, function() {
                $autocomplete.autocomplete("destroy");
            });
        }
    };
}());


var BaseDialog = (function() {
    var inputRegex = /^input|button|select$/;
    var selectChanged = {};

    function dialogKeydown(event) {
        if (event.isDefaultPrevented())
            return;

        var self = this;
        var target = event.target;
        var nodeName = target.nodeName.toLowerCase();

        if (nodeName == "select" && target.id)
            selectChanged[target.id] = false;

        /* While both Firefox and Opera 10 trigger the change event after
         * keydown, Opera does not update the select's value attribute until
         * after the change event has occured. Delay this event so that it
         * always runs after that attribute has changed.
         */
        _.defer(function() {
            if (nodeName == "select" && selectChanged[target.id])
                return;

            if (event.keyCode == 13 && self.canSubmit() && inputRegex.test(nodeName)) {
                self.accept();
            } else if (event.keyCode == 27 && nodeName != "select") {
                self.hide();
            }
        });
    }

    /* Firefox's select menus are weird - after opening the menu, you have to
     * press enter *twice* to trigger the change event, unlike in Chrome.
     * We don't want the user to accidentally submit the dialog when they only
     * intended to submit the select menu. Since there's no good way to
     * determine whether the select menu was open when they pressed enter, we
     * can at least detect whether a change event has occured.
     */
    function selectChange(event) {
        var select = event.target;
        if (_.has(selectChanged, select.id))
            selectChanged[select.id] = true;
    }

    function cancel(event) {
        if (event.keyCode == 13) {
            event.preventDefault();
            event.stopPropagation();
            this.hide();
        }
    }

    return function(options) {
        options.$dialog
            .on("keydown", _.bind(dialogKeydown, options))
            .on("change", "select", selectChange)
            .find("button.negative").on("keydown", _.bind(cancel, options));
    };
}());


var Dialog = UI.Dialog = {
    MB: MB,
    mode: ko.observable(""),
    loading: ko.observable(false),
    batchWorksError: ko.observable(false),

    showAutocomplete: ko.observable(false),
    showCreateWorkLink: ko.observable(false),
    showAttributesHelp: ko.observable(false),
    showLinkTypeHelp: ko.observable(false),
    disableTypeSelection : ko.observable(false),

    init: function() {
        var self = this, entity = [RE.Entity({type: "artist"}), RE.Entity({type: "recording"})];

        // this is used as an "empty" state when the dialog is hidden, so that
        // none of the bindings error out.
        this.emptyRelationship = RE.Relationship({entity: entity});
        this.relationship = ko.observable(this.emptyRelationship);

        this.backward = ko.observable(true);
        this.sourceField = ko.observable(null);
        this.targetField = ko.observable(null);
        this.source = entity[1];

        this.linkTypeDescription = ko.computed(function() {
            return (Util.typeInfo(Dialog.relationship().link_type()) || {}).descr || "";
        });

        ko.computed(function() {
            var relationship = Dialog.relationship(),
                entity0 = relationship.entity[0],
                entity1 = relationship.entity[1],
                backward = (Dialog.source === entity1());

            if (backward) {
                Dialog.sourceField(entity1);
                Dialog.targetField(entity0);
            } else {
                Dialog.sourceField(entity0);
                Dialog.targetField(entity1);
            }

            Dialog.target = Dialog.targetField.peek()();
            Dialog.backward(backward);
        });

        this.$overlay = $("#overlay");
        this.$dialog = $("#dialog");

        BaseDialog({
            $dialog: this.$dialog,
            canSubmit: function() {
                return !self.relationship.peek().hasErrors.peek();
            },
            accept: function() {self.instance.peek().accept()},
            hide: function() {self.instance.peek().hide()}
        });

        Dialog.instance = ko.observable(this);
        ko.applyBindings(this, this.$dialog[0]);
    },

    show: function(options) {
        var dlg = Dialog, notBatchWorks = dlg.mode.peek() != "batch.create.works";

        dlg.source = options.source;
        dlg.relationship(options.relationship);

        // important: objects down the prototype chain should set "this" when
        // calling show. the template uses instance to decide which accept and
        // hide methods to execute.
        dlg.instance(this);

        dlg.showAutocomplete(notBatchWorks);
        dlg.showCreateWorkLink(options.relationship.type == "recording-work" && notBatchWorks);

<<<<<<< HEAD
        dlg.relationship().validateEntities = true;
=======
        // prevent pressing enter on the create-work button from accepting the dialog.
        if (dlg.showCreateWorkLink.peek())
            $("#create-work-btn").on("keydown", function(event) {
                if (event.keyCode == 13)
                    event.stopPropagation();
            });
>>>>>>> 07626b4d

        dlg.$overlay.show();
        // prevents the page from jumping. these will be adjusted in positionDialog.
        dlg.$dialog.css({top: $w.scrollTop(), left: $w.scrollLeft()}).show();

        positionDialog(dlg.$dialog, options.posx, options.posy);
        $("#link-type").focus();
    },

    hide: function(callback) {
        var dlg = Dialog;

        WorkDialog.hide();
        dlg.$dialog.hide();
        dlg.$overlay.hide();
        delete dlg.targets;

        dlg.relationship().validateEntities = false;

        if ($.isFunction(callback)) callback.call(dlg);

        dlg.relationship().validateEntities = true;

        dlg.showAutocomplete(false);
        dlg.source = dlg.emptyRelationship.entity[1].peek();
        dlg.relationship(dlg.emptyRelationship);
    },

    accept: function() {},

    createWork: function(data, event) {

        WorkDialog.show(function(work) {
            var target = RE.Entity(work, "work");
            setAutocompleteEntity(target, false);
            Dialog.targetField.peek()(target);

        }, event.pageX, event.pageY);

        WorkDialog.name(Dialog.source.name);
        $("#work-name").focus();
    },

    batchWorksMode: function() {
        $("#work-type").clone(true).removeAttr("id").removeAttr("data-bind")
            .appendTo("#batch-work-type");

        $("#work-language").clone(true).removeAttr("id").removeAttr("data-bind")
            .appendTo("#batch-work-lang");
    },

    toggleAttributesHelp: function() {
        this.showAttributesHelp(!this.showAttributesHelp());
    },

    changeDirection: function() {
        var relationship = this.relationship.peek(),
            entity0 = relationship.entity[0].peek(),
            entity1 = relationship.entity[1].peek();

        relationship.validateEntities = false;
        relationship.entity[0](entity1);
        relationship.validateEntities = true;
        relationship.entity[1](entity0);
        this.resize();
    },

    toggleLinkTypeHelp: function() {
        this.showLinkTypeHelp(!this.showLinkTypeHelp.peek());
        $("#link-type").parent().find("div.ar-descr a").attr("target", "_blank");
    },

    resize: function() {
        // note: this is called by the afterRender binding.
        resizeDialog(Dialog.$dialog);
    }
};


function resizeDialog($dialog) {
    // we want the dialog's size to "fit" the contents. the ar-descrs stretch
    // the dialog 100%, making this impossible; hide them first.
    var $d = $dialog, $hidden = $();

    $.each($d.find("div.ar-descr, p.msg, div.error"), function(i, div) {
        var $div = $(div);
        if ($div.is(":visible")) $hidden = $hidden.add($div.hide());
    });

    $d.css("width", "").css("width", $d[0].offsetWidth + 2);
    $hidden.show();
}


function positionDialog($dialog, posx, posy) {
    var $d = $dialog;
    if (!$d.is(":visible")) return;

    resizeDialog($d);

    var offx = $w.scrollLeft(), offy = $w.scrollTop(),
        wwidth = $w.width(), wheight = $w.height(),
        dwidth = $d[0].offsetWidth, dheight = $d[0].offsetHeight,
        centerx = offx + (wwidth / 2), centery = offy + (wheight / 2);

    if (!posx || !posy || wwidth < dwidth) {
        $d.css({top: Math.max(offy, centery - dheight), left: centerx - (dwidth / 2)});

    } else {
        $d.css("left", posx <= centerx ? posx : posx - dwidth);

        var dheight2 = dheight / 2, topclear = posy - dheight2 >= offy,
            botclear = posy + dheight2 <= wheight + offy;

        (topclear && botclear)
            ? $d.css("top", posy - dheight2)
            : $d.css("top", topclear ? (wheight + offy - dheight) : offy);
    }
}


Dialog.attrs = (function() {

    var Attribute = function(relationship, attr, info) {
        this.value = relationship.attrs.peek()[attr.name];
        this.data = attr;
        this.min = info[0];
        this.max = info[1];
        this.type = attr.children ? "select" : "boolean";
    };

    return ko.computed({read: function() {
        var relationship = Dialog.relationship(), attrs = [], id,
            linkType = relationship.link_type(),
            typeInfo = Util.typeInfo(linkType);

        if (!typeInfo) return attrs;

        var allowedAttrs = typeInfo.attrs ? MB.utility.keys(typeInfo.attrs) : [];

        allowedAttrs.sort(function(a, b) {
            return Util.attrInfo(a).child_order - Util.attrInfo(b).child_order;
        });

        for (var i = 0; id = allowedAttrs[i]; i++)
            attrs.push(new Attribute(relationship, Util.attrInfo(id), typeInfo.attrs[id]));

        return attrs;
    }, deferEvaluation: true});

}());


UI.AddDialog = MB.utility.beget(Dialog);

UI.AddDialog.show = function(options) {
    options.relationship = RE.Relationship({entity: options.entity, action: "add"});
    this.mode(options.mode || "add");
    this.disableTypeSelection(options.disableTypeSelection || false);
    Dialog.show.call(this, options);
};

UI.AddDialog.accept = function() {
    var relationship = this.relationship();

    if (!relationship.hasErrors()) {
        if (!Dialog.source.mergeRelationship(relationship))
            relationship.show();
        Dialog.hide();
    }
};

UI.AddDialog.hide = function(cancel) {
    Dialog.hide(function() {
        this.relationship.peek().remove();
    });
};


UI.EditDialog = MB.utility.beget(Dialog);

UI.EditDialog.show = function(options) {
    Dialog.mode("edit");

    // originalRelationship is a copy of the relationship when the dialog was
    // opened, i.e. before the user edits it. if they cancel the dialog, this is
    // what gets copied back to revert their changes.
    Dialog.originalRelationship = options.relationship.toJS();
    Dialog.show.call(this, options);
};

UI.EditDialog.hide = function(cancel) {
    Dialog.hide(function() {
        if (cancel !== false)
            this.relationship.peek().fromJS(this.originalRelationship);
        delete Dialog.originalRelationship;
    });
};

UI.EditDialog.accept = function() {
    var relationship = Dialog.relationship();

    if (!relationship.hasErrors()) {
        delete Dialog.originalRelationship;
        UI.EditDialog.hide(false);
    }
};


UI.BatchRelationshipDialog = MB.utility.beget(UI.AddDialog);

UI.BatchRelationshipDialog.show = function(targets) {
    Dialog.targets = targets;

    if (targets.length > 0) {
        var source = targets[0];

        UI.AddDialog.show.call(this, {
            entity: [RE.Entity({type: "artist"}), source],
            source: source,
            mode: "batch." + source.type
        });
    }
};

UI.BatchRelationshipDialog.accept = function(callback) {
    var relationship = Dialog.relationship.peek(),
        model = relationship.toJS(), hasCallback = $.isFunction(callback),
        src = Dialog.backward.peek() ? 1 : 0;

    Util.callbackQueue(Dialog.targets, function(source) {
        model.entity[src] = source;
        delete model.id;

        if (!hasCallback || callback(model)) {
            var newRelationship = RE.Relationship(model);

            if (!source.mergeRelationship(newRelationship))
                newRelationship.show();
        }
    });

    UI.AddDialog.hide();
};


UI.BatchCreateWorksDialog = MB.utility.beget(UI.BatchRelationshipDialog);

UI.BatchCreateWorksDialog.show = function() {
    Dialog.targets = _.filter(UI.checkedRecordings(), function(obj) {
        return obj.performanceRelationships.peek().length == 0;
    });

    if (Dialog.targets.length > 0) {
        var source = Dialog.targets[0], target = RE.Entity({type: "work"});

        // the user can't edit the target in this dialog, but the gid of the
        // temporary target entity has to be set to something valid, so that
        // validation passes and the dialog can be okay'd. we don't want to pass
        // the gid to RE.Entity either, or else the entity will be cached.
        target.gid = "00000000-0000-0000-0000-000000000000";

        UI.AddDialog.show.call(this, {
            entity: [source, target],
            source: source,
            mode: "batch.create.works"
        });
    }
};

UI.BatchCreateWorksDialog.accept = function() {
    Dialog.loading(true);

    var type_id = $("#batch-work-type > select").val(),
        language_id = $("#batch-work-lang > select").val(), works;

    works = _.map(Dialog.targets, function(obj) {
        return {name: obj.name, comment: "", type: type_id, language: language_id};
    });

    function success(data) {
        UI.BatchRelationshipDialog.accept.call(this, function(obj) {
            obj.entity[1] = RE.Entity(data.works.shift(), "work");
            if (data.works.length == 0) Dialog.loading(false);
            return true;
        });
    }

    function error() {
        Dialog.loading(false);
        Dialog.batchWorksError(true);
    }

    RE.createWorks(works, "", success, error);
};

UI.BatchCreateWorksDialog.hide = function() {
    Dialog.hide(function() {
        this.batchWorksError(false);
        this.relationship.peek().remove();
    });
};


var WorkDialog = UI.WorkDialog = {
    RE: RE,
    showName: ko.observable(true),
    loading: ko.observable(false),
    error: ko.observable(false),
    callback: ko.observable(null),

    name: ko.observable(""),
    comment: ko.observable(""),
    type: ko.observable(""),
    language: ko.observable(""),
    editNote: ko.observable(""),

    init: function() {
        var self = this, $dialog = $("#new-work-dialog");

        BaseDialog({
            $dialog: $dialog,
            canSubmit: function() {
                return self.name.peek() && !self.loading.peek();
            },
            accept: this.accept,
            hide: this.hide
        });

        ko.applyBindings(this, $dialog[0]);
    },

    data: function() {
        var self = WorkDialog;

        return {
            name: self.name(),
            comment: self.comment(),
            type: self.type(),
            language: self.language()
        };
    },

    show: function(callback, posx, posy) {
        var self = WorkDialog;

        self.showName(true);
        self.loading(false);
        self.error(false);
        self.callback(callback);

        self.name("");
        self.comment("");
        self.type("");
        self.language("");

        positionDialog($("#new-work-dialog").show(), posx, posy);
    },

    accept: function() {
        var self = WorkDialog;
        self.error(false);
        self.loading(true);

        RE.createWorks([self.data()], self.editNote(),
            self.successCallback, self.errorCallback);
    },

    hide: function() {
        WorkDialog.callback(null);
        $("#new-work-dialog").hide();
        WorkDialog.type("");
        WorkDialog.language("");

        _.defer(function() {
            $("#create-work-btn").focus();
        });
    },

    successCallback: function(data) {
        WorkDialog.loading(false);
        WorkDialog.callback()(data.works[0]);
        WorkDialog.hide();
    },

    errorCallback: function() {
        WorkDialog.loading(false);
        WorkDialog.error(true);
    }
};


return RE;

}(MB.RelationshipEditor || {}));<|MERGE_RESOLUTION|>--- conflicted
+++ resolved
@@ -426,16 +426,14 @@
         dlg.showAutocomplete(notBatchWorks);
         dlg.showCreateWorkLink(options.relationship.type == "recording-work" && notBatchWorks);
 
-<<<<<<< HEAD
         dlg.relationship().validateEntities = true;
-=======
+
         // prevent pressing enter on the create-work button from accepting the dialog.
         if (dlg.showCreateWorkLink.peek())
             $("#create-work-btn").on("keydown", function(event) {
                 if (event.keyCode == 13)
                     event.stopPropagation();
             });
->>>>>>> 07626b4d
 
         dlg.$overlay.show();
         // prevents the page from jumping. these will be adjusted in positionDialog.
