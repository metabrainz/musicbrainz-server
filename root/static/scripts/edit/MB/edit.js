--- conflicted
+++ resolved
@@ -30,12 +30,8 @@
         return clean(value(arg));
     }
     function number(arg) {
-<<<<<<< HEAD
-        var num = parseInt(value(arg), 10); return isNaN(num) ? null : num;
-=======
         var num = parseInt(value(arg), 10);
         return isNaN(num) ? null : num;
->>>>>>> 1053824e
     }
     function array(arg, type) {
         return _.map(value(arg), type);
