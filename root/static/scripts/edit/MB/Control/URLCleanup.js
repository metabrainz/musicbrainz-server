/*
   This file is part of MusicBrainz, the open internet music database.
   Copyright (C) 2010 MetaBrainz Foundation

   This program is free software; you can redistribute it and/or modify
   it under the terms of the GNU General Public License as published by
   the Free Software Foundation; either version 2 of the License, or
   (at your option) any later version.

   This program is distributed in the hope that it will be useful,
   but WITHOUT ANY WARRANTY; without even the implied warranty of
   MERCHANTABILITY or FITNESS FOR A PARTICULAR PURPOSE.  See the
   GNU General Public License for more details.

   You should have received a copy of the GNU General Public License
   along with this program; if not, write to the Free Software
   Foundation, Inc., 675 Mass Ave, Cambridge, MA 02139, USA.

*/

MB.constants.LINK_TYPES = {
    wikipedia: {
        artist: 179,
        label: 216,
        release_group: 89,
        work: 279
    },
    discogs: {
        release: 76,
        release_group: 90,
        artist: 180,
        label: 217
    },
    musicmoz: {
        release_group: 91,
        artist: 181
    },
    imdb: {
        release_group: 97,
        artist: 178
    },
    myspace: {
        artist: 189,
        label: 215
    },
    purevolume: {
        artist: 174
    },
    allmusic: {
        artist: 283,
        release_group: 284,
        work: 286,
        recording: 285
    },
    amazon: {
        release: 77
    },
    coverart: {
        release: 78
    },
    lyrics: {
        artist: 197,
        release_group: 93,
        work: 271
    },
    bbcmusic: {
        artist: 190
    },
    discography: {
        artist: 184
    },
    mailorder: {
        artist: 175,
        release: 79
    },
    microblog: {
        artist: 198,
        label: 223
    },
    review: {
        release_group: 94
    },
    score: {
        release_group: 92,
        work: 274
    },
    secondhandsongs: {
        work: 280
    },
    socialnetwork: {
        artist: 192,
        label: 218
    },
<<<<<<< HEAD
    soundcloud: {
        artist:291,
        label: 290
=======
    streamingmusic: {
	recording: 268
>>>>>>> 03ac5656
    },
    vgmdb: {
        artist: 191,
        release: 86,
        label: 210
    },
    youtube: {
        artist: 193,
        label: 225
    }
};

MB.constants.CLEANUPS = {
    wikipedia: {
        match: new RegExp("^(https?://)?(([^/]+\\.)?wikipedia|secure\\.wikimedia)\\.","i"),
        type: MB.constants.LINK_TYPES.wikipedia,
        clean: function(url) {
            url =  url.replace(/^https:\/\/secure\.wikimedia\.org\/wikipedia\/([a-z-]+)\/wiki\/(.*)/, "http://$1.wikipedia.org/wiki/$2");
            url =  url.replace(/\.wikipedia\.org\/w\/index\.php\?title=([^&]+).*/, ".wikipedia.org/wiki/$1");
            return url.replace(/\.wikipedia\.org\/[a-z-]+\/([^?]+)$/, ".wikipedia.org/wiki/$1");
        }
    },
    discogs: {
        match: new RegExp("^(https?://)?([^/]+\.)?discogs\.com","i"),
        type: MB.constants.LINK_TYPES.discogs,
        clean: function(url) {
            url = url.replace(/\/viewimages\?release=([0-9]*)/, "/release/$1");
            return url.replace(/^https?:\/\/([^.]+\.)?discogs\.com\/(.*\/(artist|release|master|label))?/, "http://www.discogs.com/$3");
        }
    },
    musicmoz: {
        match: new RegExp("^(https?://)?([^/]+\.)?musicmoz\.","i"),
        type: MB.constants.LINK_TYPES.musicmoz
    },
    imdb: {
        match: new RegExp("^(https?://)?([^/]+\.)?imdb\.com","i"),
        type: MB.constants.LINK_TYPES.imdb,
        clean: function(url) {
            return url.replace(/^https?:\/\/([^.]+\.)?imdb\.com\/([a-z]+\/[a-z0-9]+)(\/(bio|soundtrack)?)?/, "http://www.imdb.com/$2/");
        }
    },
    myspace: {
        match: new RegExp("^(https?://)?([^/]+\.)?myspace\.com","i"),
        type: MB.constants.LINK_TYPES.myspace,
        clean: function(url) {
            return url.replace(/^(https?:\/\/)?myspace\.com/, "http://www.myspace.com");
        }
    },
    purevolume: {
        match: new RegExp("^(https?://)?([^/]+\.)?purevolume\.com","i"),
        type: MB.constants.LINK_TYPES.purevolume
    },
    allmusic: {
        match: new RegExp("^(https?://)?([^/]+\.)?allmusic\.com","i"),
        type: MB.constants.LINK_TYPES.allmusic,
        clean: function(url) {
            return url.replace(/^https?:\/\/(?:[^.]+\.)?allmusic\.com\/(artist|album|work|song|performance)\/(?:[^\/]*-)?([pqrwtcf][0-9]+).*/, "http://allmusic.com/$1/$2");
        }
    },
    amazon: {
        match: new RegExp("^(https?://)?([^/]+\.)?amazon\.(com|ca|co\.uk|fr|at|de|it|co\.jp|jp|cn|es)","i"),
        type: MB.constants.LINK_TYPES.amazon,
        clean: function(url) {
            // determine tld, asin from url, and build standard format [1],
            // if both were found. There used to be another [2], but we'll
            // stick to the new one for now.
            //
            // [1] "http://www.amazon.<tld>/gp/product/<ASIN>"
            // [2] "http://www.amazon.<tld>/exec/obidos/ASIN/<ASIN>"
            var tld = "", asin = "";
            if ((m = url.match(/amazon\.([a-z\.]+)\//)) != null) {
                tld = m[1];
            }
            if ((m = url.match(/(?:\/|\ba=)([A-Z0-9]{10})(?:[/?&%#]|$)/)) != null) {
                asin = m[1];
            }
            if (tld != "" && asin != "") {
                if (tld == "jp") tld = "co.jp";
                if (tld == "at") tld = "de";
                return "http://www.amazon." + tld + "/gp/product/" + asin;
            }

        }
    },
    archive: {
        match: new RegExp("^(https?://)?([^/]+\.)?archive\.org/.*\.(jpg|jpeg|png|gif)$","i"),
        type: MB.constants.LINK_TYPES.coverart,
        clean: function(url) { 
            return url.replace(/http:\/\/(.*)\.archive.org\/\d\/items\/(.*)\/(.*)/, "http://www.archive.org/download/$2/$3");
        }
    },
    cdbaby: {
        match: new RegExp("^(https?://)?([^/]+\.)?cdbaby\.(com|name)","i"),
        type: MB.constants.LINK_TYPES.coverart,
        clean: function(url) {
            if ((m = url.match(/(?:https?:\/\/)?(?:www\.)?cdbaby\.com\/cd\/([^\/]+)(\/(from\/[^\/]+)?)?/)) != null)
                url = "http://www.cdbaby.com/cd/" + m[1].toLowerCase();
            url = url.replace(/(?:https?:\/\/)?(?:www\.)?cdbaby\.com\/Images\/Album\/([a-z0-9]+)(?:_small)?\.jpg/, "http://www.cdbaby.com/cd/$1");
            return url.replace(/(?:https?:\/\/)?(?:images\.)?cdbaby\.name\/.\/.\/([a-z0-9]+)(?:_small)?\.jpg/, "http://www.cdbaby.com/cd/$1");
        }
    },
    jamendo: {
        match: new RegExp("^(https?://)?([^/]+\.)?jamendo\.com","i"),
        type: MB.constants.LINK_TYPES.coverart,
        clean: function(url) {
            url =  url.replace(/jamendo\.com\/\w\w\/album\//, "jamendo.com/album/");
            url =  url.replace(/img\.jamendo\.com\/albums\/(\d+)\/covers\/\d+\.\d+\.jpg/, "www.jamendo.com/album/$1/");
            return url.replace(/jamendo\.com\/\w\w\/artist\//, "jamendo.com/artist/");
        }
    },
    encyclopedisque: {
        match: new RegExp("^(https?://)?([^/]+\.)?encyclopedisque\.fr/images/.*\.jpg","i"),
        type: MB.constants.LINK_TYPES.coverart,
        clean: function(url) {
            return url.replace(/images\/imgdb\/thumb250\//, "images/imgdb/main/");
        }
    },
    manjdisc: {
        match: new RegExp("^(https?://)?([^/]+\.)?mange-disque\.tv/(fs/md_|fstb/tn_md_|info_disque\.php3\\?dis_code=)[0-9]+","i"),
        type: MB.constants.LINK_TYPES.coverart,
        clean: function(url) {
            return url.replace(/(www\.)?mange-disque\.tv\/(fstb\/tn_md_|fs\/md_|info_disque\.php3\?dis_code=)(\d+)(\.jpg)?/,
                "www.mange-disque.tv/fs/md_$3.jpg");
        }
    },
    lyrics: {
        match: new RegExp("^(https?://)?([^/]+\.)?(lyrics\.wikia\.com|directlyrics\.com|lyricstatus\.com|lyr\.cx|lyrics\.musixmatch\.com)", "i"),
        type: MB.constants.LINK_TYPES.lyrics
    },
    bbcmusic: {
        match: new RegExp("^(https?://)?(www\\.)?bbc\\.co\\.uk/music/artists/", "i"),
        type: MB.constants.LINK_TYPES.bbcmusic
    },
    discography: {
        match: new RegExp("^(https?://)?(www\\.)?metal-archives\\.com/band\\.php", "i"),
        type: MB.constants.LINK_TYPES.discography
    },
    microblog: {
        match: new RegExp("^(https?://)?(www\\.)?twitter\\.com/", "i"),
        type: MB.constants.LINK_TYPES.microblog,
        clean: function(url) {
            return url.replace(/^(https?:\/\/)?(www\.)?twitter\.com(\/#!)?/, "http://twitter.com");
        }
    },
    ozonru: {
        match: new RegExp("^(https?://)?(www\\.)?ozon\\.ru/context/detail/id/", "i"),
        type: MB.constants.LINK_TYPES.mailorder
    },
    ozonrucoverart: {
        match: new RegExp("^(https?://)?(www\\.)?ozon\\.ru/multimedia/", "i"),
        type: MB.constants.LINK_TYPES.coverart
    },
    review: {
        match: new RegExp("^(https?://)?(www\\.)?(bbc\\.co\\.uk/music/reviews/|metal-archives\\.com/review\\.php)", "i"),
        type: MB.constants.LINK_TYPES.review
    },
    score: {
        match: new RegExp("^(https?://)?(www\\.)?(imslp\\.org/)", "i"),
        type: MB.constants.LINK_TYPES.score
    },
    secondhandsongs: {
        match: new RegExp("^(https?://)?([^/]+\.)?secondhandsongs\\.com/", "i"),
        type: MB.constants.LINK_TYPES.secondhandsongs
    },
    socialnetwork: {
        match: new RegExp("^(https?://)?([^/]+\.)?(facebook\\.com|last\\.fm|lastfm\\.(at|br|de|es|fr|it|jp|pl|pt|ru|se|com\\.tr))/", "i"),
        type: MB.constants.LINK_TYPES.socialnetwork,
        clean: function(url) {
            url = url.replace(/^(https?:\/\/)?([^\/]+\.)?facebook\.com(\/#!)?/, "http://www.facebook.com");
            url = url.replace(/^(https?:\/\/)?([^\/]+\.)?(last\.fm|lastfm\.(at|br|de|es|fr|it|jp|pl|pt|ru|se|com\.tr))/, "http://www.last.fm");
            url = url.replace(/^http:\/\/www\.last\.fm\/music\/([^?]+).*/, "http://www.last.fm/music/$1");
            return url;
        }
    },
<<<<<<< HEAD
    soundcloud: {
        match: new RegExp("^(https?://)?([^/]+\.)?soundcloud\.com","i"),
        type: MB.constants.LINK_TYPES.soundcloud,
        clean: function(url) {
            return url.replace(/^(https?:\/\/)?(www\.)?soundcloud\.com(\/#!)?/, "http://soundcloud.com");
=======
    streamingmusic: {
        match: new RegExp("^(https?://)?([^/]+\.)?(youtube\\.com/|youtu\\.be/|vimeo\\.com/)", "i"),
        type: MB.constants.LINK_TYPES.streamingmusic,
        clean: function(url) { 
            url = url.replace(/^(https?:\/\/)?([^\/]+\.)?youtube\.com/, "http://www.youtube.com");
            //YouTube URL shortener
            url = url.replace(/^(https?:\/\/)?([^\/]+\.)?youtu\.be\/([a-zA-Z0_9_-]+)/, "http://www.youtube.com/watch?v=$2");
            //YouTube standard watch URL
            url = url.replace(/^http:\/\/www\.youtube\.com\/.*[?&](v=[a-zA-Z0-9_-]+).*$/, "http://www.youtube.com/watch?$1");
            //YouTube embeds
            url = url.replace(/^(https?:\/\/)?([^\/]+\.)?youtube\.com\/(?:embed|v)\/([a-zA-Z0_9_-]+)([^?]+)/, "http://www.youtube.com/watch?v=$2");
            url = url.replace(/^(https?:\/\/)?([^\/]+\.)?vimeo\.com/, "http://vimeo.com");
	    return url;
>>>>>>> 03ac5656
        }
    },
    vgmdb: {
        match: new RegExp("^(https?://)?vgmdb\\.net/", "i"),
        type: MB.constants.LINK_TYPES.vgmdb
    },
    youtube: {
        match: new RegExp("^(https?://)?([^/]+\.)?youtube\\.com/", "i"),
        type: MB.constants.LINK_TYPES.youtube,
        clean: function(url) {
            return url.replace(/^(https?:\/\/)?([^\/]+\.)?youtube\.com/, "http://www.youtube.com");
        }
    }
};


MB.Control.URLCleanup = function (sourceType, typeControl, urlControl) {
    var self = MB.Object ();

    self.typeControl = $(typeControl);
    self.urlControl = $(urlControl);
    self.sourceType = sourceType;

    self.errorList = $('<ul class="errors" />').hide();
    self.typeControl.after(self.errorList);

    var validationRules = { };
    // "has lyrics at" is only allowed for certain lyrics sites
    validationRules[ MB.constants.LINK_TYPES.lyrics.artist ] = function() {
        return MB.constants.CLEANUPS.lyrics.match.test($('#id-ar\\.url').val())
    };
    validationRules[ MB.constants.LINK_TYPES.lyrics.release_group ] = function() {
        return MB.constants.CLEANUPS.lyrics.match.test($('#id-ar\\.url').val())
    };
    validationRules[ MB.constants.LINK_TYPES.lyrics.work ] = function() {
        return MB.constants.CLEANUPS.lyrics.match.test($('#id-ar\\.url').val())
    };
    // allow Discogs page only for the correct entities
    validationRules[ MB.constants.LINK_TYPES.discogs.artist ] = function() {
        return $('#id-ar\\.url').val().match(/\/(artist|user)\//) != null;
    }
    validationRules[ MB.constants.LINK_TYPES.discogs.label ] = function() {
        return $('#id-ar\\.url').val().match(/\/label\//) != null;
    }
    validationRules[ MB.constants.LINK_TYPES.discogs.release_group ] = function() {
        return $('#id-ar\\.url').val().match(/\/master\//) != null;
    }
    validationRules[ MB.constants.LINK_TYPES.discogs.release ] = function() {
        return $('#id-ar\\.url').val().match(/\/(release|mp3)\//) != null;
    }
    // allow Allmusic page only for the correct entities
    validationRules[ MB.constants.LINK_TYPES.allmusic.artist ] = function() {
        return $('#id-ar\\.url').val().match(/\/(artist)\//) != null;
    }
    validationRules[ MB.constants.LINK_TYPES.allmusic.release_group ] = function() {
        return $('#id-ar\\.url').val().match(/\/album\//) != null;
    }
    validationRules[ MB.constants.LINK_TYPES.allmusic.work ] = function() {
        return $('#id-ar\\.url').val().match(/\/work|song\//) != null;
    }
    validationRules[ MB.constants.LINK_TYPES.allmusic.recording ] = function() {
        return $('#id-ar\\.url').val().match(/\/(performance)\//) != null;
    }
    // only allow domains on the cover art whitelist
    validationRules[ MB.constants.LINK_TYPES.coverart.release ] = function() {
        var sites = new RegExp("^(https?://)?([^/]+\.)?(archive\.org|magnatune\.com|jamendo\.com|cdbaby.(com|name)|ozon\.ru|mange-disque\.tv|encyclopedisque\.fr|thastrom\.se|universalpoplab\.com|alpinechic\.net|angelika-express\.de|fixtstore\.com|phantasma13\.com|primordialmusic\.com|transistorsounds\.com|alter-x\.net|zorchfactoryrecords\.com)/");
        return sites.test($('#id-ar\\.url').val())
    };

    self.guessType = function (sourceType, currentURL) {
        for (var group in MB.constants.CLEANUPS) {
            if(!MB.constants.CLEANUPS.hasOwnProperty(group)) { continue; }

            var cleanup = MB.constants.CLEANUPS[group];
            if(!cleanup.match.test(currentURL)) { continue; }
            return cleanup.type[sourceType];
        }
        return;
    };

    self.cleanUrl = function (dirtyURL) {
        dirtyURL = dirtyURL.replace(/^\s+/, '');

        for (var group in MB.constants.CLEANUPS) {
            if(!MB.constants.CLEANUPS.hasOwnProperty(group)) { continue; }

            var cleanup = MB.constants.CLEANUPS[group];
            if(!cleanup.hasOwnProperty('clean') || !cleanup.match.test(dirtyURL))
                continue;

            return cleanup.clean(dirtyURL);
        }
        return dirtyURL;
    };

    var typeChanged = function() {
        var checker = validationRules[$('#id-ar\\.link_type_id').val()];
        if (!checker || checker()) {
            self.errorList.hide();
            $('button[type="submit"]').attr('disabled', false);
        }
        else {
            self.errorList.show().empty().append('<li>This URL is not allowed for the selected link type</li>');
            $('button[type="submit"]').attr('disabled', 'disabled');
        }
    };

    var urlChanged = function() {
        var url = self.urlControl.val(),
            clean = self.cleanUrl(url) || url;

        if (url.match(/^\w+\./)) {
            self.urlControl.val('http://' + url);
            return
        }

        if (url !== clean)
            self.urlControl.val(clean);

        if (self.typeControl.length) {
            var type = self.guessType(self.sourceType, clean);
            self.typeControl.children('option[value="' + type +'"]')
                .attr('selected', 'selected');
            typeChanged();
        }
    };

    self.urlControl
        .change(urlChanged)
        .keyup(urlChanged);

    self.urlControl.parents('form').submit(urlChanged);

    return self;
};<|MERGE_RESOLUTION|>--- conflicted
+++ resolved
@@ -91,14 +91,12 @@
         artist: 192,
         label: 218
     },
-<<<<<<< HEAD
     soundcloud: {
         artist:291,
         label: 290
-=======
+    },
     streamingmusic: {
-	recording: 268
->>>>>>> 03ac5656
+        recording: 268
     },
     vgmdb: {
         artist: 191,
@@ -273,13 +271,13 @@
             return url;
         }
     },
-<<<<<<< HEAD
     soundcloud: {
         match: new RegExp("^(https?://)?([^/]+\.)?soundcloud\.com","i"),
         type: MB.constants.LINK_TYPES.soundcloud,
         clean: function(url) {
             return url.replace(/^(https?:\/\/)?(www\.)?soundcloud\.com(\/#!)?/, "http://soundcloud.com");
-=======
+        }
+    },
     streamingmusic: {
         match: new RegExp("^(https?://)?([^/]+\.)?(youtube\\.com/|youtu\\.be/|vimeo\\.com/)", "i"),
         type: MB.constants.LINK_TYPES.streamingmusic,
@@ -293,7 +291,6 @@
             url = url.replace(/^(https?:\/\/)?([^\/]+\.)?youtube\.com\/(?:embed|v)\/([a-zA-Z0_9_-]+)([^?]+)/, "http://www.youtube.com/watch?v=$2");
             url = url.replace(/^(https?:\/\/)?([^\/]+\.)?vimeo\.com/, "http://vimeo.com");
 	    return url;
->>>>>>> 03ac5656
         }
     },
     vgmdb: {
