/*

   This file is part of MusicBrainz, the open internet music database.
   Copyright (C) 2010 MetaBrainz Foundation

   This program is free software; you can redistribute it and/or modify
   it under the terms of the GNU General Public License as published by
   the Free Software Foundation; either version 2 of the License, or
   (at your option) any later version.

   This program is distributed in the hope that it will be useful,
   but WITHOUT ANY WARRANTY; without even the implied warranty of
   MERCHANTABILITY or FITNESS FOR A PARTICULAR PURPOSE.  See the
   GNU General Public License for more details.

   You should have received a copy of the GNU General Public License
   along with this program; if not, write to the Free Software
   Foundation, Inc., 675 Mass Ave, Cambridge, MA 02139, USA.

*/

MB.constants.LINK_TYPES = {
    wikipedia: {
        area: 355,
        artist: 179,
        label: 216,
        release_group: 89,
        work: 279,
        area: 355,
        place: 595,
        instrument: 731,
        series: 744
    },
    discogs: {
        artist: 180,
        label: 217,
        place: 705,
        release: 76,
        release_group: 90,
        series: 747
    },
    imdb: {
        artist: 178,
        label: 313,
        place: 706,
        release_group: 97
    },
    imdbsamples: {
        release: 83,
        recording: 258
    },
    myspace: {
        artist: 189,
        label: 215,
        place: 462
    },
    purevolume: {
        artist: 174
    },
    allmusic: {
        artist: 283,
        recording: 285,
        release_group: 284,
        work: 286
    },
    amazon: {
        release: 77
    },
    license: {
        release: 301,
        recording: 302
    },
    lyrics: {
        artist: 197,
        release_group: 93,
        work: 271
    },
    bbcmusic: {
        artist: 190
    },
    discography: {
        artist: 184
    },
    image: {
        artist: 173,
        label: 213,
        place: 396,
        work: 274, // This is the "score" type, which is here because of Wikipedia Commons URLs
        instrument: 732
    },
    discographyentry: {
        release: 288
    },
    mailorder: {
        artist: 175,
        release: 79
    },
    downloadpurchase: {
        artist: 176,
        recording: 254,
        release: 74
    },
    downloadfree: {
        artist: 177,
        recording: 255,
        release: 75
    },
    review: {
        release_group: 94
    },
    score: {
        release_group: 92,
        work: 274
    },
    secondhandsongs: {
        artist: 307,
        release: 308,
        work: 280
    },
    songfacts: {
        work: 289
    },
    socialnetwork: {
        artist: 192,
        label: 218,
        place: 429
    },
    soundcloud: {
        artist: 291,
        label: 290
    },
    blog: {
        artist: 199,
        label: 224,
        place: 627
    },
    streamingmusic: {
        artist: 194,
        recording: 268,
        release: 85
    },
    vimeo: {
        // Video channel for artist/label, streaming music for release/recording
        artist: 303,
        label: 304,
        recording: 268,
        release: 85
    },
    vgmdb: {
        artist: 191,
        label: 210,
        release: 86
    },
    youtube: {
        artist: 193,
        label: 225,
        recording: 268,
        place: 528
    },
    otherdatabases: {
        artist: 188,
        label: 222,
        place: 561,
        recording: 306,
        release: 82,
        release_group: 96,
        series: 746,
        work: 273
    },
    viaf: {
        artist: 310,
        label: 311,
        work: 312
    },
    wikidata: {
        area: 358,
        artist: 352,
        label: 354,
        release_group: 353,
        work: 351,
        place: 594,
        instrument: 733,
        series: 749
    },
    bandcamp: {
        artist: 718,
        label: 719
    }
};

MB.constants.CLEANUPS = {
    wikipedia: {
        match: [ new RegExp("^(https?://)?(([^/]+\\.)?wikipedia|secure\\.wikimedia)\\.","i") ],
        type: MB.constants.LINK_TYPES.wikipedia,
        clean: function (url) {
            url =  url.replace(/^https:\/\/secure\.wikimedia\.org\/wikipedia\/([a-z-]+)\/wiki\/(.*)/, "http://$1.wikipedia.org/wiki/$2");
            url =  url.replace(/^https:\/\//, "http://");
            url =  url.replace(/^http:\/\/wikipedia\.org\/(.+)$/, "http://en.wikipedia.org/$1");
            url =  url.replace(/\.wikipedia\.org\/w\/index\.php\?title=([^&]+).*/, ".wikipedia.org/wiki/$1");
            url =  url.replace(/(?:\.m)?\.wikipedia\.org\/[a-z-]+\/([^?]+)$/, ".wikipedia.org/wiki/$1");
            if ((m = url.match(/^(.*\.wikipedia\.org\/wiki\/)([^?#]+)(.*)$/)) != null)
                url = m[1] + encodeURIComponent(decodeURIComponent(m[2])).replace(/%20/g, "_").replace(/%24/g, "$").replace(/%2C/g, ",").replace(/%2F/g, "/").replace(/%3A/g, ":").replace(/%3B/g, ";").replace(/%40/g, "@") + m[3];
            return url;
        }
    },
    discogs: {
        match: [ new RegExp("^(https?://)?([^/]+\\.)?discogs\\.com","i") ],
        type: MB.constants.LINK_TYPES.discogs,
        clean: function (url) {
            url = url.replace(/\/viewimages\?release=([0-9]*)/, "/release/$1");
            url = url.replace(/^https?:\/\/([^.]+\.)?discogs\.com\/(.*\/(artist|release|master|label))?([^#?]*).*$/, "http://www.discogs.com/$3$4");
            url = url.replace(/^(http:\/\/www\.discogs\.com\/master)\/view\/([0-9]+)$/, "$1/$2");
            url = url.replace(/^(http:\/\/www\.discogs\.com\/(?:artist|label))\/([0-9]+)-[^+]*$/, "$1/$2"); // URLs containing Discogs IDs
            if ((m = url.match(/^(http:\/\/www\.discogs\.com\/(?:artist|label))\/(.+)/)) != null)
                url = m[1] + "/" + encodeURIComponent(decodeURIComponent(m[2].replace(/\+/g, "%20"))).replace(/%20/g, "+");
            return url;
        }
    },
    imdb: {
        match: [ new RegExp("^(https?://)?([^/]+\\.)?imdb\\.","i") ],
        type: MB.constants.LINK_TYPES.imdb,
        clean: function (url) {
            return url.replace(/^https?:\/\/([^.]+\.)?imdb\.(com|de|it|es|fr|pt)\/([a-z]+\/[a-z0-9]+)(\/.*)*$/, "http://www.imdb.com/$3/");
        }
    },
    imdbsamples: {
        match: [ new RegExp("^(https?://)?([^/]+\\.)?imdb\\.","i") ],
        type: MB.constants.LINK_TYPES.imdbsamples,
        clean: function (url) {
            return url.replace(/^https?:\/\/([^.]+\.)?imdb\.(com|de|it|es|fr|pt)\/([a-z]+\/[a-z0-9]+)(\/.*)*$/, "http://www.imdb.com/$3/");
        }
    },
    mora: {
        match: [ new RegExp("^(https?://)?([^/]+\\.)?mora\\.jp","i") ],
        type: MB.constants.LINK_TYPES.downloadpurchase,
        clean: function (url) {
            return url.replace(/^(?:https?:\/\/)?(?:[^.]+\.)?mora\.jp\/package\/([0-9]+)\/([a-zA-Z0-9_-]+)(\/)?.*$/, "http://mora.jp/package/$1/$2/");
        }
    },
    myspace: {
        match: [ new RegExp("^(https?://)?([^/]+\\.)?myspace\\.(com|de|fr)","i") ],
        type: MB.constants.LINK_TYPES.myspace,
        clean: function (url) {
            return url.replace(/^(https?:\/\/)?([^.]+\.)?myspace\.(com|de|fr)/, "https://myspace.com");
        }
    },
    purevolume: {
        match: [ new RegExp("^(https?://)?([^/]+\\.)?purevolume\\.com","i") ],
        type: MB.constants.LINK_TYPES.purevolume
    },
    recochoku: {
        match: [ new RegExp("^(https?://)?([^/]+\\.)?recochoku\\.jp","i") ],
        type: MB.constants.LINK_TYPES.downloadpurchase,
        clean: function (url) {
            return url.replace(/^(?:https?:\/\/)?(?:[^.]+\.)?recochoku\.jp\/(album|song)\/([a-zA-Z0-9]+)(\/)?.*$/, "http://recochoku.jp/$1/$2/");
        }
    },
    allmusic: {
        match: [ new RegExp("^(https?://)?([^/]+\\.)?allmusic\\.com","i") ],
        type: MB.constants.LINK_TYPES.allmusic,
        clean: function (url) {
            return url.replace(/^https?:\/\/(?:[^.]+\.)?allmusic\.com\/(artist|album|composition|song|performance)\/(?:[^\/]*-)?((?:mn|mw|mc|mt|mq)[0-9]+).*/, "http://www.allmusic.com/$1/$2");
        }
    },
    amazon: {
        match: [ new RegExp("^(https?://)?([^/]+\\.)?(amazon\\.(com|ca|co\\.uk|fr|at|de|it|co\\.jp|jp|cn|es)|amzn\\.com)","i") ],
        type: MB.constants.LINK_TYPES.amazon,
        clean: function (url) {
            // determine tld, asin from url, and build standard format [1],
            // if both were found. There used to be another [2], but we'll
            // stick to the new one for now.
            //
            // [1] "http://www.amazon.<tld>/gp/product/<ASIN>"
            // [2] "http://www.amazon.<tld>/exec/obidos/ASIN/<ASIN>"
            var tld = "", asin = "";
            if ((m = url.match(/(?:amazon|amzn)\.([a-z\.]+)\//)) != null) {
                tld = m[1];
                if (tld == "jp") tld = "co.jp";
                if (tld == "at") tld = "de";
            }

            if ((m = url.match(/\/e\/([A-Z0-9]{10})(?:[/?&%#]|$)/)) != null) { // artist pages
                return "http://www.amazon." + tld + "/-/e/" + m[1];
            } else if ((m = url.match(/\/(?:product|dp)\/(B00[0-9A-Z]{7}|[0-9]{9}[0-9X])(?:[/?&%#]|$)/)) != null) { // strict regex to catch most ASINs
                asin = m[1];
            } else if ((m = url.match(/(?:\/|\ba=)([A-Z0-9]{10})(?:[/?&%#]|$)/)) != null) { // if all else fails, find anything that could be an ASIN
                asin = m[1];
            }
            if (tld != "" && asin != "") {
                return "http://www.amazon." + tld + "/gp/product/" + asin;
            }

        }
    },
    archive: {
        match: [ new RegExp("^(https?://)?([^/]+\\.)?archive\\.org/","i") ],
        clean: function (url) {
            url = url.replace(/^https?:\/\/(www.)?archive.org\//, "https://archive.org/");
            // clean up links to files
            url = url.replace(/\?cnt=\d+$/, "");
            url = url.replace(/^https?:\/\/(.*)\.archive.org\/\d+\/items\/(.*)\/(.*)/, "https://archive.org/download/$2/$3");
            // clean up links to items
            return url.replace(/^(https:\/\/archive\.org\/details\/[A-Za-z0-9._-]+)\/$/, "$1");
        }
    },
   blogspot: {
        match: [ new RegExp("^(https?://)?(www\\.)?[^./]+\\.blogspot\\.([a-z]{2,3}\\.)?[a-z]{2,3}/?","i") ],
        clean: function(url) {
            return url = url.replace(/(www\.)?([^.\/]+)\.blogspot\.([a-z]{2,3}\.)?[a-z]{2,3}(\/)?/, "$2.blogspot.com/");
        }
    },
    cdbaby: {
        match: [ new RegExp("^(https?://)?([^/]+\\.)?cdbaby\\.(com|name)","i") ],
        clean: function (url) {
            if ((m = url.match(/(?:https?:\/\/)?(?:www\.)?cdbaby\.com\/cd\/([^\/]+)(\/(from\/[^\/]+)?)?/)) != null)
                url = "http://www.cdbaby.com/cd/" + m[1].toLowerCase();
            url = url.replace(/(?:https?:\/\/)?(?:www\.)?cdbaby\.com\/Images\/Album\/([a-z0-9]+)(?:_small)?\.jpg/, "http://www.cdbaby.com/cd/$1");
            return url.replace(/(?:https?:\/\/)?(?:images\.)?cdbaby\.name\/.\/.\/([a-z0-9]+)(?:_small)?\.jpg/, "http://www.cdbaby.com/cd/$1");
        }
    },
    downloadpurchase: {
        match: [
            new RegExp("^(https?://)?([^/]+\\.)?beatport\\.com", "i"),
            new RegExp("^(https?://)?([^/]+\\.)?junodownload\\.com", "i"),
            new RegExp("^(https?://)?([^/]+\\.)?audiojelly\\.com", "i"),
            new RegExp("^(https?://)?([^/]+\\.)?itunes\\.apple\\.com/", "i")
        ],
        type: MB.constants.LINK_TYPES.downloadpurchase,
        clean: function (url) {
            // iTunes cleanup
            return url.replace(/^https?:\/\/itunes\.apple\.com\/([a-z]{2}\/)?(artist|album|music-video|preorder)\/(?:[^?#\/]+\/)?(id[0-9]+)(?:\?.*)?$/, "https://itunes.apple.com/$1$2/$3");
        }
    },
    jamendo: {
        match: [ new RegExp("^(https?://)?([^/]+\\.)?jamendo\\.com","i") ],
        type: MB.constants.LINK_TYPES.downloadfree,
        clean: function (url) {
            url =  url.replace(/jamendo\.com\/(?:\w\w\/)?(album|list|track)\/([^\/]+)(\/.*)?$/, "jamendo.com/$1/$2");
            url =  url.replace(/img\.jamendo\.com\/albums\/(\d+)\/covers\/\d+\.\d+\.jpg/, "www.jamendo.com/album/$1/");
            url =  url.replace(/jamendo\.com\/\w\w\/artist\//, "jamendo.com/artist/");
            return url;
        }
    },
    license: {
        match: [
            new RegExp("^(https?://)?([^/]+\\.)?artlibre\\.org/licence", "i"),
            new RegExp("^(https?://)?([^/]+\\.)?creativecommons\\.org/(licenses|publicdomain)/", "i")
        ],
        type: MB.constants.LINK_TYPES.license,
        clean: function (url) {
            url = url.replace(/^(https?:\/\/)?([^\/]+\.)?creativecommons\.org\//, "http://creativecommons.org/");
            url = url.replace(/^http:\/\/creativecommons\.org\/(licenses|publicdomain)\/(.+)\/((legalcode|deed)((\.|-)[A-Za-z_]+)?)?/, "http://creativecommons.org/$1/$2/");

            // make sure there is exactly one terminating slash
            url = url.replace(/^(http:\/\/creativecommons\.org\/licenses\/(?:by|(?:by-|)(?:nc|nc-nd|nc-sa|nd|sa)|(?:nc-|)sampling\+?)\/[0-9]+\.[0-9]+(?:\/(?:ar|au|at|be|br|bg|ca|cl|cn|co|cr|hr|cz|dk|ec|ee|fi|fr|de|gr|gt|hk|hu|in|ie|il|it|jp|lu|mk|my|mt|mx|nl|nz|no|pe|ph|pl|pt|pr|ro|rs|sg|si|za|kr|es|se|ch|tw|th|uk|scotland|us|vn)|))\/*$/, "$1/");
            url = url.replace(/^(http:\/\/creativecommons\.org\/publicdomain\/zero\/[0-9]+\.[0-9]+)\/*$/, "$1/");
            url = url.replace(/^(http:\/\/creativecommons\.org\/licenses\/publicdomain)\/*$/, "$1/");

            url = url.replace(/^(https?:\/\/)?([^\/]+\.)?artlibre\.org\//, "http://artlibre.org/");
            url = url.replace(/^http:\/\/artlibre\.org\/licence\.php\/lal\.html/, "http://artlibre.org/licence/lal");
            return url;
        }
    },
    lyrics: {
        match: [
            new RegExp("^(https?://)?([^/]+\\.)?lyrics\\.wikia\\.com", "i"),
            new RegExp("^(https?://)?([^/]+\\.)?directlyrics\\.com", "i"),
            new RegExp("^(https?://)?([^/]+\\.)?decoda\\.com", "i"),
            new RegExp("^(https?://)?([^/]+\\.)?kasi-time\\.com", "i"),
            new RegExp("^(https?://)?([^/]+\\.)?wikisource\\.org", "i"),
            new RegExp("^(https?://)?([^/]+\\.)?recmusic\\.org", "i"),
            new RegExp("^(https?://)?([^/]+\\.)?utamap\\.com", "i"),
            new RegExp("^(https?://)?([^/]+\\.)?j-lyric\\.net", "i"),
            new RegExp("^(https?://)?([^/]+\\.)?lyricsnmusic\\.com", "i"),
            new RegExp("^(https?://)?([^/]+\\.)?muzikum\\.eu", "i"),
            new RegExp("^(https?://)?([^/]+\\.)?rapgenius\\.com", "i"),
            new RegExp("^(https?://)?([^/]+\\.)?gutenberg\\.org", "i")
        ],
        type: MB.constants.LINK_TYPES.lyrics,
        clean: function (url) {
            return url.replace(/^https:\/\/([a-z-]+\.)?wikisource\.org/, "http://$1wikisource.org");
        }
    },
    bbcmusic: {
        match: [ new RegExp("^(https?://)?(www\\.)?bbc\\.co\\.uk/music/artists/", "i") ],
        type: MB.constants.LINK_TYPES.bbcmusic
    },
    image: {
        match: [ new RegExp("^(https?://)?(commons\\.wikimedia\\.org|upload\\.wikimedia\\.org/wikipedia/commons/)","i") ],
        type: MB.constants.LINK_TYPES.image,
        clean: function (url) {
            url = url.replace(/^https?:\/\/upload\.wikimedia\.org\/wikipedia\/commons\/(thumb\/)?[0-9a-z]\/[0-9a-z]{2}\/([^\/]+)(\/[^\/]+)?$/, "https://commons.wikimedia.org/wiki/File:$2");
            url = url.replace(/\?uselang=[a-z-]+$/, "");
            return url.replace(/^https?:\/\/commons\.wikimedia\.org\/wiki\/(File|Image):/, "https://commons.wikimedia.org/wiki/File:");
        }
    },
    discographyentry: {
        match: [
            new RegExp("^(https?://)?(www\\.)?naxos\\.com/catalogue/item\\.asp", "i"),
            new RegExp("^(https?://)?(www\\.)?bis\\.se/index\\.php\\?op=album", "i"),
            new RegExp("^(https?://)?(www\\.)?universal-music\\.co\\.jp/([a-z0-9-]+/)?[a-z0-9-]+/products/[a-z]{4}-[0-9]{5}/$", "i"),
            new RegExp("^(https?://)?(www\\.)?lantis\\.jp/release-item2\\.php\\?id=[0-9a-f]{32}$", "i"),
            new RegExp("^(https?://)?(www\\.)?jvcmusic\\.co\\.jp/[a-z-]+/Discography/[A0-9-]+/[A-Z]{4}-[0-9]+\\.html$", "i"),
            new RegExp("^(https?://)?(www\\.)?wmg\\.jp/artist/[A-Za-z0-9]+/[A-Z]{4}[0-9]{9}\\.html$", "i"),
            new RegExp("^(https?://)?(www\\.)?avexnet\\.jp/id/[a-z0-9]{5}/discography/product/[A-Z0-9]{4}-[0-9]{5}\\.html$", "i"),
            new RegExp("^(https?://)?(www\\.)?kingrecords\\.co\\.jp/cs/g/g[A-Z]{4}-[0-9]+/$", "i")
        ],
        type: MB.constants.LINK_TYPES.discographyentry
    },
    ozonru: {
        match: [ new RegExp("^(https?://)?(www\\.)?ozon\\.ru/context/detail/id/", "i") ],
        type: MB.constants.LINK_TYPES.mailorder
    },
    review: {
        match: [
            new RegExp("^(https?://)?(www\\.)?bbc\\.co\\.uk/music/reviews/", "i"),
            new RegExp("^(https?://)?(www\\.)?metal-archives\\.com/reviews/", "i")
        ],
        type: MB.constants.LINK_TYPES.review
    },
    score: {
        match: [
            new RegExp("^(https?://)?(www\\.)?imslp\\.org/", "i"),
            new RegExp("^(https?://)?(www\\.)?neyzen\\.com", "i"),
            new RegExp("^(https?://)?commons\\.wikimedia\\.org", "i"),
            new RegExp("^(https?://)?www3?\\.cpdl\\.org", "i")
        ],
        type: MB.constants.LINK_TYPES.score
    },
    secondhandsongs: {
        match: [ new RegExp("^(https?://)?([^/]+\\.)?secondhandsongs\\.com/", "i") ],
        type: MB.constants.LINK_TYPES.secondhandsongs
    },
    songfacts: {
        match: [ new RegExp("^(https?://)?([^/]+\\.)?songfacts\\.com/", "i") ],
        type: MB.constants.LINK_TYPES.songfacts
    },
    socialnetwork: {
        match: [
            new RegExp("^(https?://)?([^/]+\\.)?facebook\\.com/", "i"),
            new RegExp("^(https?://)?([^/]+\\.)?(last\\.fm|lastfm\\.(at|br|de|es|fr|it|jp|pl|pt|ru|se|com\\.tr))/(music|label|venue|user|group)/", "i"),
            new RegExp("^(https?://)?([^/]+\\.)?reverbnation\\.com/", "i"),
            new RegExp("^(https?://)?([^/]+\\.)?plus\\.google\\.com/", "i"),
            new RegExp("^(https?://)?([^/]+\\.)?vk\\.com/", "i"),
            new RegExp("^(https?://)?([^/]+\\.)?twitter\\.com/", "i"),
            new RegExp("^(https?://)?([^/]+\\.)?instagram\\.com/", "i")
        ],
        type: MB.constants.LINK_TYPES.socialnetwork,
        clean: function (url) {
            url = url.replace(/^(https?:\/\/)?([^\/]+\.)?facebook\.com(\/#!)?/, "https://www.facebook.com");
            if (url.match(/^https:\/\/www\.facebook\.com.*$/)) {
                // Remove ref (where the user came from) and sk (subpages in a page, since we want the main link)
                url = url.replace(/([&?])(sk|ref|fref)=([^?&]*)/, "$1");
                // Ensure the first parameter left uses ? not to break the URL
                url = url.replace(/([&?])&/, "$1");
                url = url.replace(/[&?]$/, "");
                // Remove trailing slashes
                if (url.match(/\?/)) {
                    url = url.replace(/\/\?/, "?");
                } else {
                    url = url.replace(/(facebook\.com\/.*)\/$/, "$1");
                }
            }
            url = url.replace(/^(https?:\/\/)?((www|cn|m)\.)?(last\.fm|lastfm\.(at|br|de|es|fr|it|jp|pl|pt|ru|se|com\.tr))/, "http://www.last.fm");
            url = url.replace(/^http:\/\/www\.last\.fm\/music\/([^?]+).*/, "http://www.last.fm/music/$1");
            url = url.replace(/^(?:https?:\/\/)?plus\.google\.com\/(?:u\/[0-9]\/)?([0-9]+)(\/.*)?$/, "https://plus.google.com/$1");
            url = url.replace(/^(?:https?:\/\/)?(?:(?:www|mobile)\.)?twitter\.com(?:\/#!)?\/@?([^\/]+)\/?$/, "https://twitter.com/$1");
            return url;
        }
    },
    soundcloud: {
        match: [ new RegExp("^(https?://)?([^/]+\\.)?soundcloud\\.com","i") ],
        type: MB.constants.LINK_TYPES.soundcloud,
        clean: function (url) {
            return url.replace(/^(https?:\/\/)?(www\.)?soundcloud\.com(\/#!)?/, "https://soundcloud.com");
        }
    },
    blog: {
        match: [
            new RegExp("^(https?://)?([^/]+\\.)?ameblo\\.jp", "i"),
            new RegExp("^(https?://)?([^/]+\\.)?blog\\.livedoor\\.jp", "i"),
            new RegExp("^(https?://)?([^./]+)\\.jugem\\.jp", "i"),
            new RegExp("^(https?://)?([^./]+)\\.exblog\\.jp", "i"),
            new RegExp("^(https?://)?([^./]+)\\.tumblr\\.com", "i")
        ],
        type: MB.constants.LINK_TYPES.blog,
        clean: function (url) {
            url = url.replace(/^(?:https?:\/\/)?(?:www\.)?ameblo\.jp\/([^\/]+).*$/, "http://ameblo.jp/$1/");
            return url;
        }
    },
    spotify: {
        match: [ new RegExp("^(https?://)?([^/]+\\.)?(spotify\\.com)", "i") ],
        type: MB.constants.LINK_TYPES.streamingmusic,
        clean: function (url) {
            url = url.replace(/^https?:\/\/embed\.spotify\.com\/\?uri=spotify:([a-z]+):([a-zA-Z0-9_-]+)$/, "http://open.spotify.com/$1/$2");
            return url;
        }
    },
    viaf: {
        match: [ new RegExp("^(https?://)?([^/]+\\.)?viaf\\.org", "i") ],
        type: MB.constants.LINK_TYPES.viaf,
        clean: function (url) {
            url = url.replace(/^(?:https?:\/\/)?(?:[^\/]+\.)?viaf\.org\/viaf\/([0-9]+).*$/,
            "http://viaf.org/viaf/$1");
            return url;
        }
    },
    vimeo: {
        match: [ new RegExp("^(https?://)?([^/]+\\.)?(vimeo\\.com/)", "i") ],
        type: MB.constants.LINK_TYPES.vimeo,
        clean: function (url) {
            url = url.replace(/^(?:https?:\/\/)?(?:[^\/]+\.)?vimeo\.com/, "http://vimeo.com");
            // Remove query string, just the video id should be enough.
            url = url.replace(/\?.*/, "");
            return url;
        }
    },
    youtube: {
        match: [ new RegExp("^(https?://)?([^/]+\\.)?(youtube\\.com/|youtu\\.be/)", "i") ],
        type: MB.constants.LINK_TYPES.youtube,
        clean: function (url) {
            url = url.replace(/^(https?:\/\/)?([^\/]+\.)?youtube\.com(?:\/#)?/, "http://www.youtube.com");
            // YouTube URL shortener
            url = url.replace(/^(?:https?:\/\/)?(?:[^\/]+\.)?youtu\.be\/([a-zA-Z0-9_-]+)/, "http://www.youtube.com/watch?v=$1");
            // YouTube standard watch URL
            url = url.replace(/^http:\/\/www\.youtube\.com\/.*[?&](v=[a-zA-Z0-9_-]+).*$/, "http://www.youtube.com/watch?$1");
            // YouTube embeds
            url = url.replace(/^(?:https?:\/\/)?(?:[^\/]+\.)?youtube\.com\/(?:embed|v)\/([a-zA-Z0-9_-]+)/, "http://www.youtube.com/watch?v=$1");
            url = url.replace(/\/user\/([^\/\?#]+).*$/, "/user/$1");
            return url;
        }
    },
    vgmdb: {
        match: [ new RegExp("^(https?://)?vgmdb\\.(net|com)/", "i") ],
        type: MB.constants.LINK_TYPES.vgmdb,
        clean: function (url) {
            return url.replace(/^(?:https?:\/\/)?vgmdb\.(?:net|com)\/(album|artist|org)\/([0-9]+).*$/, "http://vgmdb.net/$1/$2");
        }
    },
    wikidata: {
        match: [ new RegExp("^(https?://)?([^/]+\\.)?wikidata\\.org","i") ],
        type: MB.constants.LINK_TYPES.wikidata,
        clean: function (url) {
            return url.replace(/^(?:https?:\/\/)?(?:[^\/]+\.)?wikidata\.org\/wiki\/(Q([0-9]+)).*$/, "http://www.wikidata.org/wiki/$1");
        }
    },
    bandcamp: {
        match: [ new RegExp("^(https?://)?([^/]+)\\.bandcamp\\.com","i") ],
        type: MB.constants.LINK_TYPES.bandcamp,
        clean: function (url) {
            return url.replace(/^(?:https?:\/\/)?([^\/]+)\.bandcamp\.com(?:\/(((album|track)\/([^\/\?]+)))?)?.*$/, "http://$1.bandcamp.com/$2");
        }
    },
    otherdatabases: {
<<<<<<< HEAD
        match: new RegExp("^(https?://)?(www\\.)?(rateyourmusic\\.com/|worldcat\\.org/|musicmoz\\.org/|45cat\\.com/|musik-sammler\\.de/|discografia\\.dds\\.it/|ester\\.ee|encyclopedisque\\.fr/|discosdobrasil\\.com\\.br/|isrc\\.ncl\\.edu\\.tw/|rolldabeats\\.com/|psydb\\.net/|metal-archives\\.com/(bands?|albums|artists|labels)|spirit-of-metal\\.com/|ibdb\\.com/|lortel.\\org/|theatricalia\\.com/|ocremix\\.org/|(trove\\.)?nla\\.gov\\.au/|rockensdanmarkskort\\.dk|(wiki\\.)?rockinchina\\.com|(www\\.)?dhhu\\.dk|thesession\\.org|openlibrary\\.org|animenewsnetwork\\.com|generasia\\.com/wiki/|soundtrackcollector\\.com|rockipedia\\.no|whosampled\\.com|maniadb\\.com|imvdb\\.com|residentadvisor\\.net|vkdb\\.jp)", "i"),
=======
        match: [
            new RegExp("^(https?://)?(www\\.)?rateyourmusic\\.com/", "i"),
            new RegExp("^(https?://)?(www\\.)?worldcat\\.org/", "i"),
            new RegExp("^(https?://)?(www\\.)?musicmoz\\.org/", "i"),
            new RegExp("^(https?://)?(www\\.)?45cat\\.com/", "i"),
            new RegExp("^(https?://)?(www\\.)?musik-sammler\\.de/", "i"),
            new RegExp("^(https?://)?(www\\.)?discografia\\.dds\\.it/", "i"),
            new RegExp("^(https?://)?(www\\.)?tallinn\\.ester\\.ee/", "i"),
            new RegExp("^(https?://)?(www\\.)?tartu\\.ester\\.ee/", "i"),
            new RegExp("^(https?://)?(www\\.)?encyclopedisque\\.fr/", "i"),
            new RegExp("^(https?://)?(www\\.)?discosdobrasil\\.com\\.br/", "i"),
            new RegExp("^(https?://)?(www\\.)?isrc\\.ncl\\.edu\\.tw/", "i"),
            new RegExp("^(https?://)?(www\\.)?rolldabeats\\.com/", "i"),
            new RegExp("^(https?://)?(www\\.)?psydb\\.net/", "i"),
            new RegExp("^(https?://)?(www\\.)?metal-archives\\.com/(bands?|albums|artists|labels)", "i"),
            new RegExp("^(https?://)?(www\\.)?spirit-of-metal\\.com/", "i"),
            new RegExp("^(https?://)?(www\\.)?ibdb\\.com/", "i"),
            new RegExp("^(https?://)?(www\\.)?lortel.\\org/", "i"),
            new RegExp("^(https?://)?(www\\.)?theatricalia\\.com/", "i"),
            new RegExp("^(https?://)?(www\\.)?ocremix\\.org/", "i"),
            new RegExp("^(https?://)?(www\\.)?(trove\\.)?nla\\.gov\\.au/", "i"),
            new RegExp("^(https?://)?(www\\.)?rockensdanmarkskort\\.dk", "i"),
            new RegExp("^(https?://)?(wiki\\.)?rockinchina\\.com", "i"),
            new RegExp("^(https?://)?(www\\.)?dhhu\\.dk", "i"),
            new RegExp("^(https?://)?(www\\.)?thesession\\.org", "i"),
            new RegExp("^(https?://)?(www\\.)?openlibrary\\.org", "i"),
            new RegExp("^(https?://)?(www\\.)?animenewsnetwork\\.com", "i"),
            new RegExp("^(https?://)?(www\\.)?generasia\\.com/wiki/", "i"),
            new RegExp("^(https?://)?(www\\.)?soundtrackcollector\\.com", "i"),
            new RegExp("^(https?://)?(www\\.)?rockipedia\\.no", "i"),
            new RegExp("^(https?://)?(www\\.)?whosampled\\.com", "i"),
            new RegExp("^(https?://)?(www\\.)?maniadb\\.com", "i"),
            new RegExp("^(https?://)?(www\\.)?imvdb\\.com", "i"),
            new RegExp("^(https?://)?(www\\.)?residentadvisor\\.net", "i"),
            new RegExp("^(https?://)?(www\\.)?vkdb\\.jp", "i")
        ],
>>>>>>> 167f6694
        type: MB.constants.LINK_TYPES.otherdatabases,
        clean: function (url) {
            //Removing cruft from Worldcat URLs
            url = url.replace(/^(?:https?:\/\/)?(?:www\.)?worldcat\.org(?:\/title\/[a-zA-Z0-9_-]+)?\/oclc\/([^&?]+)(?:.*)$/, "http://www.worldcat.org/oclc/$1");
            //Standardising IBDb not to use www
            url = url.replace(/^(https?:\/\/)?(www\.)?ibdb\.com/, "http://ibdb.com");
            //Standardising ESTER to their default parameters
            url = url.replace(/^(?:https?:\/\/)?(?:www\.)?ester\.ee\/record=([^~]+)(?:.*)?$/, "http://www.ester.ee/record=$1~S1*est");
            //Standardising Trove
            url = url.replace(/^(?:https?:\/\/)?trove.nla.gov.au\/work\/([^\/?]+)(?:\?.*)?$/, "http://trove.nla.gov.au/work/$1");
            //Standardising Rockens Danmarkskort
            url = url.replace(/^(?:https?:\/\/)?(?:www\.)?rockensdanmarkskort\.dk\/steder\/(.*)+$/, "http://www.rockensdanmarkskort.dk/steder/$1");
            //Standardising RIC
            url = url.replace(/^(?:https?:\/\/)?(wiki|www)\.rockinchina\.com\/w\/(.*)+$/, "http://www.rockinchina.com/w/$2");
            //Standardising Rockipedia
            url = url.replace(/^(?:https?:\/\/)?(?:www\.)?rockipedia\.no\/(utgivelser|artister|plateselskap)\/(.+)\/.*$/, "http://www.rockipedia.no/$1/$2/");
            //Standardising DHHU
            url = url.replace(/^(?:https?:\/\/)?(www\.)?dhhu\.dk\/w\/(.*)+$/, "http://www.dhhu.dk/w/$2");
            //Standardising The Session
            url = url.replace(/^(?:https?:\/\/)?(www\.)?thesession\.org\/([^\/]+)(\/.*)?\/([0-9]+)+(#.*)*$/, "http://thesession.org/$2/$4");
            //Standardising Open Library
            url = url.replace(/^(?:https?:\/\/)?(www\.)?openlibrary\.org\/(authors|books|works)\/(OL[0-9]+[AMW]\/)(.*)*$/, "http://openlibrary.org/$2/$3");
            //Standardising Anime News Network
            url = url.replace(/^(?:https?:\/\/)?(?:www\.)?animenewsnetwork\.com\/encyclopedia\/(people|company).php\?id=([0-9]+).*$/, "http://www.animenewsnetwork.com/encyclopedia/$1.php?id=$2");
            //Standardising Generasia
            url = url.replace(/^(?:https?:\/\/)?(?:www\.)?generasia\.com\/wiki\/(.*)$/, "http://www.generasia.com/wiki/$1");
            //Standardising Soundtrack Collector
            url = url.replace(/^(?:https?:\/\/)?(?:www\.)?soundtrackcollector\.com\/(composer|title)\/([0-9]+).*$/, "http://soundtrackcollector.com/$1/$2/");
            url = url.replace(/^(?:https?:\/\/)?(?:www\.)?soundtrackcollector\.com\/.*\?movieid=([0-9]+).*$/, "http://soundtrackcollector.com/title/$1/");
            url = url.replace(/^(?:https?:\/\/)?(?:www\.)?soundtrackcollector\.com\/.*\?composerid=([0-9]+).*$/, "http://soundtrackcollector.com/composer/$1/");
            return url;
        }
    }
};

function test_all(tests, text) {
    for (var i = 0; i < tests.length; i++) {
        if (tests[i].test(text))
            return true;
    }
}

MB.Control.URLCleanup = function (options) {
    options = options || {};

    var self = {};

    self.typeInfoByID = options.typeInfoByID || {};
    self.typeControl = $(options.typeControl);
    self.urlControl = $(options.urlControl);
    self.sourceType = options.sourceType;
    self.errorCallback = options.errorCallback || function () { return ""; };

    ko.computed(function () {
        $("button[type=submit]").prop("disabled", !!self.errorCallback());
    });

    var validationRules = self.validationRules = {};
    // "has lyrics at" is only allowed for certain lyrics sites
    validationRules[ MB.constants.LINK_TYPES.lyrics.artist ] = function (url) {
        return test_all(MB.constants.CLEANUPS.lyrics.match, url)
    };
    validationRules[ MB.constants.LINK_TYPES.lyrics.release_group ] = function (url) {
        return test_all(MB.constants.CLEANUPS.lyrics.match, url)
    };
    validationRules[ MB.constants.LINK_TYPES.lyrics.work ] = function (url) {
        return test_all(MB.constants.CLEANUPS.lyrics.match, url)
    };
    // allow Discogs page only for the correct entities
    validationRules[ MB.constants.LINK_TYPES.discogs.artist ] = function (url) {
        return url.match(/discogs\.com\/(artist|user)\//) != null;
    }

    function validateDiscogsLabel(url) {
        return url.match(/discogs\.com\/label\//) != null;
    }

    validationRules[ MB.constants.LINK_TYPES.discogs.label ] = validateDiscogsLabel;
    validationRules[ MB.constants.LINK_TYPES.discogs.series ] = validateDiscogsLabel;

    validationRules[ MB.constants.LINK_TYPES.discogs.release_group ] = function (url) {
        return url.match(/discogs\.com\/master\//) != null;
    }
    validationRules[ MB.constants.LINK_TYPES.discogs.release ] = function (url) {
        return url.match(/discogs\.com\/(release|mp3)\//) != null;
    }
    // allow Allmusic page only for the correct entities
    validationRules[ MB.constants.LINK_TYPES.allmusic.artist ] = function (url) {
        return url.match(/allmusic\.com\/artist\/mn/) != null;
    }
    validationRules[ MB.constants.LINK_TYPES.allmusic.release_group ] = function (url) {
        return url.match(/allmusic\.com\/album\/mw/) != null;
    }
    validationRules[ MB.constants.LINK_TYPES.allmusic.work ] = function (url) {
        return url.match(/allmusic\.com\/composition\/mc|song\/mt/) != null;
    }
    validationRules[ MB.constants.LINK_TYPES.allmusic.recording ] = function (url) {
        return url.match(/allmusic\.com\/performance\/mq/) != null;
    }

    // allow only artist pages in BBC Music links
    validationRules[ MB.constants.LINK_TYPES.bbcmusic.artist ] = function (url) {
        return url.match(/bbc\.co\.uk\/music\/artists\//) != null;
    }

    // allow only Wikipedia pages with the Wikipedia rel
    function validateWikipedia(url) {
        return url.match(/wikipedia\.org\//) != null;
    }

    _.each(MB.constants.LINK_TYPES.wikipedia, function (id) {
        validationRules[id] = validateWikipedia;
    });

    // allow only Myspace pages with the Myspace rel
    validationRules[ MB.constants.LINK_TYPES.myspace.artist ] = function (url) {
        return url.match(/myspace\.com\//) != null;
    }
    validationRules[ MB.constants.LINK_TYPES.myspace.label ] = function (url) {
        return url.match(/myspace\.com\//) != null;
    }

    // allow only PureVolume pages with the PureVolume rel
    validationRules[ MB.constants.LINK_TYPES.purevolume.artist ] = function (url) {
        return url.match(/purevolume\.com\//) != null;
    }

    // allow only SecondHandSongs pages with the SecondHandSongs rel
    validationRules[ MB.constants.LINK_TYPES.secondhandsongs.artist ] = function (url) {
        return url.match(/secondhandsongs\.com\//) != null;
    }
    validationRules[ MB.constants.LINK_TYPES.secondhandsongs.release ] = function (url) {
        return url.match(/secondhandsongs\.com\//) != null;
    }
    validationRules[ MB.constants.LINK_TYPES.secondhandsongs.work ] = function (url) {
        return url.match(/secondhandsongs\.com\//) != null;
    }

    // allow only Songfacts pages with the Songfacts rel
    validationRules[ MB.constants.LINK_TYPES.songfacts.work ] = function (url) {
        return url.match(/songfacts\.com\//) != null;
    }

    // allow only Soundcloud pages with the Soundcloud rel
    validationRules[ MB.constants.LINK_TYPES.soundcloud.artist ] = function (url) {
        return url.match(/soundcloud\.com\//) != null;
    }
    validationRules[ MB.constants.LINK_TYPES.soundcloud.label ] = function (url) {
        return url.match(/soundcloud\.com\//) != null;
    }

    // allow only VIAF pages with the VIAF rel
    validationRules[ MB.constants.LINK_TYPES.viaf.artist ] = function (url) {
        return url.match(/viaf\.org\//) != null;
    }
    validationRules[ MB.constants.LINK_TYPES.viaf.work ] = function (url) {
        return url.match(/viaf\.org\//) != null;
    }
    validationRules[ MB.constants.LINK_TYPES.viaf.label ] = function (url) {
        return url.match(/viaf\.org\//) != null;
    }

    // allow only VGMdb pages with the VGMdb rel
    validationRules[ MB.constants.LINK_TYPES.vgmdb.artist ] = function (url) {
        return url.match(/vgmdb\.net\/(?:artist|org)\//) != null;
    }
    validationRules[ MB.constants.LINK_TYPES.vgmdb.release ] = function (url) {
        return url.match(/vgmdb\.net\/album\//) != null;
    }
    validationRules[ MB.constants.LINK_TYPES.vgmdb.label ] = function (url) {
        return url.match(/vgmdb\.net\/org\//) != null;
    }

    // allow only YouTube pages with the YouTube rel
    validationRules[ MB.constants.LINK_TYPES.youtube.artist ] = function (url) {
        return url.match(/youtube\.com\//) != null;
    }
    validationRules[ MB.constants.LINK_TYPES.youtube.label ] = function (url) {
        return url.match(/youtube\.com\//) != null;
    }

    // allow only Amazon pages with the Amazon rel
    validationRules[ MB.constants.LINK_TYPES.amazon.release ] = function (url) {
        return url.match(/amazon\.(com|ca|co\.uk|fr|at|de|it|co\.jp|jp|cn|es)\//) != null;
    }

    // allow only IMDb pages with the IMDb rels
    validationRules[ MB.constants.LINK_TYPES.imdb.artist ] = function (url) {
        return url.match(/imdb\.com\/(name|character|company)/) != null;
    }
    validationRules[ MB.constants.LINK_TYPES.imdb.label ] = function (url) {
        return url.match(/imdb\.com\/company/) != null;
    }
    validationRules[ MB.constants.LINK_TYPES.imdb.release_group ] = function (url) {
        return url.match(/imdb\.com\/title/) != null;
    }
    validationRules[ MB.constants.LINK_TYPES.imdbsamples.recording ] = function (url) {
        return url.match(/imdb\.com\//) != null;
    }
    validationRules[ MB.constants.LINK_TYPES.imdbsamples.release ] = function (url) {
        return url.match(/imdb\.com\//) != null;
    }

    // allow only SecondHandSongs pages with the SecondHandSongs rel and at the right level
    validationRules[ MB.constants.LINK_TYPES.secondhandsongs.artist ] = function (url) {
        return url.match(/secondhandsongs\.com\/artist\//) != null;
    }
    validationRules[ MB.constants.LINK_TYPES.secondhandsongs.release ] = function (url) {
        return url.match(/secondhandsongs\.com\/release\//) != null;
    }
    validationRules[ MB.constants.LINK_TYPES.secondhandsongs.work ] = function (url) {
        return url.match(/secondhandsongs\.com\/work\//) != null;
    }

    // allow only Wikidata pages with the Wikidata rel
    function validateWikidata(url) {
        return url.match(/wikidata\.org\//) != null;
    }

    _.each(MB.constants.LINK_TYPES.wikidata, function (id) {
        validationRules[id] = validateWikidata;
    });

    // allow only top-level Bandcamp pages as artist/label URLs
    validationRules[ MB.constants.LINK_TYPES.bandcamp.artist ] = function (url) {
        return url.match(/\.bandcamp\.com\/$/) != null;
    }
    validationRules[ MB.constants.LINK_TYPES.bandcamp.label ] = function (url) {
        return url.match(/\.bandcamp\.com\/$/) != null;
    }

    // avoid wikipedia being added as release-level discography entry
    validationRules [ MB.constants.LINK_TYPES.discographyentry.release ] = function (url) {
        var is_wikipedia = new RegExp('^(https?://)?([^.]+\.)?wikipedia\\.org/');
        return !is_wikipedia.test(url)
    };

    // only allow domains on the score whitelist
    var validateScore = function (url) {
        return test_all(MB.constants.CLEANUPS.score.match, url)
    };
    validationRules[ MB.constants.LINK_TYPES.score.release_group ] = validateScore;
    validationRules[ MB.constants.LINK_TYPES.score.work ] = validateScore;

    // Ensure Soundtrack Collector stuff is added to the right level
    var STCollector_is_not_RG = function (url) {
        var STcheckRG = new RegExp('^(https?://)?(www\\.)?soundtrackcollector\\.com/title/');
        return !STcheckRG.test(url)
    };
    var STCollector_is_not_artist = function (url) {
        var STcheckartist = new RegExp('^(https?://)?(www\\.)?soundtrackcollector\\.com/composer/');
        return !STcheckartist.test(url)
    };

    // only allow domains on the other databases whitelist
    var validateOtherDatabases = function (url) {
        return test_all(MB.constants.CLEANUPS.otherdatabases.match, url)
    };
    validationRules[ MB.constants.LINK_TYPES.otherdatabases.artist ] = function (url) {return validateOtherDatabases(url) && STCollector_is_not_RG(url)}
    validationRules[ MB.constants.LINK_TYPES.otherdatabases.label ] = validateOtherDatabases
    validationRules[ MB.constants.LINK_TYPES.otherdatabases.release_group ] = function (url) {return validateOtherDatabases(url) && STCollector_is_not_artist(url)}
    validationRules[ MB.constants.LINK_TYPES.otherdatabases.release ] = function (url) {return validateOtherDatabases(url) && STCollector_is_not_RG(url) && STCollector_is_not_artist(url)}
    validationRules[ MB.constants.LINK_TYPES.otherdatabases.work ] = validateOtherDatabases
    validationRules[ MB.constants.LINK_TYPES.otherdatabases.recording ] = validateOtherDatabases

    var validateFacebook = function (url) {
        if (url.match(/facebook.com\/pages\//)) {
            return url.match(/\/pages\/[^\/?#]+\/\d+/);
        }
        return true;
    };
    validationRules[ MB.constants.LINK_TYPES.socialnetwork.artist ] = validateFacebook;
    validationRules[ MB.constants.LINK_TYPES.socialnetwork.label ] = validateFacebook;

    // Block images from sites that don't allow deeplinking
    var validateImage = function (url) {
        if (url.match(/\/\/s\.pixogs\.com\//)) { return false; }
        if (url.match(/\/\/s\.discogss\.com\//)) { return false; }
        return true;
    };
    validationRules[ MB.constants.LINK_TYPES.image.artist ] = validateImage;
    validationRules[ MB.constants.LINK_TYPES.image.label ] = validateImage;
    validationRules[ MB.constants.LINK_TYPES.image.place ] = validateImage;

    self.guessType = function (sourceType, currentURL) {
        var cleanup = _.find(MB.constants.CLEANUPS, function (cleanup) {
            return (cleanup.type || {})[sourceType] && test_all(cleanup.match, currentURL);
        });

        return cleanup && cleanup.type[sourceType];
    };

    self.cleanUrl = function (sourceType, dirtyURL) {
        dirtyURL = _.str.trim(dirtyURL).replace(/(%E2%80%8E|\u200E)$/, "");

        var cleanup = _.find(MB.constants.CLEANUPS, function (cleanup) {
            return cleanup.clean && test_all(cleanup.match, dirtyURL);
        });

        return cleanup ? cleanup.clean(dirtyURL) : dirtyURL;
    };

    var urlChanged = function (event) {
        var url = self.urlControl.val(),
            clean = self.cleanUrl(self.sourceType, url) || url;

        if (url.match(/^\w+\./)) {
            self.urlControl.val('http://' + url);
            return;
        }

        // Allow adding spaces while typing; they'll be trimmed later onblur.
        if (_.str.trim(url) !== clean) {
            self.urlControl.val(clean);
        }

        var hasError = self.errorCallback();

        if (event.type === "submit" && hasError) {
            event.preventDefault();
        }
    };

    function trimInputValue() {
        this.value = _.str.trim(this.value);
    }

    self.toggleEvents = function (prop) {
        self.urlControl[prop]("change keydown keyup input propertychange", urlChanged);
        self.urlControl[prop]("blur", trimInputValue);
        self.urlControl.parents('form')[prop]("submit", urlChanged);
    };

    self.toggleEvents("on");

    return self;
};<|MERGE_RESOLUTION|>--- conflicted
+++ resolved
@@ -553,9 +553,6 @@
         }
     },
     otherdatabases: {
-<<<<<<< HEAD
-        match: new RegExp("^(https?://)?(www\\.)?(rateyourmusic\\.com/|worldcat\\.org/|musicmoz\\.org/|45cat\\.com/|musik-sammler\\.de/|discografia\\.dds\\.it/|ester\\.ee|encyclopedisque\\.fr/|discosdobrasil\\.com\\.br/|isrc\\.ncl\\.edu\\.tw/|rolldabeats\\.com/|psydb\\.net/|metal-archives\\.com/(bands?|albums|artists|labels)|spirit-of-metal\\.com/|ibdb\\.com/|lortel.\\org/|theatricalia\\.com/|ocremix\\.org/|(trove\\.)?nla\\.gov\\.au/|rockensdanmarkskort\\.dk|(wiki\\.)?rockinchina\\.com|(www\\.)?dhhu\\.dk|thesession\\.org|openlibrary\\.org|animenewsnetwork\\.com|generasia\\.com/wiki/|soundtrackcollector\\.com|rockipedia\\.no|whosampled\\.com|maniadb\\.com|imvdb\\.com|residentadvisor\\.net|vkdb\\.jp)", "i"),
-=======
         match: [
             new RegExp("^(https?://)?(www\\.)?rateyourmusic\\.com/", "i"),
             new RegExp("^(https?://)?(www\\.)?worldcat\\.org/", "i"),
@@ -563,8 +560,7 @@
             new RegExp("^(https?://)?(www\\.)?45cat\\.com/", "i"),
             new RegExp("^(https?://)?(www\\.)?musik-sammler\\.de/", "i"),
             new RegExp("^(https?://)?(www\\.)?discografia\\.dds\\.it/", "i"),
-            new RegExp("^(https?://)?(www\\.)?tallinn\\.ester\\.ee/", "i"),
-            new RegExp("^(https?://)?(www\\.)?tartu\\.ester\\.ee/", "i"),
+            new RegExp("^(https?://)?(www\\.)?ester\\.ee/", "i"),
             new RegExp("^(https?://)?(www\\.)?encyclopedisque\\.fr/", "i"),
             new RegExp("^(https?://)?(www\\.)?discosdobrasil\\.com\\.br/", "i"),
             new RegExp("^(https?://)?(www\\.)?isrc\\.ncl\\.edu\\.tw/", "i"),
@@ -592,7 +588,6 @@
             new RegExp("^(https?://)?(www\\.)?residentadvisor\\.net", "i"),
             new RegExp("^(https?://)?(www\\.)?vkdb\\.jp", "i")
         ],
->>>>>>> 167f6694
         type: MB.constants.LINK_TYPES.otherdatabases,
         clean: function (url) {
             //Removing cruft from Worldcat URLs
