--- conflicted
+++ resolved
@@ -345,11 +345,7 @@
         type: MB.constants.LINK_TYPES.songfacts
     },
     socialnetwork: {
-<<<<<<< HEAD
-        match: new RegExp("^(https?://)?([^/]+\\.)?(facebook\\.com|last\\.fm|lastfm\\.(at|br|de|es|fr|it|jp|pl|pt|ru|se|com\\.tr)|reverbnation\\.com|plus\\.google\\.com|vk\\.com)/", "i"),
-=======
-        match: new RegExp("^(https?://)?([^/]+\\.)?(facebook\\.com|last\\.fm|lastfm\\.(at|br|de|es|fr|it|jp|pl|pt|ru|se|com\\.tr)|reverbnation\\.com|plus\\.google\\.com|twitter\\.com)/", "i"),
->>>>>>> 5fcd4a4a
+        match: new RegExp("^(https?://)?([^/]+\\.)?(facebook\\.com|last\\.fm|lastfm\\.(at|br|de|es|fr|it|jp|pl|pt|ru|se|com\\.tr)|reverbnation\\.com|plus\\.google\\.com|vk\\.com|twitter\\.com)/", "i"),
         type: MB.constants.LINK_TYPES.socialnetwork,
         clean: function(url) {
             url = url.replace(/^(https?:\/\/)?([^\/]+\.)?facebook\.com(\/#!)?/, "https://www.facebook.com");
