--- conflicted
+++ resolved
@@ -511,7 +511,6 @@
         return $('#id-ar\\.url').val().match(/\/music\/artists\//) != null;
     }
 
-<<<<<<< HEAD
     // allow only SecondHandSongs pages with the SecondHandSongs rel and at the right level
     validationRules[ MB.constants.LINK_TYPES.secondhandsongs.artist ] = function() {
         return $('#id-ar\\.url').val().match(/secondhandsongs\.com\/artist\//) != null;
@@ -521,7 +520,8 @@
     }
     validationRules[ MB.constants.LINK_TYPES.secondhandsongs.work ] = function() {
         return $('#id-ar\\.url').val().match(/secondhandsongs\.com\/work\//) != null;
-=======
+    }
+
     // allow only Wikidata pages with the Wikidata rel
     validationRules[ MB.constants.LINK_TYPES.wikidata.artist ] = function() {
         return $('#id-ar\\.url').val().match(/wikidata\.org\//) != null;
@@ -534,7 +534,6 @@
     }
     validationRules[ MB.constants.LINK_TYPES.wikidata.release_group ] = function() {
         return $('#id-ar\\.url').val().match(/wikidata\.org\//) != null;
->>>>>>> ec5e725e
     }
 
     // only allow domains on the cover art whitelist
