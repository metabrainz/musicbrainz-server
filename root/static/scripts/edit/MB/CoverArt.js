--- conflicted
+++ resolved
@@ -41,16 +41,8 @@
          * data in the index is incorrect.
          */
         $img.attr("src", require('../../../images/image404-125.png'));
-<<<<<<< HEAD
     } else {
         $img.attr("src", image.image)
-=======
-    }
-    else
-    {
-        $img.attr("src", image.image);
->>>>>>> 1053824e
-    }
 };
 
 MB.CoverArt.reorder_button = function (direction, $container) {
