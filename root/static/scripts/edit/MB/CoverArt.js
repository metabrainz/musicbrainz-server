/*
   This file is part of MusicBrainz, the open internet music database.
   Copyright (C) 2013 MetaBrainz Foundation

   This program is free software; you can redistribute it and/or modify
   it under the terms of the GNU General Public License as published by
   the Free Software Foundation; either version 2 of the License, or
   (at your option) any later version.

   This program is distributed in the hope that it will be useful,
   but WITHOUT ANY WARRANTY; without even the implied warranty of
   MERCHANTABILITY or FITNESS FOR A PARTICULAR PURPOSE.  See the
   GNU General Public License for more details.

   You should have received a copy of the GNU General Public License
   along with this program; if not, write to the Free Software
   Foundation, Inc., 675 Mass Ave, Cambridge, MA 02139, USA.

*/

MB.CoverArt = {};

MB.CoverArt.get_image_mime_type = function () {
    var filename = $('iframe').contents ().find ('#file').val ();
    var mime_type = null;

    if (filename.match(/\.j(peg|pg|pe|fif|if)$/i))
    {
        mime_type = "image/jpeg";
    }
    else if (filename.match(/\.png$/i))
    {
        mime_type = "image/png";
    }
    else if (filename.match(/\.gif$/i))
    {
        mime_type = "image/gif";
    }

    return mime_type;
};

MB.CoverArt.image_error = function ($img, image) {
    if ($img.attr ("src") !== image.image)
    {
        $img.attr ("src", image.image)
    }
    else
    {
        /* image doesn't exist at all, perhaps it was removed
           between requesting the index and loading the image.
           FIXME: start over if this happens?  obviously the
           data in the index is incorrect. */
        $img.attr ("src", "/static/images/image404-125.png")
    }
};

MB.CoverArt.image_position = function () {
    var $pos = $('#id-add-cover-art\\.position');
    var $editimage = $('div.editimage');

    $('div.editimage button.left').bind ('click.mb', function (event) {
        var $prev = $editimage.prev ();
        if ($prev.length)
        {
            $editimage.insertBefore ($prev);
            $pos.val (parseInt ($pos.val (), 10) - 1);
        }

        event.preventDefault ();
        return false;
    });

    $('div.editimage button.right').bind ('click.mb', function (event) {
        var $next = $editimage.next ();
        if ($next.length)
        {
            $editimage.insertAfter ($next);
            $pos.val (parseInt ($pos.val (), 10) + 1);
        }

        event.preventDefault ();
        return false;
    });
};

MB.CoverArt.reorder_position = function () {
    var swap_values = function ($a, $b) {
        var otherval = $a.val ();
        $a.val ($b.val ());
        $b.val (otherval);
    };

    $('div.editimage button.left').bind ('click.mb', function (event) {
        var $editimage = $(this).closest ('div.editimage');
        var $prev = $editimage.prev ();
        if ($prev.length)
        {
            $editimage.insertBefore ($prev);
            swap_values ($prev.find ('input.position'), $editimage.find ('input.position'));
        }

        event.preventDefault ();
        return false;
    });

    $('div.editimage button.right').bind ('click.mb', function (event) {
        var $editimage = $(this).closest ('div.editimage');
        var $next = $editimage.next ();
        if ($next.length)
        {
            $editimage.insertAfter ($next);
            swap_values ($next.find ('input.position'), $editimage.find ('input.position'));
        }

        event.preventDefault ();
        return false;
    });

    /* moving <script> elements around with insertBefore() and
     * insertAfter() will rerun them.  The script bits for these
     * images should NOT be ran again, so remove those nodes. */
    $('div.editimage script').remove ();
};

MB.CoverArt.CoverArtType = function (name, id) {
    var self = this;
    self.name = name;
    self.id = id;
    self.checked = ko.observable(false);
}

MB.CoverArt.cover_art_types = function () {
    var ret = ko.observableArray ();

    _(MB.cover_art_types_json).each (function (item) {
        ret.push (new MB.CoverArt.CoverArtType(item.l_name, item.id));
    });

    return ret;
};

/*
   For each image the upload process is:

   1. validating   Validate the file the user has selected.
   2. waiting      Wait for the user to make their selections and submit the edit.
   3. signing      Request postfields from /ws/js/cover-art-upload/:mbid.
   4. uploading    Upload image to postfields.action.
   5. submitting   POST edit to /release/:mbid/add-cover-art.
   6. done         All actions completed successfully.

   most of these have an accompanying error state.
*/

MB.CoverArt.upload_status_enum = {
    'validating':     'validating',
    'validate_error': 'validate_error',
    'waiting':        'waiting',
    'signing':        'signing',
    'sign_error':     'sign_error',
    'uploading':      'uploading',
    'upload_error':   'upload_error',
    'slowdown_error': 'slowdown_error',
    'submitting':     'submitting',
    'submit_error':   'submit_error',
    'done':           'done'
};

MB.CoverArt.validate_file = function (file) {
    var deferred = $.Deferred ();
    var reader = new FileReader();
    reader.addEventListener("loadend", function() {
        var uint32view = new Uint32Array(reader.result);

        /* JPEG signature is usually FF D8 FF E0 (JFIF), or FF D8 FF E1 (EXIF).
           Some cameras and phones write a different fourth byte. */

        if ((uint32view[0] & 0x00FFFFFF) === 0x00FFD8FF)
        {
            deferred.resolve ('image/jpeg');
        }
        else if (uint32view[0] === 0x38464947) /* GIF signature. "GIF8" */
        {
            deferred.resolve ('image/gif');
        }
        else if (uint32view[0] === 0x474E5089) /* PNG signature, 0x89 "PNG" */
        {
            deferred.resolve ('image/png');
        }
        else
        {
            deferred.reject ("unrecognized image format");
        }
    });
    reader.readAsArrayBuffer(file.slice (0, 4));

    return deferred.promise ();
};

<<<<<<< HEAD
MB.CoverArt.sign_upload = function (file, gid, mime_type) {
=======
MB.CoverArt.file_data_uri = function (file) {
    var deferred = $.Deferred ();
    var reader = new FileReader();
    reader.addEventListener("loadend", function() {
        deferred.resolve(reader.result);
    });
    reader.readAsDataURL(file);

    return deferred.promise();
};

MB.CoverArt.sign_upload = function (file, gid) {
>>>>>>> 60bf21b5
    var deferred = $.Deferred ();

    var postfields = $.getJSON('/ws/js/cover-art-upload/' + gid,
                               { mime_type: mime_type });
    postfields.fail (function (jqxhr, status, error) {
        deferred.reject ("error obtaining signature: " + status + " " + error);
    });

    postfields.done (function (data, status, jqxhr) {
        deferred.resolve (data);
    });

    return deferred.promise ();
};

MB.CoverArt.upload_image = function (postfields, file) {
    var deferred = $.Deferred ();

    var formdata = new FormData();
    formdata.append("file", file);
    $.each (postfields.formdata, function (key, val) {
        formdata.append (key, val);
    });

    var xhr = new XMLHttpRequest ();
    xhr.upload.addEventListener("progress", function (event) {
        if (event.lengthComputable)
        {
            deferred.notify (100 * event.loaded / event.total);
        }
    });

    xhr.addEventListener("load", function (event) {
        if (xhr.status >= 200 && xhr.status < 210)
        {
            deferred.notify (100);
            deferred.resolve ();
        }
        else
        {
            deferred.reject ("error uploading image: " + xhr.status + " " +
                             xhr.responseText, xhr.status);
        }
    });

    /* prevent firefox from parsing a 204 No Content response as XML.
       https://bugzilla.mozilla.org/show_bug.cgi?id=884693 */
    xhr.overrideMimeType('text/plain');
    xhr.addEventListener("error", function (event) {
        deferred.reject("error uploading image");
    });
    xhr.addEventListener("abort", function (event) {
        deferred.reject("image upload aborted");
    });
    xhr.open ("POST", postfields.action);
    xhr.send (formdata);

    return deferred.promise ();
};

MB.CoverArt.submit_edit = function (file_upload, postfields, mime_type, position) {
    var deferred = $.Deferred ();

    var formdata = new FormData ();
    formdata.append ('add-cover-art.id', postfields.image_id);
    formdata.append ('add-cover-art.position', position);
    formdata.append ('add-cover-art.mime_type', mime_type);
    formdata.append ('add-cover-art.comment', file_upload.comment ());
    formdata.append ('add-cover-art.edit_note', $('textarea.edit-note').val ());
    formdata.append ('add-cover-art.as_auto_editor',
                     $('#id-add-cover-art\\.as_auto_editor').prop('checked'));

    _(file_upload.types ()).each (function (checkbox) {
        if (checkbox.checked ())
        {
            formdata.append ('add-cover-art.type_id', checkbox.id);
        }
    });

    var xhr = new XMLHttpRequest ();
    xhr.addEventListener("load", function (event) {
        if (xhr.status === 200)
        {
            deferred.resolve();
        }
        else
        {
            deferred.reject("error creating edit: " + xhr.status + " " + xhr.statusText);
        }
    });

    xhr.addEventListener("error", function (event) {
        deferred.reject("unknown error creating edit");
    });

    xhr.addEventListener("abort", function (event) {
        deferred.reject("create edit aborted");
    });

    xhr.open ("POST", $('#add-cover-art').attr ('action'));
    xhr.send (formdata);

    return deferred.promise ();

};

MB.CoverArt.FileUpload = function(file) {
    var self = this;
    var statuses = MB.CoverArt.upload_status_enum;

    self.name = file.name;
    self.size = MB.utility.filesize (file.size);
    self.comment = ko.observable ("");
    self.types = MB.CoverArt.cover_art_types ();
    self.data = file;
    self.data_uri = ko.observable("");

    MB.CoverArt.file_data_uri(file)
        .done(function (data_uri) {
            self.data_uri(data_uri);
        });

    self.progress = ko.observable (0);
    self.status = ko.observable ('validating');
    self.busy = ko.computed(function () {
        return (self.status () === 'validating' ||
                self.status () === 'signing' ||
                self.status () === 'uploading' ||
                self.status () === 'submitting');
    });

    self.validating = MB.CoverArt.validate_file (self.data)
        .fail (function () {
            self.status (statuses.validate_error)
        })
        .done (function (mime_type) {
            self.status (statuses.waiting)
        });

    self.doUpload = function (gid, position) {
        var deferred = $.Deferred ();

        self.validating.fail (function (msg) { deferred.reject(msg); });
        self.validating.done (function (mime_type) {
            if (self.status () !== "waiting")
            {
                /* This file already had its upload started. */
                return;
            }

            self.status (statuses.signing);

            var signing = MB.CoverArt.sign_upload (self.data, gid, mime_type);
            signing.fail (function (msg) {
                self.status (statuses.sign_error);
                deferred.reject (msg);
            });

            signing.done (function (postfields) {
                self.status (statuses.uploading);
                self.updateProgress (1, 100);

                var uploading = MB.CoverArt.upload_image (postfields, self.data);
                uploading.progress (function (value) {
                    self.updateProgress (2, value);
                });
                uploading.fail (function (msg, status) {
                    self.status (status === 503 ?
                                 statuses.slowdown_error : statuses.upload_error);
                    deferred.reject (msg);
                });
                uploading.done (function () {
                    self.status (statuses.submitting);
                    self.updateProgress (2, 100);

                    var submitting = MB.CoverArt.submit_edit (
                        self, postfields, mime_type, position);

                    submitting.fail (function (msg) {
                        self.status (statuses.submit_error);
                        deferred.reject (msg);
                    })
                    submitting.done (function () {
                        self.status (statuses.done);
                        self.updateProgress (3, 100);
                        deferred.resolve ();
                    });
                });
            });

        });

        return deferred.promise ();
    };

    self.updateProgress = function (step, value) {
        /*
          To make the progress bar show progress for the entire process each of
          the three requests get a chunk of the progress bar:

          step 1. Signing       0% to  10%
          step 2. Upload       10% to  90%
          step 3. Create edit  90% to 100%
        */

        switch (step) {
        case 1:
            self.progress ( 0 + value * 0.1);
            break;
        case 2:
            self.progress (10 + value * 0.8);
            break;
        case 3:
            self.progress (90 + value * 0.1);
            break;
        }
    };

};

MB.CoverArt.UploadProcessViewModel = function () {
    var self = this;
    self.files_to_upload = ko.observableArray ();

    self.addFile = function (file) {
        var file_upload = new MB.CoverArt.FileUpload (file);
        self.files_to_upload.push (file_upload);
        return file_upload;
    }

    self.moveFile = function (to_move, direction) {
        var new_pos = self.files_to_upload ().indexOf (to_move) + direction;
        if (new_pos < 0 || new_pos >= self.files_to_upload().length)
            return

        self.files_to_upload.remove (to_move);
        self.files_to_upload.splice (new_pos, 0, to_move);
    }
};


MB.CoverArt.process_upload_queue = function (gid, upvm, pos) {

    var queue = _(upvm.files_to_upload ()).map (function (item, idx) {
        return function () {
            return item.doUpload (gid, pos++);
        };
    });

    return queue;
};

MB.CoverArt.add_cover_art_submit = function (gid, upvm) {
    var pos = parseInt ($('#id-add-cover-art\\.position').val (), 10);

    $('.add-files.row').hide();
    $('#cover-art-position-row').hide ();
    $('#content')[0].scrollIntoView ();

    var queue = MB.CoverArt.process_upload_queue (gid, upvm, pos);

    MB.utility.iteratePromises (queue).done (function () {
        window.location.href = '/release/' + gid + '/cover-art';
    });
};

MB.CoverArt.add_cover_art = function (gid) {

    File.prototype.slice = File.prototype.webkitSlice || File.prototype.mozSlice || File.prototype.slice;

    if (typeof (FormData) === "function")
    {
        /* FormData is supported, so we can present the multifile ajax
         * upload form. */

        $('.with-formdata').show ();

        var upvm = new MB.CoverArt.UploadProcessViewModel ();
        ko.applyBindings (upvm);

        $(document).on ('click', 'button.cancel-file', function (event) {
            event.preventDefault ();
            upvm.files_to_upload.remove (ko.dataFor (this));
        });

        $(document).on ('click', 'input.file-up', function (event) {
            event.preventDefault ();
            upvm.moveFile (ko.dataFor (this), -1);
        });

        $(document).on ('click', 'input.file-down', function (event) {
            event.preventDefault ();
            upvm.moveFile (ko.dataFor (this), 1);
        });

        $('button.add-files').on ('click', function (event) {
            $('input.add-files').trigger ('click');
        });

        $('input.add-files').on ('change', function (event) {
            $.each ($('input.add-files')[0].files, function (idx, file) {
                upvm.addFile (file);
            });

            $('#add-cover-art-submit').prop ('disabled', false);
        });

        $('#add-cover-art-submit').on ('click.mb', function (event) {
            event.preventDefault ();
            MB.CoverArt.add_cover_art_submit (gid, upvm);
        });
    }
    else
    {
        $('.without-formdata').show ();
        $('#add-cover-art-submit').prop('disabled', false);

        $('#add-cover-art-submit').on ('click.mb', function (event) {
            event.preventDefault ();

            var mime_type = MB.CoverArt.get_image_mime_type ();
            $('#id-add-cover-art\\.mime_type').val(mime_type);

            if (mime_type)
            {
                $('iframe')[0].contentWindow.upload (
                    gid, $('#id-add-cover-art\\.id').val (), mime_type);
            }
            else
            {
                $('iframe').contents ().find ('#cover-art-file-error').show ();
            }

            return false;
        });
    }
};<|MERGE_RESOLUTION|>--- conflicted
+++ resolved
@@ -198,9 +198,6 @@
     return deferred.promise ();
 };
 
-<<<<<<< HEAD
-MB.CoverArt.sign_upload = function (file, gid, mime_type) {
-=======
 MB.CoverArt.file_data_uri = function (file) {
     var deferred = $.Deferred ();
     var reader = new FileReader();
@@ -212,8 +209,7 @@
     return deferred.promise();
 };
 
-MB.CoverArt.sign_upload = function (file, gid) {
->>>>>>> 60bf21b5
+MB.CoverArt.sign_upload = function (file, gid, mime_type) {
     var deferred = $.Deferred ();
 
     var postfields = $.getJSON('/ws/js/cover-art-upload/' + gid,
