/*
 * Copyright (C) 2013 MetaBrainz Foundation
 *
 * This file is part of MusicBrainz, the open internet music database,
 * and is licensed under the GPL version 2, or (at your option) any
 * later version: http://www.gnu.org/licenses/gpl-2.0.txt
 */

import filesize from 'filesize';
import $ from 'jquery';
import ko from 'knockout';
import _ from 'lodash';

import MB from '../../common/MB';

MB.CoverArt = {};

MB.CoverArt.get_image_mime_type = function () {
    var filename = $('iframe').contents().find('#file').val();
    var mime_type = null;

    if (filename.match(/\.j(peg|pg|pe|fif|if)$/i)) {
        mime_type = "image/jpeg";
    } else if (filename.match(/\.png$/i)) {
        mime_type = "image/png";
    } else if (filename.match(/\.gif$/i)) {
        mime_type = "image/gif";
    } else if (filename.match(/\.pdf$/i)) {
        mime_type = "application/pdf";
    }

    return mime_type;
};

MB.CoverArt.image_error = function ($img, image) {
    if ($img.attr("src") === image.image) {
        /*
         * image doesn't exist at all, perhaps it was removed
         * between requesting the index and loading the image.
         * FIXME: start over if this happens?  obviously the
         * data in the index is incorrect.
         */
        $img.attr("src", require('../../../images/image404-125.png'));
    } else {
        $img.attr("src", image.image)
    }
};

MB.CoverArt.reorder_button = function (direction, $container) {
    return function (event) {
        var $editimage = $(this).closest('div.editimage');

        var $swap = $editimage[direction === 'next' ? 'next' : 'prev']();
        var insert_after = (direction === 'next');
        if (!$swap.length) {
            // no direct neighbour, so wrap around
            $swap = $editimage.siblings()[direction === 'next' ? 'first' : 'last']();
            insert_after = !insert_after;
        }
        if ($swap.length) {
            $editimage[insert_after ? 'insertAfter' : 'insertBefore']($swap);
            $container.sortable('refresh');
        }

        $(this).focus();
        event.preventDefault();
        return false;
    }
};

MB.CoverArt.reorder_position = function () {
    var $container = $('div.image-position');

    $container.sortable({
            items: '> div.thumb-position',
            cancel: 'button,div.thumb-position:not(".editimage")',
            placeholder: 'thumb-position',
            cursor: 'grabbing',
            distance: 10,
            tolerance: 'pointer'
        });

    $('div.editimage button.left').bind('click.mb',
      MB.CoverArt.reorder_button('prev', $container));

    $('div.editimage button.right').bind('click.mb',
      MB.CoverArt.reorder_button('next', $container));

    // For the Add Cover Art page, the following is a no-op.
    $('#reorder-cover-art').submit(
        function () {
            $('div.editimage input.position').val(function (index) {
                return (index + 1);
            });
        }
    );

    /*
     * Moving <script> elements around with insertBefore() and
     * insertAfter() will rerun them.  The script bits for these
     * images should NOT be ran again, so remove those nodes.
     */
    $('div.editimage script').remove();
};

MB.CoverArt.CoverArtType = function (name, id) {
    var self = this;
    self.name = name;
    self.id = id;
    self.checked = ko.observable(false);
}

MB.CoverArt.cover_art_types = function () {
    return ko.observableArray(
        _.map(MB.cover_art_types_json, function (item) {
            return new MB.CoverArt.CoverArtType(item.l_name, item.id);
        })
    );
};

/*
 * For each image the upload process is:
 *
 * 1. validating   Validate the file the user has selected.
 * 2. waiting      Wait for the user to make selections and submit the edit.
 * 3. signing      Request postfields from /ws/js/cover-art-upload/:mbid.
 * 4. uploading    Upload image to postfields.action.
 * 5. submitting   POST edit to /release/:mbid/add-cover-art.
 * 6. done         All actions completed successfully.
 *
 * most of these have an accompanying error state.
 */

MB.CoverArt.upload_status_enum = {
    'validating':     'validating',
    'validate_error': 'validate_error',
    'waiting':        'waiting',
    'signing':        'signing',
    'sign_error':     'sign_error',
    'uploading':      'uploading',
    'upload_error':   'upload_error',
    'slowdown_error': 'slowdown_error',
    'submitting':     'submitting',
    'submit_error':   'submit_error',
    'done':           'done'
};

MB.CoverArt.validate_file = function (file) {
    var deferred = $.Deferred();
    var reader = new window.FileReader();
    reader.addEventListener("loadend", function () {
        var uint32view = new Uint32Array(reader.result);

        /*
         * JPEG signature is usually FF D8 FF E0 (JFIF), or FF D8 FF E1 (EXIF).
         * Some cameras and phones write a different fourth byte.
         */

        if ((uint32view[0] & 0x00FFFFFF) === 0x00FFD8FF) {
            deferred.resolve('image/jpeg');
        } else if (uint32view[0] === 0x38464947) {
            // GIF signature. "GIF8"

            deferred.resolve('image/gif');
        } else if (uint32view[0] === 0x474E5089) {
            // PNG signature, 0x89 "PNG"

            deferred.resolve('image/png');
        } else if (uint32view[0] === 0x46445025) {
            // PDF signature, 0x89 "%PDF"

            deferred.resolve('application/pdf');
        } else {
            deferred.reject("unrecognized image format");
        }
    });
    reader.readAsArrayBuffer(file.slice(0, 4));

    return deferred.promise();
};

MB.CoverArt.file_data_uri = function (file) {
    var deferred = $.Deferred();
    var reader = new window.FileReader();
    reader.addEventListener("loadend", function () {
        deferred.resolve(reader.result);
    });
    reader.readAsDataURL(file);

    return deferred.promise();
};

MB.CoverArt.sign_upload = function (file, gid, mime_type) {
    var deferred = $.Deferred();

    var postfields = $.ajax({
        url: "/ws/js/cover-art-upload/" + gid,
        data: { mime_type: mime_type },
        dataType: "json",
        cache: false
    });

    postfields.fail(function (jqxhr, status, error) {
        deferred.reject("error obtaining signature: " + status + " " + error);
    });

    postfields.done(function (data) {
        deferred.resolve(data);
    });

    return deferred.promise();
};

MB.CoverArt.upload_image = function (postfields, file) {
    var deferred = $.Deferred();

    var formdata = new window.FormData();

    $.each(postfields.formdata, function (key, val) {
        formdata.append(key, val);
    });

    formdata.append("file", file);

    var xhr = new XMLHttpRequest();
    xhr.upload.addEventListener("progress", function (event) {
        if (event.lengthComputable) {
            deferred.notify(100 * event.loaded / event.total);
        }
    });

    xhr.addEventListener("load", function () {
        if (xhr.status >= 200 && xhr.status < 210) {
            deferred.notify(100);
            deferred.resolve();
        } else {
            deferred.reject("error uploading image: " + xhr.status + " " +
                             xhr.responseText, xhr.status);
        }
    });

    /* IE10 and older don't have overrideMimeType. */
    if (typeof (xhr.overrideMimeType) === 'function') {
        /*
         * Prevent firefox from parsing a 204 No Content response as XML.
         * https://bugzilla.mozilla.org/show_bug.cgi?id=884693
         */
        xhr.overrideMimeType('text/plain');
    }
    xhr.addEventListener("error", function () {
        deferred.reject("error uploading image");
    });
    xhr.addEventListener("abort", function () {
        deferred.reject("image upload aborted");
    });
    xhr.open("POST", postfields.action);
    xhr.send(formdata);

    return deferred.promise();
};

MB.CoverArt.submit_edit = function (file_upload, postfields, mime_type, position) {
    var deferred = $.Deferred();

    var formdata = new window.FormData();
    formdata.append('add-cover-art.id', postfields.image_id);
    formdata.append('add-cover-art.position', position);
    formdata.append('add-cover-art.mime_type', mime_type);
    formdata.append('add-cover-art.comment', file_upload.comment());
    formdata.append('add-cover-art.edit_note', $('textarea.edit-note').val());
    if ($('#id-add-cover-art\\.make_votable').prop('checked')) {
        formdata.append('add-cover-art.make_votable', 'on');
    }

    _.each(file_upload.types(), function (checkbox) {
        if (checkbox.checked()) {
            formdata.append('add-cover-art.type_id', checkbox.id);
        }
    });

    var xhr = new XMLHttpRequest();
    xhr.addEventListener("load", function () {
        if (xhr.status === 200) {
            deferred.resolve();
        } else {
            deferred.reject("error creating edit: " + xhr.status + " " + xhr.statusText);
        }
    });

    xhr.addEventListener("error", function () {
        deferred.reject("unknown error creating edit");
    });

    xhr.addEventListener("abort", function () {
        deferred.reject("create edit aborted");
    });

    xhr.open("POST", $('#add-cover-art').attr('action'));
    xhr.send(formdata);

    return deferred.promise();

};

MB.CoverArt.FileUpload = function (file) {
    var self = this;
    var statuses = MB.CoverArt.upload_status_enum;

    self.name = file.name;
    self.size = filesize(file.size, { round: 1, bits: false });
    self.comment = ko.observable("");
    self.types = MB.CoverArt.cover_art_types();
    self.data = file;
    self.data_uri_data = ko.observable("");
    self.mime_type = ko.observable("");

    self.data_uri = ko.computed(function () {
        if (self.mime_type() == "" || self.data_uri_data() == "") {
            return "";
        } else if (self.mime_type() == "application/pdf") {
            return "/static/images/icons/pdf-icon.png";
        } else {
            return self.data_uri_data();
        }
    });


    MB.CoverArt.file_data_uri(file)
        .done(function (data_uri) {
            self.data_uri_data(data_uri);
        });

    self.progress = ko.observable(0);
    self.status = ko.observable('validating');
    self.busy = ko.computed(function () {
        return (self.status() === 'validating' ||
                self.status() === 'signing' ||
                self.status() === 'uploading' ||
                self.status() === 'submitting');
    });

    self.validating = MB.CoverArt.validate_file(self.data)
        .fail(function () {
            self.status(statuses.validate_error)
        })
        .done(function (mime_type) {
            self.mime_type(mime_type);
            self.status(statuses.waiting)
        });

    self.doUpload = function (gid, position) {
        var deferred = $.Deferred();

        if (self.status() === 'done' || self.busy()) {
            /*
             * This file is currently being uploaded or has already
             * been uploaded.
             */
            deferred.reject();
            return deferred.promise();
        }

        self.validating.fail(function (msg) {
            deferred.reject(msg);
        });
        self.validating.done(function (mime_type) {
            self.status(statuses.signing);

            var signing = MB.CoverArt.sign_upload(self.data, gid, mime_type);
            signing.fail(function (msg) {
                self.status(statuses.sign_error);
                deferred.reject(msg);
            });

            signing.done(function (postfields) {
                self.status(statuses.uploading);
                self.updateProgress(1, 100);

                var uploading = MB.CoverArt.upload_image(postfields, self.data);
                uploading.progress(function (value) {
                    self.updateProgress(2, value);
                });
                uploading.fail(function (msg, status) {
                    self.status(status === 503 ?
                                 statuses.slowdown_error : statuses.upload_error);
                    deferred.reject(msg);
                });
                uploading.done(function () {
                    self.status(statuses.submitting);
                    self.updateProgress(2, 100);

                    var submitting = MB.CoverArt.submit_edit(
                        self,
                        postfields, 
                        mime_type, 
                        position,
                    );

                    submitting.fail(function (msg) {
                        self.status(statuses.submit_error);
                        deferred.reject(msg);
                    })
                    submitting.done(function () {
                        self.status(statuses.done);
                        self.updateProgress(3, 100);
                        deferred.resolve();
                    });
                });
            });

        });

        return deferred.promise();
    };

    self.updateProgress = function (step, value) {
        /*
         * To make the progress bar show progress for the entire process each of
         * the three requests get a chunk of the progress bar:
         *
         * step 1. Signing       0% to  10%
         * step 2. Upload       10% to  90%
         * step 3. Create edit  90% to 100%
         */

        switch (step) {
        case 1:
            self.progress(0 + value * 0.1);
            break;
        case 2:
            self.progress(10 + value * 0.8);
            break;
        case 3:
            self.progress(90 + value * 0.1);
            break;
        }
    };

};

MB.CoverArt.UploadProcessViewModel = function () {
    var self = this;
    self.files_to_upload = ko.observableArray();

    self.addFile = function (file) {
        var file_upload = new MB.CoverArt.FileUpload(file);
        self.files_to_upload.push(file_upload);
        return file_upload;
    }

    self.moveFile = function (to_move, direction) {
        var new_pos = self.files_to_upload().indexOf(to_move) + direction;
        if (new_pos < 0 || new_pos >= self.files_to_upload().length) {
            return;
        }

        self.files_to_upload.remove(to_move);
        self.files_to_upload.splice(new_pos, 0, to_move);
    }
};


MB.CoverArt.process_upload_queue = function (gid, upvm, pos) {

    var queue = _.map(upvm.files_to_upload(), function (item) {
        return function () {
            return item.doUpload(gid, pos++);
        };
    });

    return queue;
};

MB.CoverArt.add_cover_art_submit = function (gid, upvm) {
    var pos = parseInt($('#id-add-cover-art\\.position').val(), 10);

    $('.add-files.row').hide();
    $('#cover-art-position-row').hide();
    $('#content')[0].scrollIntoView();
    $('#add-cover-art-submit').prop('disabled', true);

    var queue = MB.CoverArt.process_upload_queue(gid, upvm, pos);

    iteratePromises(queue)
        .done(function () {
            window.location.href = '/release/' + gid + '/cover-art';
        })
        .fail(function () {
            $('#add-cover-art-submit').prop('disabled', false);
        });
};

MB.CoverArt.set_position = function () {
    var $editimage = $('div.editimage');
    if ($editimage.length) {
        var position = $editimage.index() + 1;
        $('#id-add-cover-art\\.position').val(position);
    }
};

MB.CoverArt.add_cover_art = function (gid) {
    if (typeof (window.FormData) !== "undefined" && typeof (window.FileReader) !== 'undefined') {
        File.prototype.slice = File.prototype.webkitSlice || File.prototype.mozSlice || File.prototype.slice;

        /*
         * FormData is supported, so we can present the multifile ajax
         * upload form.
         */

        $('.with-formdata').show();

        var upvm = new MB.CoverArt.UploadProcessViewModel();
        ko.applyBindings(upvm);

        $(document).on('click', 'button.cancel-file', function (event) {
            event.preventDefault();
            upvm.files_to_upload.remove(ko.dataFor(this));
        });

        $(document).on('click', 'button.file-up', function (event) {
            event.preventDefault();
            upvm.moveFile(ko.dataFor(this), -1);
        });

        $(document).on('click', 'button.file-down', function (event) {
            event.preventDefault();
            upvm.moveFile(ko.dataFor(this), 1);
        });

        $('button.add-files').on('click', function () {
            $('input.add-files').trigger('click');
        });

        $('input.add-files').on('change', function () {
            $.each($('input.add-files')[0].files, function (idx, file) {
                upvm.addFile(file);
            });

            $('#add-cover-art-submit').prop('disabled', false);
        });

        $('#drop-zone').on('dragover', function (event) {
            event.preventDefault();
            event.stopPropagation();
            event.originalEvent.dataTransfer.dropEffect = 'copy';
        });

        $('#drop-zone').on('drop', function (event) {
            event.preventDefault();
            event.stopPropagation();
            $.each(event.originalEvent.dataTransfer.files, function (idx, file) {
                upvm.addFile(file);
            });

            $('#add-cover-art-submit').prop('disabled', false);
        });

        $('#add-cover-art-submit').on('click.mb', function (event) {
            event.preventDefault();
            MB.CoverArt.set_position();
            MB.CoverArt.add_cover_art_submit(gid, upvm);
        });
    } else {
        $('.without-formdata').show();
        $('#add-cover-art-submit').prop('disabled', false);

        $('#add-cover-art-submit').on('click.mb', function (event) {
            event.preventDefault();
            MB.CoverArt.set_position();

            var mime_type = MB.CoverArt.get_image_mime_type();
            $('#id-add-cover-art\\.mime_type').val(mime_type);

            if (mime_type) {
                $('iframe')[0].contentWindow.upload(
<<<<<<< HEAD
                    gid, $('#id-add-cover-art\\.id').val(), mime_type);
            } else {
=======
                    gid, 
                    $('#id-add-cover-art\\.id').val(),
                    mime_type,
                );
            }
            else
            {
>>>>>>> a570d0ed
                $('iframe').contents().find('#cover-art-file-error').show();
            }

            return false;
        });
    }
};

/*
 * This takes a list of asynchronous functions (i.e. functions which
 * return a jquery promise) and runs them in sequence.  It in turn
 * returns a promise which is only resolved when all promises in the
 * queue have been resolved.  If one of the promises is rejected, the
 * rest of the queue is still processed (but the returned promise will
 * be rejected).
 *
 * Note that any results are currently ignored, it is assumed you are
 * interested in the side effects of the functions executed.
 */
function iteratePromises(promises) {
    var deferred = $.Deferred();
    var failed = false;

    function iterate() {
        if (promises.length > 0) {
            promises.shift()().then(iterate, function () {
                failed = true;
                iterate();
            });
        } else {
            if (failed) {
                deferred.reject();
            } else {
                deferred.resolve();
            }
        }
    }

    iterate();
    return deferred.promise();
}

export default MB.CoverArt;<|MERGE_RESOLUTION|>--- conflicted
+++ resolved
@@ -573,18 +573,11 @@
 
             if (mime_type) {
                 $('iframe')[0].contentWindow.upload(
-<<<<<<< HEAD
-                    gid, $('#id-add-cover-art\\.id').val(), mime_type);
-            } else {
-=======
                     gid, 
                     $('#id-add-cover-art\\.id').val(),
                     mime_type,
                 );
-            }
-            else
-            {
->>>>>>> a570d0ed
+            } else {
                 $('iframe').contents().find('#cover-art-file-error').show();
             }
 
