--- conflicted
+++ resolved
@@ -30,13 +30,8 @@
 
         function buildOptions(parent, indent) {
             var i = 0, children = parent.children, child;
-<<<<<<< HEAD
             if (!children) {
-              return;
-=======
-            if (!children) { 
-                return; 
->>>>>>> 243ca4ec
+                return;
             }
 
             const childOptions = [];
