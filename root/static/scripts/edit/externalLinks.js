--- conflicted
+++ resolved
@@ -125,17 +125,9 @@
 
       pushInput(prefix, 'text', link.url);
 
-<<<<<<< HEAD
-            if (!url) {
-                return MB.i18n.l("Required field.");
-            } else if (!isValidURL(url)) {
-                return MB.i18n.l("Enter a valid url e.g. \"http://google.com/\"");
-            }
-=======
       if (link.video) {
         pushInput(prefix + '.attributes.0', 'type.gid', MB.constants.VIDEO_ATTRIBUTE_GID);
       }
->>>>>>> 569d273c
 
       if (backward) {
         pushInput(prefix, 'backward', 1);
@@ -165,7 +157,7 @@
               error = '';
             } else if (!link.url) {
               error = l('Required field.');
-            } else if (!MB.utility.isValidURL(link.url)) {
+            } else if (!isValidURL(link.url)) {
               error = l('Enter a valid url e.g. "http://google.com/"');
             } else if (!link.type) {
               error = l('Please select a link type for the URL you’ve entered.');
@@ -264,15 +256,6 @@
       faviconClass = _.find(MB.faviconClasses, (value, key) => props.url.indexOf(key) > 0);
     }
 
-<<<<<<< HEAD
-                    // Theoretically, if the URL isn't valid then the URLCleanup
-                    // should've set an error. However, this callback runs before
-                    // the URLCleanup code kicks in, so we need to check ourselves.
-                    return (url && isValidURL(url) && !link.error()) || link.linkTypeDescription();
-                }
-            });
-        },
-=======
     return (
       <tr>
         <td>
@@ -355,6 +338,34 @@
   });
 }
 
+var protocolRegex = /^(https?|ftp):$/;
+var hostnameRegex = /^(([A-z\d]|[A-z\d][A-z\d\-]*[A-z\d])\.)*([A-z\d]|[A-z\d][A-z\d\-]*[A-z\d])$/;
+
+function isValidURL(url) {
+    var a = document.createElement("a");
+    a.href = url;
+
+    var hostname = a.hostname;
+
+    if (url.indexOf(hostname) < 0) {
+        return false;
+    }
+
+    if (!hostnameRegex.test(hostname)) {
+        return false;
+    }
+
+    if (hostname.indexOf(".") < 0) {
+        return false;
+    }
+
+    if (!protocolRegex.test(a.protocol)) {
+        return false;
+    }
+
+    return true;
+}
+
 MB.createExternalLinksEditor = function (options) {
   var sourceData = options.sourceData;
   var sourceType = sourceData.entityType;
@@ -370,7 +381,6 @@
     var seededLinkRegex = new RegExp("(?:\\?|&)edit-" + sourceType + "\\.url\\.([0-9]+)\\.(text|link_type_id)=([^&]+)", "g");
     var urls = {};
     var match;
->>>>>>> 569d273c
 
     while (match = seededLinkRegex.exec(window.location.search)) {
       (urls[match[1]] = urls[match[1]] || {})[match[2]] = decodeURIComponent(match[3]);
@@ -394,37 +404,6 @@
     if (!_.isNumber(link.relationship)) {
       newData.relationship = _.uniqueId('new-');
     }
-<<<<<<< HEAD
-};
-
-var protocolRegex = /^(https?|ftp):$/;
-var hostnameRegex = /^(([A-z\d]|[A-z\d][A-z\d\-]*[A-z\d])\.)*([A-z\d]|[A-z\d][A-z\d\-]*[A-z\d])$/;
-
-function isValidURL(url) {
-    var a = document.createElement("a");
-    a.href = url;
-
-    var hostname = a.hostname;
-
-    if (url.indexOf(hostname) < 0) {
-        return false;
-    }
-
-    if (!hostnameRegex.test(hostname)) {
-        return false;
-    }
-
-    if (hostname.indexOf(".") < 0) {
-        return false;
-    }
-
-    if (!protocolRegex.test(a.protocol)) {
-        return false;
-    }
-
-    return true;
-}
-=======
     return link.merge(newData);
   });
 
@@ -448,5 +427,4 @@
 exports.ExternalLinksEditor = ExternalLinksEditor;
 exports.ExternalLink = ExternalLink;
 exports.parseRelationships = parseRelationships;
-exports.createExternalLinksEditor = MB.createExternalLinksEditor;
->>>>>>> 569d273c
+exports.createExternalLinksEditor = MB.createExternalLinksEditor;