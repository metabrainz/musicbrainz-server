--- conflicted
+++ resolved
@@ -129,13 +129,6 @@
         pushInput(prefix + '.attributes.0', 'type.gid', MB.constants.VIDEO_ATTRIBUTE_GID);
       }
 
-<<<<<<< HEAD
-        after$init: function () {
-            MB.sourceExternalLinksEditor = this;
-
-            var self = this;
-            var source = this.source;
-=======
       if (backward) {
         pushInput(prefix, 'backward', 1);
       }
@@ -175,7 +168,6 @@
             } else if ((linksByTypeAndUrl[linkTypeAndUrlString(link)] || []).length > 1) {
               error = l('This relationship already exists.');
             }
->>>>>>> 84d5230c
 
             if (error) {
               this.props.errorObservable(true);
@@ -357,56 +349,6 @@
     var urls = {};
     var match;
 
-<<<<<<< HEAD
-        _sortedRelationships: _.identity
-    });
-
-
-    externalLinks.applyBindings = function (options) {
-        var containerNode = $("#external-links-editor")[0];
-        var bubbleNode = $("#external-link-bubble")[0];
-        var viewModel = this.ViewModel(options);
-
-        ko.applyBindingsToNode(containerNode, {
-            delegatedHandler: "click",
-            affectsBubble: viewModel.bubbleDoc
-        }, viewModel);
-
-        ko.applyBindings(viewModel, containerNode);
-        ko.applyBindingsToNode(bubbleNode, { bubble: viewModel.bubbleDoc }, viewModel);
-
-        return viewModel;
-    };
-
-}(MB.Control.externalLinks = MB.Control.externalLinks || {}));
-
-// Applies MB.Control.URLCleanup to an element containing a <select>
-// (for the link type) and a <input type="url"> (for the URL).
-
-ko.bindingHandlers.urlCleanup = {
-
-    init: function (element, valueAccessor, allBindings, viewModel) {
-        var $element = $(element);
-        var $textInput = $element.find("input[type=url]");
-
-        var cleanup = MB.Control.URLCleanup({
-            sourceType:         valueAccessor(),
-            typeControl:        $element.find("select"),
-            urlControl:         $textInput,
-            errorCallback:      _.bind(viewModel.error, viewModel),
-            typeInfoByID:       MB.typeInfoByID
-        });
-
-        viewModel.cleanup = cleanup;
-        viewModel.urlChanged(viewModel.url());
-        viewModel.linkTypeIDChanged(viewModel.linkTypeID());
-
-        // Force validation on any initial data in the fields, i.e. when seeding.
-        // The _.defer is because the knockout bindings haven't applied yet.
-        _.defer(function () { $textInput.change() });
-    }
-};
-=======
     while (match = seededLinkRegex.exec(window.location.search)) {
       (urls[match[1]] = urls[match[1]] || {})[match[2]] = decodeURIComponent(match[3]);
     }
@@ -436,5 +378,4 @@
 exports.ExternalLinksEditor = ExternalLinksEditor;
 exports.ExternalLink = ExternalLink;
 exports.parseRelationships = parseRelationships;
-exports.createExternalLinksEditor = MB.createExternalLinksEditor;
->>>>>>> 84d5230c
+exports.createExternalLinksEditor = MB.createExternalLinksEditor;