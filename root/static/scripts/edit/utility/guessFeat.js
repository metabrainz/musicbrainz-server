/*
 * Copyright (C) 2015 MetaBrainz Foundation
 *
 * This file is part of MusicBrainz, the open internet music database,
 * and is licensed under the GPL version 2, or (at your option) any
 * later version: http://www.gnu.org/licenses/gpl-2.0.txt
 */

import $ from 'jquery';
import balanced from 'balanced-match';
import _ from 'lodash';

import {MIN_NAME_SIMILARITY} from '../../common/constants';
import MB from '../../common/MB';
import clean from '../../common/utility/clean';

import {
  fromFullwidthLatin,
  hasFullwidthLatin,
  toFullwidthLatin,
} from './fullwidthLatin';
import getSimilarity from './similarity';

var featRegex = /(?:^\s*|[,，－\-]\s*|\s+)((?:ft|feat|ｆｔ|ｆｅａｔ)(?:[.．]|(?=\s))|(?:featuring|ｆｅａｔｕｒｉｎｇ)(?=\s))\s*/i;
var collabRegex = /([,，]?\s+(?:&|and|et|＆|ａｎｄ|ｅｔ)\s+|、|[,，;；]\s+|\s*[\/／]\s*|\s+(?:vs|ｖｓ)[.．]\s+)/i;
var bracketPairs = [['(', ')'], ['[', ']'], ['（', '）'], ['［', '］']];

function extractNonBracketedFeatCredits(str, artists, isProbablyClassical) {
    var wrapped = _(str.split(featRegex)).map(clean);

    var fixFeatJoinPhrase = function (existing) {
        var joinPhrase = isProbablyClassical ? '; ' : existing ? (
            ' ' +
            fromFullwidthLatin(existing)
                .toLowerCase()
                .replace(/^feat$/i, '$&.') +
            ' '
        ) : ' feat. ';

        return hasFullwidthLatin(existing)
            ? toFullwidthLatin(joinPhrase)
            : joinPhrase;
    };

    var name = clean(wrapped.head());

    var joinPhrase = (wrapped.size() < 2)
        ? ''
        : fixFeatJoinPhrase(wrapped.pullAt(1));

    var artistCredit = wrapped
        .splice(2)
        .filter(function (value, key) {
<<<<<<< HEAD
            return key %2 == 0;
=======
            return key % 2 === 0;
>>>>>>> 1053824e
        })
        .compact()
        .map(c => expandCredit(c, artists, isProbablyClassical))
        .flatten()
        .value();

    return {
        name: name,
        joinPhrase: joinPhrase,
        artistCredit: artistCredit
    };
}

function extractBracketedFeatCredits(str, artists, isProbablyClassical) {
    return _.reduce(bracketPairs, function (accum, pair) {
        var name = '';
        var joinPhrase = accum.joinPhrase;
        var credits = accum.artistCredit;
        var remainder = accum.name;
        var b, m;

        while (true) {
            b = balanced(pair[0], pair[1], remainder);
            if (b) {
                m = extractFeatCredits(b.body, artists, isProbablyClassical, true);
                name += b.pre;

                if (m.name) {
                    // Check if the remaining text in the brackets is also an artist name.
                    var expandedCredits = expandCredit(m.name, artists, isProbablyClassical);

                    if (_.some(expandedCredits, c => c.similarity >= MIN_NAME_SIMILARITY)) {
                        credits = credits.concat(expandedCredits);
                    } else {
                        name += pair[0] + m.name + pair[1];
                    }
                }

                joinPhrase = joinPhrase || m.joinPhrase;
                credits = credits.concat(m.artistCredit);
                remainder = b.post;
            } else {
                name += remainder;
                break;
            }
        }

        return {name: clean(name), joinPhrase: joinPhrase, artistCredit: credits};
    }, {name: str, joinPhrase: '', artistCredit: []});
}

function extractFeatCredits(str, artists, isProbablyClassical, allowEmptyName) {
    var m1 = extractBracketedFeatCredits(str, artists, isProbablyClassical);

    if (!m1.name && !allowEmptyName) {
        return {name: str, joinPhrase: '', artistCredit: []};
    }

    var m2 = extractNonBracketedFeatCredits(m1.name, artists, isProbablyClassical);

    if (!m2.name && !allowEmptyName) {
        return m1;
    }

    return {name: m2.name, joinPhrase: m2.joinPhrase || m1.joinPhrase, artistCredit: m2.artistCredit.concat(m1.artistCredit)};
}

function cleanCredit(name, isProbablyClassical) {
    // remove classical roles
    return isProbablyClassical ? name.replace(/^[a-z]+: (.+)$/, '$1') : name;
}

function bestArtistMatch(artists, name) {
    return _(artists)
        .map(function (a) {
            var similarity = getSimilarity(name, a.name);
            if (similarity >= MIN_NAME_SIMILARITY) {
                return {similarity: similarity, artist: a, name: name};
            }
        })
        .compact()
        .sortBy('similarity')
        .reverse()
        .head();
}

function expandCredit(fullName, artists, isProbablyClassical) {
    fullName = cleanCredit(fullName, isProbablyClassical);

    /*
     * See which produces a better match to an existing artist: the full
     * credit, or the individual credits as split by collabRegex. Some artist
     * names legitimately contain characters in collabRegex, so this stops
     * those from getting split (assuming the artist appears in a relationship
     * or artist credit).
     */
    var bestFullMatch = bestArtistMatch(artists, fullName, isProbablyClassical);

    var fixJoinPhrase = function (existing) {
        var joinPhrase = isProbablyClassical ? ', ' : (existing || ' & ');

        return hasFullwidthLatin(existing)
            ? toFullwidthLatin(joinPhrase)
            : joinPhrase;
    };

    var splitMatches = _(fullName.split(collabRegex))
        .chunk(2)
        .map(function (pair) {
            var name = cleanCredit(pair[0], isProbablyClassical);

            return Object.assign(
                {similarity: -1, artist: null, name: name, joinPhrase: fixJoinPhrase(pair[1])},
                bestArtistMatch(artists, name, isProbablyClassical) || {}
            );
        });

    if (bestFullMatch && bestFullMatch.similarity > splitMatches.sortBy('similarity').reverse().head().similarity) {
        bestFullMatch.joinPhrase = fixJoinPhrase();
        return [bestFullMatch];
    }

    return splitMatches.value();
}

export default function guessFeat(entity) {
    var relatedArtists = _.result(entity, 'relatedArtists');
    var isProbablyClassical = _.result(entity, 'isProbablyClassical');

    var name = entity.name();
    var match = extractFeatCredits(name, relatedArtists, isProbablyClassical, false);

    if (!match.name || !match.artistCredit.length) {
        return;
    }

    entity.name(match.name);

    var artistCredit = entity.artistCredit().names.slice(0);
    _.last(artistCredit).joinPhrase = match.joinPhrase;
    _.last(match.artistCredit).joinPhrase = '';

    for (const name of match.artistCredit) {
        delete name.similarity;
    }

    entity.artistCredit({
        names: artistCredit.concat(match.artistCredit),
    });

    entity.artistCreditEditorInst && entity.artistCreditEditorInst.setState({
        artistCredit: entity.artistCredit.peek(),
    });
};

// For use outside of the release editor.
MB.Control.initGuessFeatButton = function (formName) {
    var nameInput = document.getElementById('id-' + formName + '.name');

    var augmentedEntity = Object.assign(
        Object.create(MB.sourceRelationshipEditor.source),
        {
            // Emulate an observable that just reads/writes to the name input directly.
            name: function () {
                if (arguments.length) {
                    nameInput.value = arguments[0];
                } else {
                    return nameInput.value;
                }
            },
            /*
             * Confusingly, the artistCredit object used to generated hidden input
             * fields is also different from MB.sourceRelationshipEditor.source's,
             * so we have to replace this field too.
             */
            artistCredit: MB.sourceEntity.artistCredit
        }
    );

    $(document).on('click', 'button.guessfeat.icon', function () {
        guessFeat(augmentedEntity);
    });
};<|MERGE_RESOLUTION|>--- conflicted
+++ resolved
@@ -51,11 +51,7 @@
     var artistCredit = wrapped
         .splice(2)
         .filter(function (value, key) {
-<<<<<<< HEAD
-            return key %2 == 0;
-=======
             return key % 2 === 0;
->>>>>>> 1053824e
         })
         .compact()
         .map(c => expandCredit(c, artists, isProbablyClassical))
