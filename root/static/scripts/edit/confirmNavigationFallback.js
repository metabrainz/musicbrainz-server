--- conflicted
+++ resolved
@@ -43,14 +43,9 @@
         }
     };
 
-<<<<<<< HEAD
     document.onkeypress = function () {
-        if (prevented) return (prevented = false);
-=======
-    document.onkeypress = function (event) {
         if (prevented) {
             return (prevented = false);
         }
->>>>>>> 688501d2
     };
 };