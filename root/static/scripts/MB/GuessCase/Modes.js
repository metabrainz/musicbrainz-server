/*
  This file is part of MusicBrainz, the open internet music database.
  Copyright (c) 2005 Stefan Kestenholz (keschte)
  Copyright (C) 2010 MetaBrainz Foundation

  This program is free software; you can redistribute it and/or modify
  it under the terms of the GNU General Public License as published by
  the Free Software Foundation; either version 2 of the License, or
  (at your option) any later version.

  This program is distributed in the hope that it will be useful,
  but WITHOUT ANY WARRANTY; without even the implied warranty of
  MERCHANTABILITY or FITNESS FOR A PARTICULAR PURPOSE.  See the
  GNU General Public License for more details.

  You should have received a copy of the GNU General Public License
  along with this program; if not, write to the Free Software
  Foundation, Inc., 675 Mass Ave, Cambridge, MA 02139, USA.

*/

MB.GuessCase = MB.GuessCase ? MB.GuessCase : {};

/**
 * GcModes class
 *
 **/
MB.GuessCase.Modes = function (language) {
    var self = MB.Object ();

    /**
     * Gets the currently selected element from the mode dropdown.
     **/
    var getMode = function () {
        var mode = self.dropdown.find ('option:selected').data ('mb.guesscase.mode');
        return mode || MB.GuessCase.Mode.Dummy ();
    };
    

    /**
     * Set mode.
     **/
    var setMode = function (mode) {
        self.dropdown.find ('option:selected').removeAttr ('selected');
        self.dropdown.find ('option:contains(' + mode + ')').attr ('selected', 'selected');

        return getMode ();
    };

    /**
     * Update the help text displayed when a mode is selected.
     **/
    var updateMode = function (event) {
        // FIXME: needs to be a doc bubble. --warp. 
        // $('#gc-help').html (self.getMode ().getDescription ());
    };

    /**
     * Fill the mode dropdown with options from the mode list.
     */
    var initialize = function () {

        self.dropdown = $('#gc-mode');
        self.dropdown.empty ();

        $.each (['English', 'Sentence', 'French', 'Classical'], function (idx, mode) {
            if (typeof MB.GuessCase.Mode[mode] !== "undefined")
            {
                self.modes.push (MB.GuessCase.Mode[mode] (self));
            }
        });

        $.each (self.modes, function (idx, mode) {
            var option = $('<option>');
            option.text (mode.getName ());
            option.data ('mb.guesscase.mode', mode);
            if (idx == 0)
            {
                /* FIXME: get the language code of the release, and use that as the default. */
                option.attr('selected', true);
            }

            self.dropdown.append (option);
        });
        
        self.dropdown.bind ('change.mb', self.updateMode);

        self.updateMode ();
    };

    self.getMode = getMode;
    self.setMode = setMode;
    self.updateMode = updateMode;

    self.artist_mode = (typeof MB.GuessCase.Mode.Artist === "undefined") ? 
        null : MB.GuessCase.Mode.Artist (self);
    self.dropdown = $('#gc-mode');

    self.modes = [];
<<<<<<< HEAD
    $.each (['English', 'Sentence', 'French', 'Classical'], function (idx, mode) {

        if (typeof MB.GuessCase.Mode[mode] !== "undefined")
        {
            self.modes.push (MB.GuessCase.Mode[mode] (self));
        }
    });
=======
>>>>>>> eb27b379

    $(document).ready (function () {
        initialize ();
    });

    return self;
};
<|MERGE_RESOLUTION|>--- conflicted
+++ resolved
@@ -97,16 +97,6 @@
     self.dropdown = $('#gc-mode');
 
     self.modes = [];
-<<<<<<< HEAD
-    $.each (['English', 'Sentence', 'French', 'Classical'], function (idx, mode) {
-
-        if (typeof MB.GuessCase.Mode[mode] !== "undefined")
-        {
-            self.modes.push (MB.GuessCase.Mode[mode] (self));
-        }
-    });
-=======
->>>>>>> eb27b379
 
     $(document).ready (function () {
         initialize ();
