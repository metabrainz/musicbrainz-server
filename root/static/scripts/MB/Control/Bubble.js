/*
   This file is part of MusicBrainz, the open internet music database.
   Copyright (C) 2010 Kuno Woudt <kuno@frob.nl>
   Copyright (C) 2010 MetaBrainz Foundation

   This program is free software; you can redistribute it and/or modify
   it under the terms of the GNU General Public License as published by
   the Free Software Foundation; either version 2 of the License, or
   (at your option) any later version.

   This program is distributed in the hope that it will be useful,
   but WITHOUT ANY WARRANTY; without even the implied warranty of
   MERCHANTABILITY or FITNESS FOR A PARTICULAR PURPOSE.  See the
   GNU General Public License for more details.

   You should have received a copy of the GNU General Public License
   along with this program; if not, write to the Free Software
   Foundation, Inc., 675 Mass Ave, Cambridge, MA 02139, USA.

*/

jQuery.fn.borderRadius = function (radius) {

    this.each (function () {

        var elem = jQuery (this);

        if (typeof radius === 'number')
        {
            radius = '' + radius + 'px';
        }

        if (typeof radius === 'string')
        {
            elem.css ('border-radius', radius);
            elem.css ('-webkit-border-radius', radius);
            elem.css ('-moz-border-radius', radius);
            return;
        }

        if (typeof radius !== 'object')
            return;

        jQuery.each ([ 'top', 'bottom' ], function (i, ver) {
            jQuery.each (['left', 'right' ], function (j, hor) {

                var value = radius[ver + '-' + hor];
                if (!value)
                    return;

                elem.css ('border-' + ver + '-' + hor + '-radius', value);
                elem.css ('-webkit-border-' + ver + '-' + hor + '-radius', value);
                elem.css ('-moz-border-radius-' + ver + hor, value);
            });
        });
    });

    return this;
};

/* BubbleBase provides the common code for speech bubbles as used
   on the Release Editor.
*/
MB.Control.BubbleBase = function (parent, target, content, offset) {
    var self = MB.Object ();

    self.parent = parent;
    self.offset = offset ? offset : 20;
    self.target = $(target);
    self.content = $(content);
    self.container = self.content.parent ();

    self.target.data ('bubble', self);

    var tail = function () {
        self.balloon0.css ('position', 'absolute').css ('z-index', '1');

        self.balloon1.css ('position', 'absolute')
            .css ('padding', '0')
            .css ('margin', '0');

        self.balloon2.css ('float', 'left')
            .css ('background', '#fff')
            .css ('padding', '0')
            .css ('margin', '0')
            .css ('border-style', 'solid')
            .css ('border-color', '#999');

        self.balloon3.css ('float', 'left')
            .css ('background', '#fff')
            .css ('padding', '0')
            .css ('margin', '0')
            .css ('border-style', 'solid')
            .css ('border-color', '#999');
    };

    var show = function () {
        self.parent.hideOthers (self);
        self.container.show ();
        self.move ();
        self.tail ();
        self.visible = true;
    };

    var hide = function () {
        self.container.hide ();
        self.visible = false;
    };

    var toggle = function () {
        if (self.visible)
        {
            self.hide ();
        }
        else
        {
            self.show ();
        }
    };

    self.visible = false;

    self.move = function () {};
    self.tail = tail;
    self.show = show;
    self.hide = hide;
    self.toggle = toggle;

    self.balloon0 = $('<div>');
    self.balloon1 = $('<div>');
    self.balloon2 = $('<div>');
    self.balloon3 = $('<div>');

    self.balloon0.append (
        self.balloon1.append (self.balloon2).append (self.balloon3)
    ).insertBefore (self.content);

    return self;
};

/* BubbleDocBase turns a documentation div into a bubble pointing at an
   input to the left of it on the Release Editor information tab.

   It also positions the bubble vertically when 'move ()' is called.
   If the target input can move (e.g. because other inputs are
   inserted above it) make sure to call move() again whenever that
   input is focused and the documentation div displayed.
*/
MB.Control.BubbleDocBase = function (parent, target, content) {
    var self = MB.Control.BubbleBase (parent, target, content);

    var parent_tail = self.tail;
    var parent_hide = self.hide;

    var move = function () {

        self.container.show ();

        self.container.position({
            my: "left top",
            at: "right top",
            of: self.target,
            offset: "37 -23"
        });

        /* FIXME: figure out why opera doesn't position this correctly on the
           first call and fix that issue or submit a bug report to opera. */
        if (window.opera)
        {
            self.container.position({
                my: "left top",
                at: "right top",
                of: self.target,
                offset: "37 -23"
            });
        }

        var height = self.content.height ();

        if (height < 42)
        {
            height = 42;
        }

        self.container.css ('min-height', height);
        self.content.css ('min-height', height);

        var pageBottom = self.page.offset ().top + self.page.outerHeight ();
        var bubbleBottom = self.container.offset ().top + self.container.outerHeight ();

         if (pageBottom < bubbleBottom)
         {
             var newHeight = self.page.outerHeight () + bubbleBottom - pageBottom + 10;

             self.page.css ('min-height', newHeight);
         }
    };

    var tail = function () {

        parent_tail ();

<<<<<<< HEAD
        var left = self.content.offset ().left;
        var top = self.target.offset ().top - 23 + self.target.height () / 2;
=======
        var targetY = self.target.offset ().top - 24 + self.target.height () / 2;
        var offsetY = targetY - self.content.offset ().top;
>>>>>>> 6b16a2a6

        self.balloon0.position({
            my: "right top",
            at: "left top",
            of: self.content,
            offset: "0 " + Math.floor (offsetY)
        });

        self.balloon1.css ('background', '#eee')
            .css ('width', '14px')
            .css ('height', '42px')
            .css ('left', '-12px')
            .css ('top', '10px');

        self.balloon2.borderRadius ({ 'bottom-right': '12px' })
            .css ('width', '12px')
            .css ('height', '20px')
            .css ('border-width', '0 1px 1px 0');

        self.balloon3.borderRadius ({ 'top-right': '12px' })
            .css ('width', '12px')
            .css ('height', '20px')
            .css ('border-width', '1px 1px 0 0');
<<<<<<< HEAD

=======
>>>>>>> 6b16a2a6
    };

    var hide = function () {
        parent_hide ();

        self.page.css ('min-height', '');
    };


    self.page = $('#page');

    self.move = move;
    self.tail = tail;
    self.hide = hide;

    return self;
};


MB.Control.BubbleDoc = function (parent, target, content) {
    var self = MB.Control.BubbleDocBase (parent, target, content);

    var parent_show = self.show;
    var parent_hide = self.hide;

    var show = function () {
        parent_show ();

        if (self.button)
        {
            self.target.text (MB.text.Done);
        }
    };

    var hide = function () {
        parent_hide ();

        if (self.button)
        {
            self.target.text (MB.text.Change);
        }
    };

    var initialize = function () {

        self.button = false;
        self.textinput = false;

        if (self.target.filter ('a').length ||
            self.target.filter ('input[type=submit]').length ||
            self.target.filter ('input[type=button]').length)
        {
            self.button = true;
        }
        else if (self.target.filter ('input[type=text]').length ||
                 self.target.filter ('textarea').length)
        {
            self.textinput = true;
        }

        if (self.button)
        {
            /* show content when a button is pressed. */
            self.target.click (function (event) {
                self.toggle ();
                event.preventDefault ();
            });
        }

        if (self.textinput)
        {
            /* show content when an input field is focused. */
            self.target.focus (function (event) {

                self.show ();
            });
        }
    };

    self.show = show;
    self.hide = hide;
    self.initialize = initialize;

    return self;
};


/* BubbleRow turns the div inside a table row into a bubble pointing
   at one of the inputs in the preceding row. */
MB.Control.BubbleRow = function (parent, target, content, offset) {
    var self = MB.Control.BubbleBase (parent, target, content, offset);

    var parent_tail = self.tail;

    var tail = function () {

        parent_tail ();

<<<<<<< HEAD
        if (self.target.css ('text-align') === 'right')
        {
            pos = self.target.width () - self.offset;
        }

        self.balloon0.offset ({
            left: self.target.offset ().left + pos,
            top: self.content.offset ().top - 14
        });

        self.balloon1.css ('width', '42px')
            .css ('height', '15px')
            .css ('background', '#fff');

        self.balloon2.borderRadius ({ 'bottom-right': '12px' })
            .css ('background', '#eee')
            .css ('width', '20px')
            .css ('height', '14px')
            .css ('border-width', '0 1px 1px 0');

        self.balloon3.borderRadius ({ 'bottom-left': '12px' })
            .css ('background', '#eee')
            .css ('width', '20px')
            .css ('height', '14px')
            .css ('border-width', '0 0 1px 1px');
=======
>>>>>>> 6b16a2a6
    };

    self.tail = tail;

    return self;
};


/* BubbleCollection is a containter for all the BubbleRows or
   BubbleDocs on a page.  It's main purpose is to allow a Bubble to
   hide any other active bubbles when it is to be shown.
<<<<<<< HEAD
=======

>>>>>>> 6b16a2a6
*/
MB.Control.BubbleCollection = function (targets, contents) {
    var self = MB.Object ();

    var hideOthers = function (bubble) {
        if (self.active)
        {
            self.active.hide ();
        }

        self.active = bubble;
    };

    var hideAll = function () {
        self.hideOthers (null);
    };

    var add = function (target, contents) {
        MB.Control.BubbleDoc (self, target, contents).initialize ();
    };

    var initialize = function ()
    {
        var tmp = [];

        if (targets && contents)
        {
            targets.each (function (idx, data) { tmp.push ({ 'button': data }); });
            contents.each (function (idx, data) { tmp[idx].doc = data; });

            $.each (tmp, function (idx, data) {
                MB.Control.BubbleDoc (self, data.button, data.doc).initialize ();
            });
        }
    }

    self.hideOthers = hideOthers;
    self.hideAll = hideAll;
    self.add = add;
    self.initialize = initialize;
    self.active = false;

    self.initialize ();

    return self;
};<|MERGE_RESOLUTION|>--- conflicted
+++ resolved
@@ -200,13 +200,8 @@
 
         parent_tail ();
 
-<<<<<<< HEAD
-        var left = self.content.offset ().left;
-        var top = self.target.offset ().top - 23 + self.target.height () / 2;
-=======
         var targetY = self.target.offset ().top - 24 + self.target.height () / 2;
         var offsetY = targetY - self.content.offset ().top;
->>>>>>> 6b16a2a6
 
         self.balloon0.position({
             my: "right top",
@@ -230,10 +225,6 @@
             .css ('width', '12px')
             .css ('height', '20px')
             .css ('border-width', '1px 1px 0 0');
-<<<<<<< HEAD
-
-=======
->>>>>>> 6b16a2a6
     };
 
     var hide = function () {
@@ -332,34 +323,6 @@
 
         parent_tail ();
 
-<<<<<<< HEAD
-        if (self.target.css ('text-align') === 'right')
-        {
-            pos = self.target.width () - self.offset;
-        }
-
-        self.balloon0.offset ({
-            left: self.target.offset ().left + pos,
-            top: self.content.offset ().top - 14
-        });
-
-        self.balloon1.css ('width', '42px')
-            .css ('height', '15px')
-            .css ('background', '#fff');
-
-        self.balloon2.borderRadius ({ 'bottom-right': '12px' })
-            .css ('background', '#eee')
-            .css ('width', '20px')
-            .css ('height', '14px')
-            .css ('border-width', '0 1px 1px 0');
-
-        self.balloon3.borderRadius ({ 'bottom-left': '12px' })
-            .css ('background', '#eee')
-            .css ('width', '20px')
-            .css ('height', '14px')
-            .css ('border-width', '0 0 1px 1px');
-=======
->>>>>>> 6b16a2a6
     };
 
     self.tail = tail;
@@ -371,10 +334,6 @@
 /* BubbleCollection is a containter for all the BubbleRows or
    BubbleDocs on a page.  It's main purpose is to allow a Bubble to
    hide any other active bubbles when it is to be shown.
-<<<<<<< HEAD
-=======
-
->>>>>>> 6b16a2a6
 */
 MB.Control.BubbleCollection = function (targets, contents) {
     var self = MB.Object ();
