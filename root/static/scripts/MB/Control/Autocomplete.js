/*
   This file is part of MusicBrainz, the open internet music database.
   Copyright (C) 2010 MetaBrainz Foundation

   This program is free software; you can redistribute it and/or modify
   it under the terms of the GNU General Public License as published by
   the Free Software Foundation; either version 2 of the License, or
   (at your option) any later version.

   This program is distributed in the hope that it will be useful,
   but WITHOUT ANY WARRANTY; without even the implied warranty of
   MERCHANTABILITY or FITNESS FOR A PARTICULAR PURPOSE.  See the
   GNU General Public License for more details.

   You should have received a copy of the GNU General Public License
   along with this program; if not, write to the Free Software
   Foundation, Inc., 675 Mass Ave, Cambridge, MA 02139, USA.

*/

MB.Control.Autocomplete = function (options) {
    var self = MB.Object();

    var focusEvent = function (event) {
        if (self.input.val () != '')
        {
            /* open the search dropdown and start searching when the input
               is focused when data is already present. */
            self.input.trigger ("keydown");
        }
    };

    var formatItem = function (ul, item) {
        var a = $("<a>").text (item.name);

        if (item.comment)
        {
            a.append (' <span class="autocomplete-comment">(' + item.comment + ')</span>');
        }

        return $("<li>").data ("item.autocomplete", item).append (a).appendTo (ul);
    };

    var formatPager = function (ul, item) {
        self.number_of_pages = item.pages;

        if (item.pages === 1)
        {
            self.pager_menu_item = null;
            return;
        }

        self.pager_menu_item = $("<a>").text ('(' + item.current + ' / ' + item.pages + ')');

        var li =$('<li>')
            .data ("item.autocomplete", item)
            .css ('text-align', 'center')
            .append (self.pager_menu_item)
            .appendTo (ul);

        return li;
    };

    var pagerButtons = function () {
        var li = self.pager_menu_item;

        if (!li)
        {
            return;
        }

        var prev = $('<button title="prev">prev</button>');
        var next = $('<button title="next">next</button>');

        li.append (prev).append (next);

        prev.addClass ("autocomplete-pager ui-icon ui-icon-triangle-1-w")
        next.addClass ("autocomplete-pager ui-icon ui-icon-triangle-1-e");

        prev.position ({ my: "left",  at: "left",  of: li, offset: "8 0" });
        next.position ({ my: "right", at: "right", of: li, offset: "-8 0" });

        prev.click (function (event) { self.switchPage (event, -1); });
        next.click (function (event) { self.switchPage (event,  1); });
    };

    var pagerKeyEvent = function (event) {
        var menu = self.autocomplete.menu;

	if (!menu.element.is (":visible")) {
            return;
        }

        var keyCode = $.ui.keyCode;

        switch (event.keyCode) {
        case keyCode.LEFT:
            self.switchPage (event, -1);
            event.preventDefault ();
            break;
        case keyCode.RIGHT:
            self.switchPage (event, 1);
            event.preventDefault ();
            break;
        };
    };

    var switchPage = function (event, direction) {
        self.current_page = self.current_page + direction;

        if (self.current_page < 1)
        {
            self.current_page = 1;
            return;
        }
        else if (self.current_page > self.number_of_pages)
        {
            self.current_page = self.number_of_pages;
            return;
        }

        var menu = self.autocomplete.menu;

        if (menu.last ())
        {
            self.selected_item = -1;
        }
        else
        {
            self.selected_item = menu.active.prevAll (".ui-menu-item").length;
        }

        self.autocomplete.search (null, event);
    };

    var close = function (event) { self.input.focus (); };
    var open = function (event) {
        var menu = self.autocomplete.menu;

        var newItem;
        if (self.selected_item === -1)
        {
            newItem = menu.element.children (".ui-menu-item:last");
        }
        else
        {
            newItem = menu.element.children (".ui-menu-item").eq(self.selected_item);
        }

        if (!newItem.length)
        {
            newItem = menu.element.children (".ui-menu-item:last");
        }

        menu.activate (event, newItem);

        self.pagerButtons ();

    };

    var lookup = function (request, response) {
        if (request.term != self.page_term)
        {
            /* always reset to first page if we're looking for something new. */
            self.current_page = 1;
            self.page_term = request.term;
        }

        $.ajax(self.lookupHook ({
            url: self.url,
            data: { q: request.term, page: self.current_page },
            success: response
<<<<<<< HEAD
        });
=======
        }));
    };

    var select = function (event, data) {

        event.preventDefault ();

        return options.select (event, data.item);
>>>>>>> 6b16a2a6
    };

    var initialize = function () {

        self.input.autocomplete ({
            'source': lookup,
            'minLength': options.minLength ? options.minLength : 2,
            'select': select,
            'close': self.close,
            'open': self.open
        });

        self.autocomplete = self.input.data ('autocomplete');
        self.input.bind ('focus.mb', self.focusEvent);
        self.input.bind ('keydown.mb', self.pagerKeyEvent);
        self.input.bind ('propertychange.mb input.mb',
                         function (event) { self.input.trigger ("keydown"); }
        );

        self.autocomplete._renderItem = function (ul, item) {
            return item['pages'] ? self.formatPager (ul, item) : self.formatItem (ul, item);
        };
    };

    self.input = options.input;
    self.url = options.entity ? "/ws/js/" + options.entity : options.url;
    self.lookupHook = options.lookupHook || function (r) { return r; };
    self.page_term = '';
    self.current_page = 1;
    self.number_of_pages = 1;
    self.selected_item = 0;

    self.focusEvent = focusEvent;
    self.formatPager = options.formatPager || formatPager;
    self.formatItem = options.formatItem || formatItem;
    self.pagerButtons = pagerButtons;
    self.pagerKeyEvent = pagerKeyEvent;
    self.switchPage = switchPage;
    self.close = close;
    self.open = open;
    self.lookup = lookup;

    initialize ();

    return self;
};<|MERGE_RESOLUTION|>--- conflicted
+++ resolved
@@ -170,9 +170,6 @@
             url: self.url,
             data: { q: request.term, page: self.current_page },
             success: response
-<<<<<<< HEAD
-        });
-=======
         }));
     };
 
@@ -181,7 +178,6 @@
         event.preventDefault ();
 
         return options.select (event, data.item);
->>>>>>> 6b16a2a6
     };
 
     var initialize = function () {
