--- conflicted
+++ resolved
@@ -287,15 +287,9 @@
         self.discs.push (MB.Control.ReleaseRecordingsDisc (self, discno, disc));
     });
 
-<<<<<<< HEAD
     self.bc = MB.Control.BubbleCollection (
         $('tr.track:not(.template) a.change-recording:not(.template)'),
         $('div.select-recording-container:not(.template) div.select-recording'));
 
-    self.bc.bind ('show', self.Autocomplete);
-=======
-    MB.Control.BubbleCollection ($('a.change-recording'), $('div.select-recording'));
->>>>>>> 79745222
-
     return self;
 };