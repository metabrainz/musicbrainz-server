/*
   This file is part of MusicBrainz, the open internet music database.
   Copyright (C) 2010 MetaBrainz Foundation

   This program is free software; you can redistribute it and/or modify
   it under the terms of the GNU General Public License as published by
   the Free Software Foundation; either version 2 of the License, or
   (at your option) any later version.

   This program is distributed in the hope that it will be useful,
   but WITHOUT ANY WARRANTY; without even the implied warranty of
   MERCHANTABILITY or FITNESS FOR A PARTICULAR PURPOSE.  See the
   GNU General Public License for more details.

   You should have received a copy of the GNU General Public License
   along with this program; if not, write to the Free Software
   Foundation, Inc., 675 Mass Ave, Cambridge, MA 02139, USA.

*/

MB.Control.ReleaseRecordingsSelect = function ($container, artistname, callback) {
    var self = MB.Object ();

    self.$container = $container;
    self.artistname = artistname;

    self.$search = self.$container.find ('input.recording');
    self.$radio = self.$container.find ('input.clientmatch');

    self.$name = self.$container.find ('tr.clientmatch a.name');
    self.$gid = self.$container.find ('tr.clientmatch input.gid');
    self.$artist = self.$container.find ('tr.clientmatch td.artist');
    self.$length = self.$container.find ('tr.clientmatch td.length');
    self.$appears = self.$container.find ('tr.clientmatch span.appears');
    self.$comment = self.$container.find ('tr.clientmatch span.comment');

    self.renderReleaseGroups = function ($target, rgs) {

        $target.empty ();

        var first = true;
        $.each (rgs, function (idx, item) {

            if (first)
            {
                first = false;
            }
            else
            {
                $target.append (", ");
            }

            var a = '<a href="/release-group/' + item.gid + '">' + item.name + '</a>';
            $target.append ($(a));
        });

        return rgs.length;
    };

    self.selected = function (event, data) {
        self.$name.text (data.name);
        self.$name.attr ('href', '/recording/' + data.gid);
        self.$gid.val (data.gid);
        self.$artist.text (data.artist);
        self.$length.text (data.length);
        self.renderReleaseGroups (self.$appears, data.releasegroups);

        self.$container.find ('tr.clientmatch').show ();

        if (data.comment)
        {
            self.$comment.text (data.comment);
            self.$comment.closest ('tr').show ();
        }
        else
        {
            self.$comment.closest ('tr').hide ();
        }

        self.$radio.attr ('checked', true);
        self.$radio.trigger ('change');
    };

<<<<<<< HEAD
    var lookupHook = function (request) {
=======
    self.formatItem = function (ul, item) {
        var a = $("<a>").text (item.name);

        a.append (' - <span class="autocomplete-artist">' + item.artist + '</span>');

        if (item.releasegroups)
        {
            var rgs = {};
            /* don't display the same name multiple times. */
            $.each (item.releasegroups, function (idx, item) {
                rgs[item.name] = item.name;
            });

            a.append ('<br /><span class="autocomplete-appears">appears on: '
                      + MB.utility.keys (rgs).join (", ") + '</span>');
        }

        if (item.comment)
        {
            a.append ('<br /><span class="autocomplete-comment">(' + item.comment + ')</span>');
        }

        if (item.isrcs.length)
        {
            a.append ('<br /><span class="autocomplete-isrcs">isrcs: '
                      + item.isrcs.join (", ") + '</span>');
        }

        return $("<li>").data ("item.autocomplete", item).append (a).appendTo (ul);
    };

    self.lookupHook = function (request) {
>>>>>>> 4e3ebe9b

        $.extend (request.data, { 'a': self.artistname });

        return request;
    };

<<<<<<< HEAD
    self.selected = selected;

    MB.Control.AutocompleteRecording ({
=======
    MB.Control.Autocomplete ({
>>>>>>> 4e3ebe9b
        'input': self.$search,
        'select': self.selected,
<<<<<<< HEAD
        'lookupHook': lookupHook
=======
        'formatItem': self.formatItem,
        'lookupHook': self.lookupHook
>>>>>>> 4e3ebe9b
    });

    return self;
};


MB.Control.ReleaseRecordingsTrack = function (disc, track, row) {
    var self = MB.Object ();

    var $container = $('#select-recording-'+disc+'-'+track);

    self.$row = $(row);
    self.$matches = $container.find ('table.matches tbody');

    self.$link = self.$row.find ('span.recording');
    self.$gid = self.$row.find ('input.gid');
    self.$artist = self.$row.next ().find ('span.recording-artist');
    self.$use_recording = self.$row.next ().andSelf ().find ('span.recording');
    self.$add_recording = self.$row.find ('span.add-recording');

    var change = function (event) {
        var $row = $(this).closest ('tr');

        if ($row.hasClass ('addnew'))
        {
            self.$gid.val ('new');
            self.$add_recording.show ();
            self.$use_recording.hide ();
        }
        else
        {
            $row.find ('td.recording a').clone ().appendTo (self.$link.empty ());

            self.$gid.val ($row.find ('input.gid').val ());
            self.$artist.text ($row.find ('td.artist').text ());

            self.$use_recording.show ();
            self.$add_recording.hide ();
        }
        
    };

    self.$matches.find ('input.recordingmatch').change (change);

    var artistname = self.$row.next ().find ('.track-artist').text ();
    self.select = MB.Control.ReleaseRecordingsSelect ($container, artistname, change);

    return self;
};

MB.Control.ReleaseRecordingsDisc = function (parent, disc, fieldset) {
    var self = MB.Object ();

    self.parent = parent;
    self.tracks = [];
    self.$fieldset = $(fieldset);
    self.$edit = self.$fieldset.find ('a[href=#edit]');

    self.renderTrack = function (idx, $track, $bubble, data) {

        /* track. */
        $track.find ('.position').text (idx + 1);
        $track.find ('.name').text (data.name);
        $track.find ('.track-artist').text (data.artist_credit.preview);

        /* search bubble. */
        self.parent.bc.add ($track.find ('.change-recording'), $bubble.find ('div.select-recording'));

        $bubble.find ('tr.servermatch.recordingmatch').show ();
        $bubble.find ('tr.servermatch a.name').text (data.recording.name)
            .attr ('href', '/recording/' + data.recording.gid);

        $bubble.find ('tr.servermatch input.gid').val (data.recording.gid);
        $bubble.find ('tr.servermatch td.artist').text (data.recording.artist_credit.preview);
        $bubble.find ('tr.servermatch td.length').text (data.length);

        if (data.recording.comment)
        {
            $bubble.find ('tr.servermatch span.comment').text (data.recording.comment);
            $bubble.find ('tr.servermatch.comment').show ();
        }

        $bubble.find ('input.recording').val (data.recording.name);
    };

    self.load = function (data) {
        self.$fieldset.find ('.clickedit').hide ();
        var $table = $('table.disc-template').clone ().show ()
            .appendTo (self.$fieldset);

        var $track_templates = $table.find ('tr.track.template').next ('tr.template').andSelf ();
        var $select_template = $('div.select-recording-container.template');

        $.each (data, function (idx, trk) {
            var $track = $track_templates.clone ().appendTo ($table);
            var $bubble = $select_template.clone ().insertAfter ($select_template);
            self.renderTrack (idx, $track, $bubble, trk);

            var name = 'rec_mediums.'+disc+'.associations.'+idx+'.gid';
            $track.find ('input.gid').attr ('name', name);

            var id = 'select-recording-'+disc+'-'+idx;
            $bubble.attr ('id', id).find ('input.recordingmatch').attr ('name', id);
            $track.removeClass ('template');
            $bubble.removeClass ('template');

            var rr_track = MB.Control.ReleaseRecordingsTrack (disc, idx, $track.eq(0));
            self.tracks.push (rr_track);

            var appears = rr_track.select.renderReleaseGroups (
                $bubble.find ('tr.servermatch span.appears'), trk.recording.releasegroups);

            if (appears)
            {
                $bubble.find ('tr.servermatch.releaselist').show ();
            }

            $bubble.find ('input.servermatch').attr ('checked', true).trigger ('change');
        });

        $track_templates.remove ();
    };

    self.lazyLoad = function () {
        var tracklist = self.$fieldset.find ('input.tracklist-id').val ();
        $.getJSON ('/ws/js/associations/' + tracklist, self.load);
    };

    self.initializeTracks = function () {
        self.$fieldset.find ('tr.track').each (function (idx, row) {
            self.tracks.push (MB.Control.ReleaseRecordingsTrack (disc, idx, row));
        });
    };

    if (self.$edit.length)
    {
        self.$edit.bind ('click.mb', self.lazyLoad);
    }
    else
    {
        self.initializeTracks ();
    }

    return self;
};

MB.Control.ReleaseRecordings = function () {
    var self = MB.Object ();

    self.discs = [];

    self.Autocomplete = function (bubble) {
        var $input = bubble.content.find ('input.recording');
        $input.focus ();
        $input.data ('autocomplete').search ($input.val ());
    };

    $('fieldset.recording-assoc-disc').each (function (idx, disc) {
        var discno = $(disc).attr ('id').replace ('recording-assoc-disc-', '');

        self.discs.push (MB.Control.ReleaseRecordingsDisc (self, discno, disc));
    });

    self.bc = MB.Control.BubbleCollection (
        $('tr.track:not(.template) a.change-recording:not(.template)'),
        $('div.select-recording-container:not(.template) div.select-recording'));

    self.bc.bind ('show', self.Autocomplete);

    return self;
};<|MERGE_RESOLUTION|>--- conflicted
+++ resolved
@@ -81,9 +81,6 @@
         self.$radio.trigger ('change');
     };
 
-<<<<<<< HEAD
-    var lookupHook = function (request) {
-=======
     self.formatItem = function (ul, item) {
         var a = $("<a>").text (item.name);
 
@@ -116,28 +113,17 @@
     };
 
     self.lookupHook = function (request) {
->>>>>>> 4e3ebe9b
 
         $.extend (request.data, { 'a': self.artistname });
 
         return request;
     };
 
-<<<<<<< HEAD
-    self.selected = selected;
-
     MB.Control.AutocompleteRecording ({
-=======
-    MB.Control.Autocomplete ({
->>>>>>> 4e3ebe9b
         'input': self.$search,
         'select': self.selected,
-<<<<<<< HEAD
-        'lookupHook': lookupHook
-=======
         'formatItem': self.formatItem,
         'lookupHook': self.lookupHook
->>>>>>> 4e3ebe9b
     });
 
     return self;
