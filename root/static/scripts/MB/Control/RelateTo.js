--- conflicted
+++ resolved
@@ -94,15 +94,12 @@
         'entity': self.type (),
         'input': self.$input,
         'select': self.select,
-<<<<<<< HEAD
-        'resultHook': self.resultHook
-=======
+        'resultHook': self.resultHook,
         'position': {
             my: "right top",
             at: "right bottom",
             collision: "none"
         }
->>>>>>> 57d39088
     });
 
     return self;
