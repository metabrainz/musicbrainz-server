--- conflicted
+++ resolved
@@ -571,10 +571,6 @@
             function (track, parent) {
                 return new Track(_.omit(track, 'id'), parent);
             };
-<<<<<<< HEAD
-
-=======
->>>>>>> 1053824e
         this.tracks(utils.mapChild(this, data.tracks, pp));
 
         if (this.release.seededTocs) {
