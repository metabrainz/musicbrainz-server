--- conflicted
+++ resolved
@@ -96,7 +96,6 @@
     }
 
 
-<<<<<<< HEAD
     utils.parseURLRelationships = function (source) {
         return _((source.relationships || {}).url || {})
             .values().flatten()
@@ -110,7 +109,9 @@
                     entity1ID: relationship.target.url
                 };
             }).value();
-=======
+    };
+
+
     // Metadata comparison utilities.
 
     function lengthsAreWithin10s(a, b) {
@@ -129,7 +130,6 @@
         // If either of the lengths are empty, we can't compare them, so we
         // consider them to be "similar" for recording association purposes.
         return !oldLength || !newLength || lengthsAreWithin10s(oldLength, newLength);
->>>>>>> e4144bee
     };
 
 }(MB.releaseEditor = MB.releaseEditor || {}));