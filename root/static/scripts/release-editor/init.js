--- conflicted
+++ resolved
@@ -3,11 +3,8 @@
 // Licensed under the GPL version 2, or (at your option) any later version:
 // http://www.gnu.org/licenses/gpl-2.0.txt
 
-<<<<<<< HEAD
 var externalLinks = require('../edit/externalLinks.js');
-=======
 var validation = require('../edit/validation.js');
->>>>>>> 959e06a5
 
 MB.releaseEditor = _.extend(MB.releaseEditor || {}, {
 
@@ -257,7 +254,7 @@
     });
 
     this.externalLinksEditData = ko.observable({});
-    this.hasInvalidLinks = this.validation.errorField(ko.observable(false));
+    this.hasInvalidLinks = validation.errorField(ko.observable(false));
 
     // XXX
     this.externalLinks.componentDidUpdate = function () {
