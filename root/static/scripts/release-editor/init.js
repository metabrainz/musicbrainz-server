// This file is part of MusicBrainz, the open internet music database.
// Copyright (C) 2014 MetaBrainz Foundation
// Licensed under the GPL version 2, or (at your option) any later version:
// http://www.gnu.org/licenses/gpl-2.0.txt

<<<<<<< HEAD
var request = require('../common/utility/request.js');
=======
var externalLinks = require('../edit/externalLinks.js');
>>>>>>> 569d273c
var validation = require('../edit/validation.js');

MB.releaseEditor = _.extend(MB.releaseEditor || {}, {

    activeTabID: ko.observable("#information"),
    activeTabIndex: ko.observable(0),
    loadError: ko.observable("")
});


MB.releaseEditor.init = function (options) {
    var self = this;

    $.extend(this, _.pick(options, "action", "returnTo", "redirectURI"));

    // Setup guess case buttons for the title field. Do this every time the
    // release changes, since the old fields get removed and the events no
    // longer exist.
    this.utils.withRelease(function (release) {
        _.defer(function () {
            MB.Control.initialize_guess_case("release");
        });
    });

    // Allow pressing enter to advance to the next tab. The listener is added
    // to the document and not #release-editor so that other events can call
    // preventDefault if necessary.

    $(document).on("keydown", "#release-editor :input:not(:button, textarea)",
        function (event) {
            if (event.which === 13 && !event.isDefaultPrevented()) {
                // The _.defer is entirely for <select> elements in Firefox,
                // which don't have their change events triggered until after
                // enter is hit. Additionally, if we switch tabs before the
                // change event is handled, it doesn't seem to even register
                // (probably because the <select> is hidden by then).
                _.defer(function () {
                    self.activeTabID() === "#edit-note" ? self.submitEdits() : self.nextTab();
                });
            }
        });

    var $pageContent = $("#release-editor").tabs({

        activate: function (event, ui) {
            var panel = ui.newPanel;

            self.activeTabID(panel.selector)
                .activeTabIndex(self.uiTabs.panels.index(panel));

            // jQuery UI's position() function doesn't work on hidden
            // elements. So if any bubble was open in the tab we just
            // switched to, we have to trigger its position to update,
            // now that it's visible.

            var $bubble = panel.find("div.bubble:visible:eq(0)");
            if ($bubble.length) $bubble[0].bubbleDoc.redraw(true /* stealFocus */);
        }
    });

    this.uiTabs = $pageContent.data("ui-tabs");
    this.tabCount = this.uiTabs.panels.length;

    if (this.action === "add") {
        $pageContent.tabs("disable", 1);

        this.findReleaseDuplicates();
    }

    // Initiate tooltip widget (current just used by the recordings tab).

    $pageContent.find(".ui-tabs-nav a").tooltip();

    // Enable or disable the recordings tab depending on whether there are
    // tracks or if the tracks have errors.

    this.utils.withRelease(function (release) {
        var addingRelease = self.action === "add";
        var tabEnabled = addingRelease ? release.hasTracks() : true;

        if (tabEnabled) {
            // If we're editing a release and the mediums aren't loaded
            // (because there are many discs), we should still allow the
            // user to edit the recordings if that's all they want to do.
            tabEnabled = release.hasTrackInfo();
        }

        var tabNumber = addingRelease ? 3 : 2;
        self.uiTabs[tabEnabled ? "enable" : "disable"](tabNumber);

        // When the tab is enabled, the tooltip is *disabled*

        var tooltipEnabled = !tabEnabled;
        var $tab = self.uiTabs.tabs.eq(tabNumber).find("a");

        // XXX Don't disable the tooltip twice.
        // http://bugs.jqueryui.com/ticket/9719

        if ($tab.tooltip("option", "disabled") === tooltipEnabled) {
            $tab.tooltip(tooltipEnabled ? "enable" : "disable");
        }
    });

    // Change the track artists to match the release artist if it was changed.

    this.utils.withRelease(function (release) {
        var tabID = self.activeTabID();
        var releaseAC = release.artistCredit;
        var releaseACChanged = !releaseAC.isEqual(releaseAC.saved);

        if (tabID === "#tracklist" && releaseACChanged) {
            if (!release.artistCredit.isVariousArtists()) {
                var names = releaseAC.toJSON();

                _.each(release.mediums(), function (medium) {
                    _.each(medium.tracks(), function (track) {
                        if (track.artistCredit.text() === releaseAC.saved.text()) {
                            track.artistCredit.setNames(names);
                        }
                    });
                });
            }
            release.artistCredit.saved = self.fields.ArtistCredit(names);
        }
    });

    // Update the document title to match the release title

    this.utils.withRelease(function (release) {
        var name = _.str.clean(release.name());

        if (self.action === "add") {
            document.title = MB.i18n.expand(
                name ? MB.i18n.l("{name} - Add Release") :
                       MB.i18n.l("Add Release"), { name: name }
            );
        } else {
            document.title = MB.i18n.expand(
                name ? MB.i18n.l("{name} - Edit Release") :
                       MB.i18n.l("Edit Release"), { name: name }
            );
        }
    });

    // Handle showing/hiding the AddDisc dialog when the user switches to/from
    // the tracklist tab.

    this.utils.withRelease(function (release) {
        self.autoOpenTheAddDiscDialog(release);
    });

    // Make sure the user actually wants to close the page/tab if they've made
    // any changes. Browsers that support onbeforeunload should have this set
    // to null, or undefined otherwise.
    if (window.onbeforeunload === null) {
        MB.releaseEditor.allEdits.subscribe(function (edits) {
            window.onbeforeunload =
                edits.length ? _.constant(MB.i18n.l("All of your changes will be lost if you leave this page.")) : null;
        });
    }

    // Intialize release data/view model.

    this.rootField.missingEditNote = function () {
        return self.action === "add" && !self.rootField.editNote();
    };

    this.seed(options.seed);

    if (this.action === "edit") {
        this.loadRelease(options.gid);
    } else {
        MB.releaseEditor.createExternalLinksEditor(
            { entityType: 'release' },
            $('#external-links-editor-container')[0]
        );
    }

    this.getEditPreviews();

    // Apply root bindings to the page.

    ko.applyBindings(this, $pageContent[0]);

    // Fancy!

    $(function () {
        $pageContent.fadeIn("fast", function () { $("#name").focus() });
    });
};


MB.releaseEditor.loadRelease = function (gid, callback) {
    var args = {
        url: "/ws/js/release/" + gid,
        data: { inc: "annotation+release-events+labels+media+rels" }
    };

    return request(args, this)
            .done(callback || this.releaseLoaded)
            .fail(function (jqXHR, status, error) {
                error = jqXHR.status + " (" + error + ")"

                // If there wasn't an ISE, the response should parse as JSON.
                try {
                    error += ": " + JSON.parse(jqXHR.responseText).error;
                } catch (e) {};

                this.loadError(error);
            });

};


MB.releaseEditor.releaseLoaded = function (data) {
    this.loadError("");

    var seed = this.seededReleaseData;

    // Setup the external links editor
    _.defer(function () {
        MB.releaseEditor.createExternalLinksEditor(data, $('#external-links-editor-container')[0]);
    });

    var release = this.fields.Release(data);

    if (seed) this.seedRelease(release, seed);

    if (!seed || !seed.mediums) release.loadMedia();

    this.rootField.release(release);
};


MB.releaseEditor.createExternalLinksEditor = function (data, mountPoint) {
    if (!mountPoint) {
        // XXX undefined in some tape tests
        return;
    }

    var self = this;
    var seed = this.seededReleaseData;
    delete this.seededReleaseData;

    if (seed && seed.relationships) {
        data.relationships = (data.relationships || []).concat(seed.relationships);
    }

    this.externalLinks = externalLinks.createExternalLinksEditor({
        sourceData: data,
        mountPoint: mountPoint
    });

    this.externalLinksEditData = ko.observable({});
    this.hasInvalidLinks = this.externalLinks.props.errorObservable;

    // XXX Since there's no notion of observable data in React, we need to
    // override componentDidUpdate to watch for changes to the external links.
    // externalLinksEditData is hooked into the edit generation code and will
    // create corresponding edits for the new link data.
    this.externalLinks.componentDidUpdate = function () {
        self.externalLinksEditData(self.externalLinks.getEditData());
    };

    return this.externalLinks;
};


MB.releaseEditor.autoOpenTheAddDiscDialog = function (release) {
    var addDiscUI = $(this.addDiscDialog.element).data("ui-dialog");
    var trackParserUI = $(this.trackParserDialog.element).data("ui-dialog");

    // Show the dialog if there's no non-empty disc.
    if (this.activeTabID() === "#tracklist") {
        var dialogIsOpen = (addDiscUI && addDiscUI.isOpen()) ||
                            (trackParserUI && trackParserUI.isOpen());

        if (!dialogIsOpen && release.hasOneEmptyMedium() &&
                            !release.mediums()[0].loading()) {
            this.addDiscDialog.open();
        }
    } else if (addDiscUI) {
        addDiscUI.close();
    }
};


MB.releaseEditor.allowsSubmission = function () {
    return (
        !this.submissionInProgress() &&
        !validation.errorsExist() &&
        (this.action === "edit" || this.rootField.editNote()) &&
        this.allEdits().length > 0
    );
};

$(MB.confirmNavigationFallback);<|MERGE_RESOLUTION|>--- conflicted
+++ resolved
@@ -3,11 +3,8 @@
 // Licensed under the GPL version 2, or (at your option) any later version:
 // http://www.gnu.org/licenses/gpl-2.0.txt
 
-<<<<<<< HEAD
 var request = require('../common/utility/request.js');
-=======
 var externalLinks = require('../edit/externalLinks.js');
->>>>>>> 569d273c
 var validation = require('../edit/validation.js');
 
 MB.releaseEditor = _.extend(MB.releaseEditor || {}, {
