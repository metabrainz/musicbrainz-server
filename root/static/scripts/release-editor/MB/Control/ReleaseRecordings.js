/*
   This file is part of MusicBrainz, the open internet music database.
   Copyright (C) 2010 MetaBrainz Foundation

   This program is free software; you can redistribute it and/or modify
   it under the terms of the GNU General Public License as published by
   the Free Software Foundation; either version 2 of the License, or
   (at your option) any later version.

   This program is distributed in the hope that it will be useful,
   but WITHOUT ANY WARRANTY; without even the implied warranty of
   MERCHANTABILITY or FITNESS FOR A PARTICULAR PURPOSE.  See the
   GNU General Public License for more details.

   You should have received a copy of the GNU General Public License
   along with this program; if not, write to the Free Software
   Foundation, Inc., 675 Mass Ave, Cambridge, MA 02139, USA.

*/

MB.Control.ReleaseRecordingsSelect = function ($container, artistname, callback) {
    var self = MB.Object ();

    self.$container = $container;
    self.artistname = artistname;

    self.$search = self.$container.find ('input.recording');
    self.$radio = self.$container.find ('input.clientmatch');

    self.$name = self.$container.find ('tr.clientmatch a.name');
    self.$gid = self.$container.find ('tr.clientmatch input.gid');
    self.$artist = self.$container.find ('tr.clientmatch td.artist');
    self.$length = self.$container.find ('tr.clientmatch td.length');
    self.$appears = self.$container.find ('tr.clientmatch span.appears');
    self.$comment = self.$container.find ('tr.clientmatch span.comment');

    self.renderReleaseGroups = function ($target, gid, rgs) {

        $target.empty ();

        var first = true;
        $.each (rgs.results, function (idx, item) {
            var a;

            if (first)
            {
                first = false;
            }
            else
            {
                $target.append (", ");
            }

            a = '<a target="_blank" href="/release-group/' + item.gid +
                '">' + MB.utility.escapeHTML (item.name) + '</a>';

            $target.append ($(a));
        });

        if (rgs.hits > rgs.results.length)
        {
            $target.append (
                $('<a target="_blank" href="/recording/' + gid + '/">...</a>'));
        }

        return rgs.results.length;
    };

    self.selected = function (event, data) {
        self.$name.text (data.name);
        self.$name.attr ('href', '/recording/' + data.gid);
        self.$gid.val (data.gid);
        self.$artist.text (data.artist);
        self.$length.text (data.length);
        self.renderReleaseGroups (self.$appears, data.gid, data.appears_on);

        self.$container.find ('tr.clientmatch').show ();

        if (data.comment)
        {
            self.$comment.text (data.comment);
            self.$comment.closest ('tr').show ();
        }
        else
        {
            self.$comment.closest ('tr').hide ();
        }

        self.$radio.attr ('checked', true);
        self.$radio.trigger ('change');
    };

    self.lookupHook = function (request) {

        $.extend (request.data, { 'a': self.artistname });

        return request;
    };

    MB.Control.Autocomplete ({
        'entity': 'recording',
        'input': self.$search,
        'select': self.selected,
        'lookupHook': self.lookupHook
    });

    return self;
};


MB.Control.ReleaseRecordingsTrack = function (parent, disc, track, row) {
    var self = MB.Object ();

    self.parent = parent;
    self.$container = $('#select-recording-'+disc+'-'+track);
    self.$row = $(row);
    self.$confirmed = self.$row.find ('input.confirmed');
    self.$matches = self.$container.find ('table.matches tbody');

    self.$link = self.$row.find ('span.recording');
    self.$gid = self.$row.find ('input.gid');
    self.$artist = self.$row.next ().find ('span.recording-artist');
    self.$use_recording = self.$row.next ().andSelf ().find ('span.recording');
    self.$add_recording = self.$row.find ('span.add-recording');

    self.$use_suggested = self.$container.find ('button.use-suggested');
    self.$search_recording = self.$container.find ('button.search-recording');
    self.$add_new = self.$container.find ('button.add-new');

    self.change = function (event, $row) {
        if (! $row)
        {
            $row = $(this).closest ('tr');
        }

        if ($row.hasClass ('addnew'))
        {
            self.$gid.val ('new');
            self.$add_recording.show ();
            self.$use_recording.hide ();
        }
        else
        {
            $row.find ('td.recording a').clone ().appendTo (self.$link.empty ());

            self.$gid.val ($row.find ('input.gid').val ());
            self.$artist.text ($row.find ('td.artist').text ());

            self.$use_recording.show ();
            self.$add_recording.hide ();
        }
    };

    self.confirmed = function () {
        self.$confirmed.val ("1");
        self.$container.find ('div.confirm-recording').hide ();
        self.$container.find ('div.search-recording').show ();
    };

    self.select_first_suggestion = function () {
        var $suggestion_rows = self.$container.find ('tr.servermatch');
        var $rec = $suggestion_rows.eq (0);
        self.$container.find ('input.newrecording').removeAttr ('checked');
        $suggestion_rows.find ('input.servermatch').removeAttr ('checked');
        $rec.find ('input.servermatch').attr ('checked', 'checked');

        return $rec;
    };

    self.select_add_new_recording = function () {
        var $suggestion_rows = self.$container.find ('tr.servermatch');
        $suggestion_rows.find ('input.servermatch').removeAttr ('checked');

        return self.$container.find ('input.newrecording')
            .attr ('checked', 'checked').closest ('tr');
    };

    self.use_suggested = function (event) {
        self.confirmed ();

        self.change (null, self.select_first_suggestion ());
        self.bubble.hide ();

        event.preventDefault ();
        return false;
    };

    self.search_recording = function (event) {
        self.confirmed ();

        self.change (null, self.select_first_suggestion ());
        self.bubble.hide ();
        self.bubble.show ();

        event.preventDefault ();
        return false;
    };

    self.add_new = function (event) {
        self.confirmed ();

        self.change (null, self.select_add_new_recording ());
        self.bubble.hide ();

        event.preventDefault ();
        return false;
    };

    self.addBubble = function ($target, $container) {
        self.parent.parent.bc.add ($target, $container);

        $container.bind ('bubbleOpen.mb', function (event) {
<<<<<<< HEAD
            console.log ('confirmed?', self.$confirmed.val ());

=======
>>>>>>> 70aacbb9
            if (self.$confirmed.val ())
            {
                $target.text (MB.text.Done).removeClass ('negative');
            }
        });

        $container.bind ('bubbleClose.mb', function (event) {
            if (self.$confirmed.val ())
            {
                $target.text (MB.text.Change).removeClass ('negative');
            }
        });
    };

    self.$use_suggested.bind ('click.mb', self.use_suggested);
    self.$search_recording.bind ('click.mb', self.search_recording);
    self.$add_new.bind ('click.mb', self.add_new);

    self.$matches.find ('input.recordingmatch').bind ('change.mb', self.change);

    var artistname = $.trim (self.$row.next ().find ('.track-artist').text ());
    self.select = MB.Control.ReleaseRecordingsSelect (self.$container, artistname, self.change);

    self.addBubble (
        self.$row.find ('.change-recording'),
        self.$container.find ('div.select-recording'));

    self.bubble = self.$row.find ('.change-recording').data ('bubble');

    return self;
};

MB.Control.ReleaseRecordingsDisc = function (parent, disc, fieldset) {
    var self = MB.Object ();

    self.parent = parent;
    self.tracks = [];
    self.$fieldset = $(fieldset);
    self.$edit = self.$fieldset.find ('a[href=#edit]');
    self.$nowloading = self.$fieldset.find ('div.recordings-loading');

    self.renderTrack = function (idx, $track, $bubble, data) {

        /* track. */
        $track.find ('.position').text (idx + 1);
        $track.find ('.name').text (data.name);
        $track.find ('.track-artist').text (data.artist_credit.preview);

        $bubble.find ('tr.servermatch.recordingmatch').show ();
        $bubble.find ('tr.servermatch a.name').text (data.recording.name)
            .attr ('href', '/recording/' + data.recording.gid);

        $bubble.find ('tr.servermatch input.gid').val (data.recording.gid);
        $bubble.find ('tr.servermatch td.artist').text (data.recording.artist_credit.preview);
        $bubble.find ('tr.servermatch td.length').text (data.length);

        if (data.recording.comment)
        {
            $bubble.find ('tr.servermatch span.comment').text (data.recording.comment);
            $bubble.find ('tr.servermatch.comment').show ();
        }

        $bubble.find ('input.recording').val (data.recording.name);
    };

    self.load = function (data) {
        self.$nowloading.hide ();

        var $table = $('table.disc-template').clone ().show ()
            .appendTo (self.$fieldset);

        var $track_templates = $table.find ('tr.track.template').next ('tr.template').andSelf ();
        var $select_template = $('div.select-recording-container.template');

        $.each (data, function (idx, trk) {
            var $track = $track_templates.clone ().appendTo ($table);
            var $bubble = $select_template.clone ().insertAfter ($select_template);
            self.renderTrack (idx, $track, $bubble, trk);

            var name_prefix = 'rec_mediums.'+disc+'.associations.'+idx;
            $track.find ('input.gid').attr ('name', name_prefix + '.gid');
            $track.find ('input.confirmed').attr ('name', name_prefix + '.confirmed');
            $track.find ('input.edit_sha1').attr ('name', name_prefix + '.edit_sha1')
                .val (trk.edit_sha1);

            var id = 'select-recording-'+disc+'-'+idx;
            $bubble.attr ('id', id).find ('input.recordingmatch').attr ('name', id);
            $track.removeClass ('template');
            $bubble.removeClass ('template');

            var rr_track = MB.Control.ReleaseRecordingsTrack (self, disc, idx, $track.eq(0));
            self.tracks.push (rr_track);

            var appears = rr_track.select.renderReleaseGroups (
                $bubble.find ('tr.servermatch span.appears'),
                trk.recording.gid, trk.recording.appears_on);

            if (appears)
            {
                $bubble.find ('tr.servermatch.releaselist').show ();
            }

            $bubble.find ('input.servermatch').attr ('checked', true).trigger ('change');
        });

        $track_templates.remove ();
    };

    self.lazyLoad = function () {
        var tracklist = self.$fieldset.find ('input.tracklist-id').val ();
        self.$fieldset.find ('.clickedit').hide ();
        self.$nowloading.show ();
        $.getJSON ('/ws/js/associations/' + tracklist, self.load);
    };

    self.initializeTracks = function () {
        self.$fieldset.find ('tr.track').each (function (idx, row) {
            self.tracks.push (MB.Control.ReleaseRecordingsTrack (self, disc, idx, row));
        });
    };

    if (self.$edit.length)
    {
        self.$edit.bind ('click.mb', self.lazyLoad);
    }
    else
    {
        self.initializeTracks ();
    }

    return self;
};

MB.Control.ReleaseRecordings = function () {
    var self = MB.Object ();

    self.discs = [];
    self.bc = MB.Control.BubbleCollection ();

    $('fieldset.recording-assoc-disc').each (function (idx, disc) {
        var discno = $(disc).attr ('id').replace ('recording-assoc-disc-', '');

        self.discs.push (MB.Control.ReleaseRecordingsDisc (self, discno, disc));
    });

    return self;
};<|MERGE_RESOLUTION|>--- conflicted
+++ resolved
@@ -210,11 +210,6 @@
         self.parent.parent.bc.add ($target, $container);
 
         $container.bind ('bubbleOpen.mb', function (event) {
-<<<<<<< HEAD
-            console.log ('confirmed?', self.$confirmed.val ());
-
-=======
->>>>>>> 70aacbb9
             if (self.$confirmed.val ())
             {
                 $target.text (MB.text.Done).removeClass ('negative');
