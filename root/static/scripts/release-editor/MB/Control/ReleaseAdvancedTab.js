--- conflicted
+++ resolved
@@ -1,10 +1,6 @@
 /*
    This file is part of MusicBrainz, the open internet music database.
-<<<<<<< HEAD
-   Copyright (C) 2010-2011 MetaBrainz Foundation
-=======
    Copyright (C) 2010,2011 MetaBrainz Foundation
->>>>>>> af7fd4f4
 
    This program is free software; you can redistribute it and/or modify
    it under the terms of the GNU General Public License as published by
