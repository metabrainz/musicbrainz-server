--- conflicted
+++ resolved
@@ -413,15 +413,11 @@
             self.addLabel ($(this));
         });
 
-<<<<<<< HEAD
-        $('#id-barcode').on('change', function () {
-=======
         $('div.release-event').each (function () {
             self.addEvent ($(this));
         });
 
-        $('#id-barcode').live ('change', function () {
->>>>>>> dae4a44f
+        $('#id-barcode').on('change', function () {
             var barcode = $(this).val ().replace (/[^0-9]/g, '');
             $(this).val (barcode);
         });
