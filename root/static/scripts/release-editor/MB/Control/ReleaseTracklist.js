/*
   This file is part of MusicBrainz, the open internet music database.
   Copyright (C) 2010-2011 MetaBrainz Foundation

   This program is free software; you can redistribute it and/or modify
   it under the terms of the GNU General Public License as published by
   the Free Software Foundation; either version 2 of the License, or
   (at your option) any later version.

   This program is distributed in the hope that it will be useful,
   but WITHOUT ANY WARRANTY; without even the implied warranty of
   MERCHANTABILITY or FITNESS FOR A PARTICULAR PURPOSE.  See the
   GNU General Public License for more details.

   You should have received a copy of the GNU General Public License
   along with this program; if not, write to the Free Software
   Foundation, Inc., 675 Mass Ave, Cambridge, MA 02139, USA.

*/

// FIXME: move the following to constants?
MB.Control._disabled_colour = '#AAA';

MB.Control.ReleaseTrack = function (parent, $track, $artistcredit) {
    var self = MB.Object ();

    self.parent = parent;
    self.bubble_collection = self.parent.bubble_collection;

    self.$row = $track;
    self.$acrow = $artistcredit;

    self.$position = $track.find ('td.position span');
    self.$number = $track.find ('td.position input');
    self.$title = $track.find ('td.title input.track-name');
    self.$id = $track.find ('td.title input[type=hidden]');
    self.$artist = $track.find ('td.artist input');
    self.$length = $track.find ('td.length input');
    self.$deleted = $track.find ('td input.deleted');

    self.$moveDown = self.$row.find ("input.track-down");
    self.$moveUp = self.$row.find ("input.track-up");

    /**
     * render enters the supplied data into the form fields for this track.
     */
    self.render = function (data) {
        self.$position.text (data.position);
        if (data.number)
        {
            self.$number.val (data.number);
        }
        else
        {
            self.$number.val (self.position ());
        }

        self.$id.val (data.id);
        self.$title.val (data.name);
        if (self.getDuration () === null || !self.parent.hasToc ())
        {
            /* do not allow changes to track times if the disc has a TOC. */
            self.setDuration (data.length)
        }
        data.deleted = parseInt (data.deleted, 10);
        self.$deleted.val (data.deleted);
        if (data.artist_credit)
        {
            self.artist_credit.setNames(data.artist_credit.names);
            self.updateVariousArtists ();
        }

        if (data.deleted)
        {
            self.$row.addClass ('deleted');
        }
        else
        {
            self.$row.removeClass ('deleted');
        }

        return self;
    };

    /**
     * blurLength updates the internal (millisecond) representation of
     * a track length if a user changed it, and it adds a colon to the
     * track length if the user omitted it
     */
    self.blurLength = function (event) {
        var length = self.$length.val ();
        length = length.replace (/^([0-9]*)([0-9][0-9])$/, "$1:$2");

        self.setDuration (MB.utility.unformatTrackLength (length));
    };

    /**
     * Guess Case the track title.
     */
    self.guessCase = function () {
        self.$title.val (MB.GuessCase.track.guess (self.$title.val ()));
        self.artist_credit.guessCase ();
    };

    /**
     * deleteTrack marks the track for deletion.
     */
    self.deleteTrack = function () {
        self.$deleted.val('1');
        self.bubble_collection.hideAll();
        self.$row.hide ();
        self.$row.addClass ('deleted');

        self.parent.sort ();
        self.parent.updateTrackNumbers ();
    };

    /* disableTracklistEditing disables the position and duration inputs and
       disables the remove track button if a CDTOC is present. */
    self.disableTracklistEditing = function () {
        if (!self.parent.hasToc ())
            return;

        self.$moveDown.unbind ('click.mb');
        self.$moveUp.unbind ('click.mb');

        self.$length.prop('disabled', true);
        self.$row.find ("input.remove-track").hide ();

        self.$position.add(self.$length)
            .add (self.$moveDown)
            .add (self.$moveUp)
            .attr('title', MB.text.DoNotChangeTracks)
            .addClass('disabled-hint');
    };

    /**
     * updateVariousArtists will mark the disc as VA if the artist for this
     * track is different from the release artist.
     */
    self.updateVariousArtists = function () {
        if (self.isDeleted () || self.artist_credit.isEqual(MB.releaseArtistCredit))
            return;

        self.parent.setVariousArtists ();
    };

    /**
     * isDeleted returns true if this track is marked for deletion.
     */
    self.isDeleted = function () {
        return self.$deleted.val () === '1';
    };

    /**
     * set track duration in ms.
     */
    self.setDuration = function (duration)
    {
        var duration_str = MB.utility.formatTrackLength (duration);

        if (duration_str === self.duration_str)
            return;

        self.duration = duration;
        self.duration_str = duration_str;
        self.$length.val (duration_str);
    };

    /**
     * get track duration in ms.  if original_duration is provided
     * that value will be returned if it looks like the value wasn't
     * changed.
     */
    self.getDuration = function (original_duration)
    {
        if (original_duration)
        {
            var original_str = MB.utility.formatTrackLength (original_duration);

            return (original_str === self.$length.val ()
                    ? original_duration
                    : MB.utility.unformatTrackLength (self.$length.val ()));
        }
        else
        {
            return MB.utility.unformatTrackLength (self.$length.val ());
        }
    };

    /**
     * remove removes the associated inputs and table rows.
     */
    self.remove = function () {
        self.$row.remove ();
        self.$acrow.remove ();
    };


    /**
     * set or read track position.
     */
    self.position = function (val) {
        if (val !== undefined)
        {
            if (self.$number.val () === self.$position.text ())
            {
                self.$number.val (val);
            }

            self.$position.text (val);
        }

        return parseInt (self.$position.text (), 10);
    };

    self.number = function (val) {
        if (val !== undefined)
        {
            self.$number.val (val);
        }

        return self.$number.val ();
    };

    self.title = function (val) {
        if (val !== undefined)
        {
            self.$title.val (val);
        }

        return self.$title.val ();
    };

    self.artistCreditText = function (val) {
        if (val !== undefined)
        {
            self.artist_credit.setNames([{
                "artist": { "name": val },
                "name": val
            }]);
        }

        return self.$artist.val();
    };

    /**
     * move the track up/down.
     */
    self.moveUp = function ()
    {
        var pos = self.position ();
        if (pos > 1)
        {
            // sorted_tracks is zero-based.
            var other = self.parent.sorted_tracks[pos - 2];

            // position() may change the number() if it looks
            // like an integer, so get these before they're changed.
            var self_number = self.number ();
            var other_number = other.number ();

            // set correct integer track positions.
            self.position (pos - 1);
            other.position (pos);

            // set correct free-text track numbers.
            other.number (self_number);
            self.number (other_number);
        }

        self.parent.sort ();
    };

    self.moveDown = function ()
    {
        // sorted_tracks is zero-based.
        var trk = self.parent.sorted_tracks[self.position ()];
        if (trk)
        {
            trk.moveUp ();
        }
    }

    self.$length.bind ('blur.mb', self.blurLength);
    self.$row.find ("input.remove-track").bind ('click.mb', self.deleteTrack);
    self.$row.find ("input.guesscase-track").bind ('click.mb', self.guessCase);

    self.$moveDown.bind ('click.mb', self.moveDown);
    self.$moveUp.bind ('click.mb', self.moveUp);

    var $target = self.$row.find ("td.artist input");
    var $button = self.$row.find ("a[href=#credits]");
    self.bubble_collection.add ($button, self.$acrow);

    // Default to the release artist.
    self.artist_credit = MB.Control.ArtistCredit({
        initialData: MB.releaseArtistCredit.toJS()
    });

    ko.applyBindings(self.artist_credit, $target[0]);
    ko.applyBindings(self.artist_credit, self.$acrow[0]);

<<<<<<< HEAD
    ko.computed(function () {
        self.artist_credit.isVariousArtists();
=======
    self.artist_credit.names.subscribe(function() {
>>>>>>> be17119a
        self.parent.parent.variousArtistsWarning();
    });

    self.duration = null;
    self.duration_str = '?:??';

    if (self.isDeleted ())
    {
        self.$row.addClass('deleted');
    }

    return self;
};

MB.Control.ReleaseDisc = function (parent, $disc) {
    var self = MB.Object ();

    self.$fieldset = $disc;
    self.parent = parent;
    self.bubble_collection = self.parent.bubble_collection;
    self.track_count = null;

    /**
     * addTrack renders new tr.track and tr.track-artist-credit rows in the
     * tracklist table.  It copies the release artistcredit.
     */
    self.addTrack = function () {
        var trackno = 0;
        $.each (self.tracks, function (idx, item) {
            if (item.isDeleted ())
                return;

            var pos = item.position ()
            if (pos > trackno)
            {
                trackno = pos;
            }
        });

        var previous = null;
        if (self.$table.find ('tr.track').length)
        {
            previous = self.$table.find ('tr.track').last ();
        }

        var $row = self.$template.find ('tr.track').clone ();
        var $acrow = self.$template.find ('tr.track-artist-credit').clone ();

        self.$table.append ($row).append ($acrow);

        var trk = MB.Control.ReleaseTrack (self, $row, $acrow);
        trk.position (trackno + 1);

        self.tracks.push (trk);
        self.sorted_tracks.push (trk);

        /* if the release artist is VA, clear out the track artist. */
        if (trk.artist_credit.names()[0].isVariousArtists ())
        {
            trk.artist_credit.setNames([{}])
        }

        trk.disableTracklistEditing ();
    };

    self.addTrackEvent = function (event) {
        var count = parseInt (self.$add_track_count.val (), 10);

        if (!count || count < 1)
        {
            count = 1;
        }

        while (count)
        {
            self.addTrack ();
            count = count - 1;
        }

        self.$add_track_count.val(1);
    };


    /**
     * getTrack merely returns the track from self.tracks if the track
     * exists.  If the track does not exist yet getTrack will
     * repeatedly call addTrack until it does.
     */
    self.getTrack = function (idx) {
        while (idx >= self.tracks.length)
        {
            self.addTrack ();
        }

        return self.tracks[idx];
    };

    self.getTracksAtPosition = function (pos) {

        var ret = [];
        $.each (self.tracks, function (idx, item) {
            if (item.position () === pos)
            {
                ret.push (item);
            }
        });

        return ret;
    };

    /**
     * removeTracks removes all table rows for unused track positions.  It expects
     * the position of the last used track as input.
     */
    self.removeTracks = function (lastused) {
        while (lastused + 1 < self.tracks.length)
        {
            self.tracks.pop ().remove ();
        }

        if (lastused === 0)
        {
            self.sorted_tracks = [];
        }
    };

    /**
     * sort sorts all the table rows by the 'position' input.
     */
    self.sort = function () {
        self.sorted_tracks = [];
        $.each (self.tracks, function (idx, item) {
            if (!item.isDeleted ()) {
                self.sorted_tracks.push (item);
            }
        });

        self.sorted_tracks.sort (function (a, b) {
            return a.position () - b.position ();
        });

        $.each (self.sorted_tracks, function (idx, track) {
            if (idx)
            {
                track.$row.insertAfter (self.sorted_tracks[idx-1].$acrow);
                track.$acrow.insertAfter (track.$row);
            }
        });
    };

    /* 'up' is visual, so the disc position decreases. */
    self.moveUp = function () {
        var oldpos = self.position ()
        if (oldpos > 1)
        {
            self.position (oldpos - 1);
            self.parent.moveDisc (oldpos, self);
        }
    };

    /* 'down' is visual, so the disc position increases. */
    self.moveDown = function () {
        var oldpos = self.position ()
        self.position (oldpos + 1);
        self.parent.moveDisc (oldpos, self);
    };

    self.clearDisc = function () {
        self.edits.clearEdits ();
        self.tracklist = [];
        self.removeTracks (-1);
        self.expand ();
    };

    self.removeDisc = function (chained) {
        self.clearDisc ();

        self.$deleted.val ("1");
        self.$fieldset.addClass ('deleted');

        self.parent.removeDisc (self);
        self.position (0);
    };

    self.isDeleted = function () {
        return self.$deleted.val () == "1";
    };

    self.isEmpty = function () {
        if (! self.expanded)
        {
            return false;
        }

        if (self.tracks.length === 0)
        {
            return true;
        }
        else if (self.tracks.length === 1 &&
                 self.tracks[0].$title.val () === '' &&
                 self.tracks[0].getDuration () === null)

        {
            /* this track was most probably added by "Add Disc" ->
             * "Manual entry", which means this disc should still be
             * considered empty. */
            return true;
        }
        else
        {
            var deleted = true;
            $.each (self.tracks, function (idx, trk) {
                deleted = deleted && trk.isDeleted ();
            });

            /* if all tracks are deleted, the disc is empty. */
            return deleted;
        }
    };

    self.position = function (val) {
        if (val !== undefined)
        {
            self.$position.val (val);
            self.$fieldset.find ('span.discnum').text (val);
        }

        return parseInt (self.$position.val (), 10);
    };

    self.submit = function () {
        if (self.expanded)
        {
            self.updateTrackNumbers ();
            self.edits.saveEdits (self.tracklist, self.tracks);
        }

        var clear_title = true;
        self.parent.updateDiscTitle (clear_title);
    };

    self.changeTrackArtists = function (data) {
        if (!MB.release_artist_json)
        {
            return data;
        }

        /* if MB.release_artist_json is not null, the user has changed the release
           artist and wants to change track artists too.

           The following code compares the artist for each track to the previous
           release artist, if they are the same we need to update the artist for
           that track with the new release artist.
        */
        $.each (data, function (idx, track) {
            if (track.artist_credit.names.length === MB.release_artist_json.names.length)
            {
                var update = true;

                $.each (MB.release_artist_json.names, function (idx, credit) {
                    tmp = track.artist_credit.names[idx];
                    if (credit.name !== tmp.name || credit.id !== tmp.id)
                    {
                        update = false;
                        return false;
                    }
                });

                if (update)
                {
                    data[idx].artist_credit = {
                        names: MB.releaseArtistCredit.toJS()
                    };
                }
            }
        });

        return data;
    };

    self.collapse = function () {
        self.expanded = false;
        self.edits.saveEdits (self.tracklist, self.tracks);

        /* Free up memory used for the tracklist.
           FIXME: shouldn't do this immediatly, but only after N other discs
           have been opened. */
        self.tracklist = null;

        self.$table.hide ();
        self.removeTracks (0);
        self.$fieldset.removeClass ('expanded');
        self.$collapse_icon.hide ();
        self.$expand_icon.show ();
    };

    self.expand = function () {
        self.expanded = true;
        var data = self.edits.loadEdits ();

        var use_data = function (data) {
            self.loadTracklist (data);
            self.fixTrackCount ();
        };

        self.$nowloading.show ();
        self.$fieldset.addClass ('expanded');
        self.$expand_icon.hide ();
        self.$collapse_icon.show ();

        if (data)
        {
            self.tracklist = jQuery.extend (true, {}, data);
            use_data (data);
        }
        else if (!self.tracklist)
        {
            /* FIXME: ignore result if the disc has been collapsed in
               the meantime.  --warp. */
            var medium_id = self.$medium_id.val ();
            if (medium_id)
            {
                $.getJSON ('/ws/js/medium/' + medium_id, {}, function (data) {

                    /* do a deep clone of our input to ensure that we always have
                       a copy of the data as loaded from /js/medium, without any
                       changes. */
                    self.tracklist = jQuery.extend (true, {}, data.tracks);
                    use_data (self.changeTrackArtists (data.tracks));
                });
            }
            else
            {
                use_data ([]);
            }
        }
        else
        {
            /* empty disc, we're not loading remote data. */
            self.$nowloading.hide ();
        }
    };


    self.loadTracklist = function (data) {

        self.trackparser = MB.TrackParser.Parser (self, data);

        self.removeTracks (data.length);

        $.each (data, function (idx, trk) {
            if (!trk.hasOwnProperty ('position'))
            {
                trk.position = idx + 1;
            }

            if (!trk.hasOwnProperty ('deleted'))
            {
                trk.deleted = 0;
            }

            if (!trk.hasOwnProperty ('name'))
            {
                trk.name = "";
            }

            self.getTrack (idx).render (trk);
        });

        self.sort ();
        self.$table.show ();
        self.$nowloading.hide ();
    };

    self.tocTrackCount = function() {
        var releaseTocCount = MB.medium_cdtocs[self.number],
        parsedTocCount = self.$toc.val().split(/\s+/)[1];

        return releaseTocCount || parsedTocCount || null;
    }

    /* if this medium has a toc, force the correct number of tracks
       (adding or removing tracks as neccesary). */
    self.fixTrackCount = function () {
        if (!self.hasToc ())
            return;

        self.track_count = self.tocTrackCount();
        self.removeTracks (self.track_count);
        self.getTrack (self.track_count - 1);
    };

    self.guessCase = function () {
        self.guessCaseTitle ();

        $.each (self.tracks, function (idx, item) { item.guessCase (); });
    };

    self.guessCaseTitle = function () {
        self.$title.val (MB.GuessCase.release.guess (self.$title.val ()));
    };


    /**
     * isVariousArtists returns false only if all tracks on the disc are identical
     * to the release artist.
     */
    self.isVariousArtists = function () {
        return self.various_artists;
    };

    self.hasToc = function () {
        return MB.medium_cdtocs[self.number] || self.$toc.val () !== '';
    };

    /**
     * Allow a track to mark this disc as various artists.  There currently is no way
     * to change this back to single artists.
     */
    self.setVariousArtists = function () {
        self.various_artists = true;
    };

    /**
     * Disable the disc title field if there is only one disc and the
     * title is not set.  If the "clear" argument is true, remove the
     * disc title if present.
     */
    self.disableDiscTitle = function (clear) {
        if (clear)
        {
            self.$title.val ('');
        }

        if (self.$title.val () === '')
        {
            self.$title.prop('disabled', true);
            self.$title.siblings ('input.icon.guesscase-medium').hide ();
        }
    };

    /**
     * Reset free-text track numbers back to their integer values.
     */
    self.resetTrackNumbers = function (event) {
        self.updateTrackNumbers ();
        $.each (self.sorted_tracks, function (idx, item) {
            item.number (item.position ());
        });
    };

    self.hasComplexArtistCredits = function() {
        var x = false;
        $.each(self.sorted_tracks, function (idx, item) {
            x = item.artist_credit.isComplex();
            return !x;
        });
        return x;
    };

    /**
     * Swap track titles with artist credits (and replace artist credits with track titles)
     */
    self.swapArtistsAndTitles = function (event) {
        var requireConf = self.hasComplexArtistCredits();
        if (!requireConf || (requireConf && confirm(MB.text.ConfirmSwap))) {
            $.each (self.sorted_tracks, function(idx, item) {
                var oldTitle = item.title ();

                item.title(item.artistCreditText());
                item.artistCreditText(oldTitle);
            });
        }
    };

    /**
     * Update remaining track numbers / positions after a track in the
     * tracklist has been deleted.
     */
    self.updateTrackNumbers = function () {
        $.each (self.sorted_tracks, function (idx, item) {
            item.position (idx + 1);
        });
    };


    /**
     * Open the trackparser.
     */
    self.openTrackParser = function (event) {
        MB.Control.release_track_parser.openDialog (event, self);
    };

    /**
     * Enable the disc title field if there are multiple discs.
     */
    self.enableDiscTitle = function () {
        self.$title.prop('disabled', false);
        self.$title.siblings ('input.icon.guesscase-medium').show ();
    };

    self.$table = self.$fieldset.find ('table.medium');

    self.number = parseInt (self.$fieldset.attr ('id').match ('mediums\.([0-9]+)\.advanced-disc')[1], 10);

    self.various_artists = false;
    self.expanded = false;
    self.tracklist = null;
    self.tracks = [];
    self.sorted_tracks = [];
    self.trackparser = MB.TrackParser.Parser (self, []);

    var $format = self.$fieldset.find ('.advanced-medium-format-and-title');
    self.$toc = $format.find ('input.toc');
    self.$title = $format.find ('input.name');
    self.$deleted = $format.find ('input.deleted');
    self.$position = $format.find ('input.position');
    self.$format_id = $format.find ('input.format');
    self.$medium_id = $format.find ('input.id');
    self.$medium_id_for_recordings = self.$fieldset.find ('input.medium_id_for_recordings');

    self.$title.siblings ('input.guesscase-medium').bind ('click.mb', self.guessCaseTitle);

    self.edits = MB.Control.ReleaseEdits ($('#id-mediums\\.'+self.number+'\\.edits'));

    self.$expand_icon = self.$fieldset.find ('input.expand-disc');
    self.$collapse_icon = self.$fieldset.find ('input.collapse-disc');
    self.$nowloading = self.$fieldset.find ('div.tracklist-loading');

    self.$template = $('table.tracklist-template');

    self.$fieldset.find ('table.medium tbody tr.track').each (function (idx, item) {
        self.tracks.push (
            MB.Control.ReleaseTrack (self, item, item.next('tr.track-artist-credit'))
        );
    });

    self.$add_track_count = self.$fieldset.find ('input.add-track-count');
    self.$fieldset.find ('.reset-track-numbers').bind ('click.mb', self.resetTrackNumbers);
    self.$fieldset.find ('.swap-artists-and-titles').bind ('click.mb', self.swapArtistsAndTitles);
    self.$fieldset.find ('input.track-parser').bind ('click.mb', self.openTrackParser);
    self.$fieldset.find ('input.add-track').bind ('click.mb', self.addTrackEvent);
    self.$fieldset.find ('input.disc-down').bind ('click.mb', self.moveDown);
    self.$fieldset.find ('input.disc-up').bind ('click.mb', self.moveUp);
    self.$fieldset.find ('input.remove-disc')
        .bind ('click.mb', function (ev) { self.removeDisc (); });
    self.$expand_icon.bind ('click.mb', function (ev) { self.expand (); });
    self.$collapse_icon.bind ('click.mb', function (ev) { self.collapse (); });

    self.enableDiscTitle ();
    self.sort ();

    if (self.isDeleted ())
    {
        self.$fieldset.addClass ('deleted');
    }
    else
    {
        self.$fieldset.removeClass ('deleted');
    }

    if (self.hasToc ())
    {
        self.$fieldset.find ('div.add-track').hide ();
    }
    else
    {
        self.$fieldset.find ('div.add-track').show ();
    }


    return self;
};

MB.Control.ReleaseTracklist = function () {
    var self = MB.Object ();

    $('#release-editor table.tbl th input[type="checkbox"]').show();

    self.bubble_collection = MB.Control.BubbleCollection ();
    self.bubble_collection.setType (MB.Control.BubbleRow);

    self.emptyDisc = function () {
        var disc = self.lastDisc ();
        if (disc && disc.isEmpty ())
        {
            /* currently the last disc is empty, so just re-use that. */
            disc.clearDisc ();
            return disc;
        }
        else
        {
            return self.addDisc ();
        }
    };

    self.addDisc = function () {
        var discs = self.discs.length;
        var newposition = 1;
        var i;

        for (i = self.positions.length; i >= 0; i--)
        {
            if (self.positions[i])
            {
                newposition = i + 1;
                break;
            }
        }

        var $lastdisc = $('.advanced-disc').last ();
        var $newdisc = $lastdisc.clone ().insertAfter ($lastdisc);

        $newdisc.find ('table.medium.tbl tbody').empty ();
        $newdisc.find ("legend").find ('span.discnum').text (newposition);

        var mediumid = new RegExp ("mediums.[0-9]+");

        $newdisc.find ("*").addBack ().each (function (idx, element) {
            var item = $(element);
            if (item.attr ('id'))
            {
                item.attr ('id', item.attr('id').replace(mediumid, "mediums."+discs));
            }
            if (item.attr ('name'))
            {
                item.attr ('name', item.attr('name').replace(mediumid, "mediums."+discs));
            }
        });

        /* clear the cloned rowid for this medium and tracklist, so a
         * new medium and tracklist will be created. */
        $("#id-mediums\\."+discs+"\\.id").val('');
        $("#id-mediums\\."+discs+"\\.medium_id_for_recordings").val('');
        $("#id-mediums\\."+discs+"\\.name").val('');
        $("#id-mediums\\."+discs+"\\.position").val(newposition);
        $('#id-mediums\\.'+discs+'\\.deleted').val('0');
        $('#id-mediums\\.'+discs+'\\.edits').val('');
        $('#id-mediums\\.'+discs+'\\.toc').val('');

        var new_disc = MB.Control.ReleaseDisc (self, $newdisc);

        new_disc.expand ();
        self.discs.push (new_disc);
        self.positions[new_disc.position()] = new_disc;

        /* and scroll down to the new position of the 'Add Disc' button if possible. */
        /* FIXME: this hardcodes the fieldset bottom margin, shouldn't do that. */
        var newpos = $lastdisc.height () ? $lastdisc.height () + 12 : $lastdisc.height ();
        $('html').animate({ scrollTop: $('html').scrollTop () + newpos }, 500);

        self.updateDiscTitle ();

        return new_disc;
    };

    self.moveDisc = function (oldpos, disc) {
        var newpos = disc.position ();
        other = self.positions[newpos];
        if (!other)
        {
            self.positions[newpos] = disc;
            delete self.positions[oldpos];

            return true;
        }

        other.position (oldpos);
        self.positions[oldpos] = other;
        self.positions[newpos] = disc;

        if (newpos < oldpos)
        {
            disc.$fieldset.insertBefore (other.$fieldset);
        }
        else
        {
            other.$fieldset.insertBefore (disc.$fieldset);
        }

        return true;
    };

    self.removeDisc = function (disc) {
        var startpos = disc.position ();
        var i;

        delete self.positions[startpos];

        for (i = startpos + 1; i < self.positions.length; i++)
        {
            disc = self.positions[i];
            if (!disc)
            {
                /* do not move any discs beyond a possible gap. */
                break;
            }
            disc.moveUp ();
        }

        self.updateDiscTitle ();
    };

    self.guessCase = function () {
        $.each (self.discs, function (idx, disc) { disc.guessCase (); });
    };

    self.submit = function (event) {
        $.each (self.discs, function (idx, disc) {
            disc.submit (event);
        });
    };

    /* When the page is loaded, discs may not be displayed in the
       correct order.  This function will be called after
       initialization to fix the displayed order. */
    self.orderDiscs = function () {
        if (self.positions.length > 1)
        {
            var prev_disc = undefined;
            $.each (self.positions, function (pos, disc) {
                if (prev_disc && disc)
                {
                    disc.$fieldset.insertAfter (prev_disc.$fieldset);
                }

                if (disc)
                {
                    prev_disc = disc;
                }
            });
        }
    }

    /* Returns the last disc, i.e. the disc with the highest position() which
       has not been deleted. */
    self.lastDisc = function () {
        var pos = self.positions.length;
        while (pos > 0)
        {
            if (self.positions[pos])
            {
                return self.positions[pos];
            }
            pos--;
        }

        return null;
    }

    self.updateDiscTitle = function (clear) {
        var pos = self.positions.length;
        var count = 0;
        var firstdisc = 1;
        while (pos > 0)
        {
            if (self.positions[pos])
            {
                firstdisc = pos;
                count++;
            }
            pos--;
        }

        if (count === 1)
        {
            self.positions[firstdisc].disableDiscTitle (clear);
        }
        else if (self.positions[firstdisc])
        {
            self.positions[firstdisc].enableDiscTitle ();
        }
    };

    self.variousArtistsWarning = function (event) {
        var $va = $('.artist-credit-box input.name.various-artists');

        if (!$va.length)
        {
            self.$va_warning.hide ();
        }
        else
        {
            var affected = {};

            $va.each (function (idx, elem) {
                var $trkrow = $(elem).parents ('tr.track-artist-credit').prevAll('*:eq(0)');

                var disc = _.clean ($trkrow.parents ('fieldset.advanced-disc').find ('legend').text ());

                if (!affected.hasOwnProperty (disc))
                {
                    affected[disc] = [];
                }

                affected[disc].push ($trkrow.find ('input.pos').val ());
            });

            var $ul = self.$va_warning.show ().find ('ul').empty ();

            $.each (affected, function (discpos, tracks_with_va) {
                $ul.append ('<li>' + discpos + ', tracks ' + tracks_with_va.join (", ") + '</li>');
            });

        }

    };

    ko.applyBindingsToNode($("div.guesscase-advanced")[0], {
        guessCase: self.guessCase
    });

    self.$va_warning = $('div.various-artists.warning');
    self.$tab = $('div.advanced-tracklist');
    self.discs = [];
    self.positions = [];

    self.$tab.find ('fieldset.advanced-disc').each (function (idx, item) {
        var disc = MB.Control.ReleaseDisc (self, $(item));
        self.discs.push (disc);
        self.positions[disc.position()] = disc;
    });

    $('form.release-editor').bind ('submit.mb', self.submit);

    self.updateDiscTitle ();
    self.orderDiscs ();

    if (self.discs.length < 4)
    {
        $.each (self.discs, function (idx, disc) { disc.expand (); });
    }

    return self;
};

$('document').ready (function () {
    if ($('li.current input').attr ("name") == "step_tracklist") {
        MB.Control.release_tracklist = MB.Control.ReleaseTracklist ();
    };
});
<|MERGE_RESOLUTION|>--- conflicted
+++ resolved
@@ -301,12 +301,7 @@
     ko.applyBindings(self.artist_credit, $target[0]);
     ko.applyBindings(self.artist_credit, self.$acrow[0]);
 
-<<<<<<< HEAD
-    ko.computed(function () {
-        self.artist_credit.isVariousArtists();
-=======
     self.artist_credit.names.subscribe(function() {
->>>>>>> be17119a
         self.parent.parent.variousArtistsWarning();
     });
 
