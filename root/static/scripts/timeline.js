import $ from 'jquery';
import _ from 'lodash';
import ko from 'knockout';

import stats, {buildTypeStats, getStat} from '../../statistics/stats';

import debounce from './common/utility/debounce';
import parseDate from './common/utility/parseDate';

import '../lib/flot/jquery.flot';
import '../lib/flot/jquery.flot.selection';
import '../lib/flot/jquery.flot.time';
import './jquery.flot.musicbrainz_events';

const defaultLines = [
    'count.area',
    'count.artist',
    'count.coverart',
    'count.edit',
    'count.edit.open',
    'count.edit.perday',
    'count.edit.perweek',
    'count.editor',
    'count.editor.activelastweek',
    'count.editor.deleted',
    'count.editor.editlastweek',
    'count.editor.valid',
    'count.editor.valid.active',
    'count.editor.votelastweek',
    'count.event',
    'count.instrument',
    'count.label',
    'count.medium',
    'count.place',
    'count.recording',
    'count.release',
    'count.release.has_caa',
    'count.releasegroup',
    'count.series',
    'count.vote',
    'count.vote.perday',
    'count.vote.perweek',
    'count.work',
];

class TimelineViewModel {

    constructor() {
        var self = this;
        self.categories = ko.observableArray([]);
        self.enabledCategories = ko.computed(function () {
            return _.filter(self.categories(),
                function (category) {
                    return category.enabled();
                }
            );
        });
        self.events = debounce(ko.observableArray([]), 50);
        self.loadingEvents = ko.observable(false);
        self.loadedEvents = ko.observable(false);
        self.options = {
            rate: ko.observable(false),
            events: ko.observable(true)
        };
        /*
         * rateLimit so they'll all be updated before zoomHashPart is
         * recalculated, and to ensure graph doesn't need repeated redrawing
         */
        self.zoom = {
            xaxis: { min: debounce(ko.observable(null), 50),
                     max: debounce(ko.observable(null), 50) },
            yaxis: { min: debounce(ko.observable(null), 50),
                     max: debounce(ko.observable(null), 50) }
        };
        self.zoomArray = ko.computed({
            read: function () {
                var parts = [self.zoom.xaxis.min(), self.zoom.xaxis.max()];
                if (self.zoom.yaxis.min() || self.zoom.yaxis.max()) {
                    parts.push(self.zoom.yaxis.min());
                    parts.push(self.zoom.yaxis.max());
                }
                return parts;
            },
            write: function (array) {
                self.zoom.xaxis.min(array[0]);
                self.zoom.xaxis.max(array[1]);
                if (array.length > 2) {
                    self.zoom.yaxis.min(array[2]);
                    self.zoom.yaxis.max(array[3]);
                }
            }
        });
        self.zoomHashPart = ko.computed({
            read: function () {
                var parts = self.zoomArray();
                if (_.filter(parts).length > 0) {
                    return ['g'].concat(parts).join('/');
                } else {
                    return null;
                }
            },
            write: function (part) {
                if (part) {
                    var item_fix = function (item) {
                        return (item === 'null' ? null : parseFloat(item));
                    };
                    self.zoomArray(_.map(part.split('/').slice(1), item_fix));
                } else {
                    self.zoomArray([null, null, null, null]);
                }
            }
        });
        // rateLimit to ensure graph doesn't need frequent redrawing
        self.lines = debounce(function () {
            return [].concat(...self.enabledCategories().map(category => category.enabledLines()));
        }, 1000);

        self.waitToGraph = ko.computed(function () {
            if (_.some(self.enabledCategories(), function (c) {
                return c.hasLoadingLines();
            })) {
                return true;
            }

            if (self.options.events() && !self.loadedEvents()) {
                return true;
            }

            return false;
        });

        self.rateZoomY = ko.computed(function () {
            var bounds = _.reduce(self.lines(), function (accum, line) {
                if (line.loaded()) {
                    var rateBounds = line.calculateRateBounds(
                        line.rateData().data,
                        line.rateData().thresholds,
                        {
                          min: self.zoom.xaxis.min(),
                          max: self.zoom.xaxis.max(),
                        },
                    );
                    if (accum.min == null || rateBounds.min < accum.min) {
                        accum.min = rateBounds.min;
                    }
                    if (accum.max == null || rateBounds.max > accum.max) {
                        accum.max = rateBounds.max;
                    }
                }
                return accum;
            }, {min: null, max: null});
            if (bounds.min) {
                bounds.min = bounds.min - Math.abs(bounds.min * 0.10);
            }
            if (bounds.max) {
                bounds.max = bounds.max + Math.abs(bounds.max * 0.10);
            }
            return bounds;
        });

        let lines = document.location.pathname.match(
            /^\/statistics\/timeline\/(.+)$/
        )[1].split('+');

        if (lines.length === 1 && lines[0] === 'main') {
            lines = defaultLines;
        }

        self.addLines(lines);
        self._getLocationHashSettings();

        function getHashPart(accum, object) {
            if (object.enabledByDefault !== object.enabled()) {
                accum.push((object.enabled() ? '' : '-') + object.hashIdentifier);
            }
            return accum;
        }

        self.hash = debounce(function () {
            var optionParts = [];
            if (self.options.rate()) {
                optionParts.push('r');
            }
            if (!self.options.events()) {
                optionParts.push('-v');
            }
            if (self.zoomHashPart()) {
                optionParts.push(self.zoomHashPart());
            }
            var categoryParts = self.categories().reduce(getHashPart, []).sort();
            var lineParts = self.categories().reduce((accum, category) => {
                if (category.enabled()) {
                    accum.push(...category.lines().reduce(getHashPart, []));
                }
                return accum;
            }, []).sort();
            return optionParts.concat(categoryParts, lineParts).join('+');
        }, 1000);

        /*
         * Ignore hashchange events that are the result of the user fiddling
         * with options. We only need to call _getLocationHashSettings again
         * if it's directly changed in the address bar.
         */
        var ignoreHashChange = false;

        self.hash.subscribe(function (newHash) {
            ignoreHashChange = true;
            window.location.hash = newHash;
            ignoreHashChange = false;
        });

        $(window).on('hashchange', function () {
            if (!ignoreHashChange) {
                self._getLocationHashSettings();
            }
        });

        ko.computed({
            read: function () {
                if (self.options.events() && !self.loadedEvents() && !self.loadingEvents()) {
                    self.loadEvents();
                }
            },
            disposeWhen: self.loadedEvents
        });
    }

    _getLocationHashSettings() {
        // XXX: reset to defaults when preference is not expressed
        var parts = _.filter(location.hash.replace(/^#/, '').split('+'));
        var self = this;

        _.forEach(parts, function (part) {
            var match;

            if ((match = part.match(/^(-)?([rv])-?$/))) { // trailing - for backwards-compatibility
                var meth = match[2] === 'r' ? 'rate' : 'events';
                self.options[meth](!(match[1] === '-'));
            } else if ((match = part.match(/^(-)?(c-.*)$/))) {
                var category = _.find(self.categories(), { hashIdentifier: match[2] });
                if (category) {
                    category.enabled(!(match[1] === '-'));
                }
            } else if ((match = part.match(/^g\/.*$/))) {
                self.zoomHashPart(part);
            } else {
                match = part.match(/^(-)?(.*)$/);
                outer:
                for (const category of self.categories()) {
                    for (const line of category.lines()) {
                        if (line.hashIdentifier === match[2]) {
                            line.enabled(!(match[1] === '-'));
                            break outer;
                        }
                    }
                }
            }
        });
    }

    addCategory(category) {
        this.categories.push(category);
        return category;
    }

    addLine(name) {
        var newLine = getStat(name);
        var category = _.find(this.categories(), { name: newLine.category });

        if (!category) {
            var newCategory = stats.category[newLine.category];
            category = this.addCategory(new TimelineCategory(newLine.category, newCategory.label, !newCategory.hide));
        }

        category.addLine(new TimelineLine(name, newLine.label, newLine.color, !newLine.hide));
    }

    addLines(names) {
        var self = this;
        _.forEach(names, function (name) {
            self.addLine(name);
        });
    }

    loadEvents() {
        var self = this;
        self.loadingEvents(true);
        $.ajax({
            url: '../../ws/js/events',
            dataType: 'json'
        }).done(function (data) {
            self.events(_.map(data, function (e) {
                e.jsDate = Date.parse(e.date);
                return e;
            }));
            self.loadedEvents(true);
        }).fail(function () {
            self.events([]);
        }).always(function () {
            self.loadingEvents(false);
        });
    }
}

class TimelineCategory {

    constructor(name, label, enabledByDefault) {
        var self = this;
        if (enabledByDefault === undefined) {
            enabledByDefault = false;
        }
        self.name = name;
        self.hashIdentifier = 'c-' + name;
        self.label = label;
        self.enabledByDefault = !!enabledByDefault;
        self.enabled = ko.observable(!!enabledByDefault);
        // rateLimit to improve reponsiveness of checkboxes
        self.lines = debounce(ko.observableArray([]), 50);

        self.enabledLines = ko.computed(function () {
            return _.filter(self.lines(), function (line) {
                return line.enabled() && line.loaded();
            });
        });
        self.needLoadingLines = ko.computed(function () {
            if (self.enabled()) {
                return _.filter(self.lines(), function (line) {
                    return line.enabled() && !line.loaded() && !line.loading();
                });
<<<<<<< HEAD
            } else {
                return [];
            }
=======
            } else { return [] }
>>>>>>> 1053824e
        });
        self.hasLoadingLines = ko.computed(function () {
            return _.filter(self.lines(), function (line) {
                return line.enabled() && line.loading();
            }).length;
        });

        // rateLimit to load asynchronously
        debounce(function () {
            _.forEach(self.needLoadingLines(), function (line) {
                line.loadData();
            });
        }, 1);
    }

    addLine(line) {
        this.lines.push(line);
    }
}

class TimelineLine {

    constructor(name, label, color, enabledByDefault) {
        var self = this;
        if (enabledByDefault === undefined) {
            enabledByDefault = false;
        }
        self.color = color;
        self.name = name;
        self.hashIdentifier = name.replace(/^count\./, '');
        self.label = label;
        self.enabledByDefault = !!enabledByDefault;
        self.enabled = ko.observable(!!enabledByDefault);
        self.loading = ko.observable(false);
        self.data = ko.observable(null);
        self.loaded = ko.observable(null);
        self.rateData = ko.computed(function () {
            return self.calculateRateData(self.data());
        });
    }

    loadData() {
        var self = this;
        self.loading(true);
        $.ajax({
            url: '../../statistics/dataset/' + self.name,
            dataType: 'json'
        }).done(function (data) {
            data = data.data;

            const serial = [];
            for (const key in data) {
                const {year, month, day} = parseDate(key);
                serial.push([Date.UTC(year, month, day), data[key]]);
            }
            serial.sort((a, b) => a[0] - b[0]);

            self.data(serial);
            self.loaded(true);
        }).fail(function () {
            self.data(null);
        }).always(function () {
            self.loading(false);
        });
    }

    calculateRateData(data) {
        if (!data || !data.length) {
            return {data: [], thresholds: {min: null, max: null}};
        }
        var weekData = [];
        var oneDay = 1000 * 60 * 60 * 24;
        var dataPrev = data[0][1];
        var datePrev = data[0][0];
        var sPrev = 0;
        var a = 0.25;

        var mean = 0;
        var count = 0;

        $.each(data, function (index, value) {
            var changeValue = value[1] - dataPrev;
            var sCurrent;
            var days = 1;

            if (datePrev != null && value[0] > datePrev + oneDay) {
                days = (value[0] - datePrev) / oneDay;
                changeValue = changeValue / days;
            }

            for (var i = 0; i < days; i++) {
                count++;
                mean = mean + changeValue;
                sCurrent = a * changeValue + (1-a) * sPrev;
                weekData.push([datePrev + (i+1) * oneDay, sCurrent]);
                sPrev = sCurrent;
            }
            dataPrev = value[1];
            datePrev = value[0];
        });
        mean = mean / count;

        var deviationSum = _.reduce(weekData, function (sum, next) {
            var toSquare = next[1] - mean;
            return sum + toSquare * toSquare;
        }, 0);
        var standardDeviation = Math.sqrt(deviationSum / count);
        var thresholds = {min: mean - 3 * standardDeviation,
                          max: mean + 3 * standardDeviation};

        return {data: weekData, thresholds: thresholds};
    }

    calculateRateBounds(data, thresholds, dateThresholds) {
        var rateBounds = {min: thresholds.max, max: thresholds.min};
        $.each(data, function (index, value) {
                if (value[1] > thresholds.min &&
                      value[1] < thresholds.max &&
                      (!dateThresholds ||
                           (value[0] > dateThresholds.min &&
                            value[0] < dateThresholds.max))) {
                    if (value[1] > rateBounds.max) {
                        rateBounds.max = value[1];
                    }
                    if (value[1] < rateBounds.min) {
                        rateBounds.min = value[1];
                    }
                }
        });
        if (rateBounds.min >= rateBounds.max) {
            rateBounds = {min: null, max: null};
        }
        return rateBounds;
    }
}

(function () {
    // Closure over utility functions.
    var showTooltip = function (x, y, contents) {
        $('<div id="tooltip">' + contents + '</div>').css({
            position: 'absolute',
            display: 'none',
            top: y + 5,
            left: x + 5,
            border: '1px solid #fdd',
            padding: '2px',
            'background-color': '#fee',
            opacity: 0.80
        }).appendTo("body").fadeIn(200);
<<<<<<< HEAD
    }
    var removeTooltip = function () {
        $('#tooltip').remove();
    }
=======
    };
    var removeTooltip = function () {
        $('#tooltip').remove();
    };
>>>>>>> 1053824e

    var setCursor = function (type) {
        if (!type) {
            type = '';
        }
        $('body').css('cursor', type);
    };

    var setItemTooltip = function (item, extra, fixed) {
<<<<<<< HEAD
        if (!extra) {
            extra = '';
        }
        removeTooltip();
        setCursor();
        var x = item.datapoint[0],
            y = item.datapoint[1],
            date = new Date(parseInt(x));
=======
            if (!extra) {
                extra = '';
            };
            removeTooltip();
            setCursor();
            var x = item.datapoint[0],
                y = item.datapoint[1],
                date = new Date(parseInt(x));

            if (fixed) {
                y = y.toFixed(fixed);
            }
>>>>>>> 1053824e

        if (fixed) {
            y = y.toFixed(fixed);
        }

        let day;
        if (date.getDate() < 10) {
            day = '0' + date.getDate();
        } else {
            day = date.getDate();
        }

<<<<<<< HEAD
        let month;
        if (date.getMonth() + 1 < 10) {
            month = '0' + (date.getMonth() + 1);
        } else {
            month = date.getMonth() + 1;
        }

        showTooltip(item.pageX, item.pageY,
            date.getFullYear() + '-' + month + '-' + day + ": " + y + " " + item.series.label + extra);
    }
=======
            showTooltip(item.pageX, item.pageY,
                date.getFullYear() + '-' + month + '-' + day + ": " + y + " " + item.series.label + extra);
    };
>>>>>>> 1053824e
    var setEventTooltip = function (thisEvent, pos) {
        removeTooltip();
        setCursor('pointer');
        showTooltip(pos.pageX, pos.pageY,
            '<h2 style="margin-top: 0px; padding-top: 0px">' + thisEvent.title + '</h2>' + thisEvent.description);
    };

    ko.bindingHandlers.flot = {
        init: function (element, valueAccessor, allBindings, viewModel, bindingContext) {
            var graph = ko.unwrap(valueAccessor());
            var previousPoint = null;
            var currentEvent = null;
            var reset = function () {
                removeTooltip();
                previousPoint = null;
                currentEvent = null;
                $(element).data('plot').changeCurrentEvent({});
                setCursor();
            };
            $(element).bind('plothover', function (event, pos, item) {
                if (item) {
                    if (previousPoint != item.dataIndex) {
                        reset();
                        previousPoint = item.dataIndex;
                        setItemTooltip(item,
                            graph === 'rate' ? stats.rateTooltipCloser : undefined,
                            graph === 'rate' ? 2 : undefined);
                    }
                } else if ($(element).data('plot').getEvent(pos)) {
                    var thisEvent = $(element).data('plot').getEvent(pos);
                    if (!currentEvent || thisEvent.jsDate !== currentEvent.jsDate) {
                        reset();
                        currentEvent = thisEvent;
                        $(element).data('plot').changeCurrentEvent(currentEvent);
                        setEventTooltip(thisEvent, pos);
                    }
                } else {
                    reset();
                }
            }).bind('plotselected', function (event, ranges) {
                // Prevent eternal zoom
                if (ranges.xaxis.to - ranges.xaxis.from < 86400000) {
                    ranges.xaxis.to = ranges.xaxis.from + 86400000;
                }
                if (ranges.yaxis.to - ranges.yaxis.from < 1) {
                    ranges.yaxis.to = ranges.yaxis.from + 1;
                 }

                var zoomArr = [ranges.xaxis.from, ranges.xaxis.to];
                if (graph === 'main' || graph === 'overview') {
                    zoomArr.push(ranges.yaxis.from);
                    zoomArr.push(ranges.yaxis.to);
                }

                bindingContext.$data.zoomArray(zoomArr);
            }).bind('plotunselected', function () {
                if (currentEvent && currentEvent.link) {
                    window.open(currentEvent.link);
                } else {
                    bindingContext.$data.zoomArray([null, null, null, null]);
                }
            });

            // Resize the graph when the window size changes
            $(window).on("resize", _.debounce(function () {
                var plot = $(element).data('plot');
                plot.resize();
                plot.setupGrid();
                plot.draw();
            }, 100));
        },
        update: function (element, valueAccessor, allBindings, viewModel, bindingContext) {
            var graph = ko.unwrap(valueAccessor());
            if (!bindingContext.$data.waitToGraph()) {
                var lines = bindingContext.$data.lines();
                // Shared options
                var options = {
                    legend: {show: false},
                };

                // Main options (hoverability, axes, tick formatting, events, line size)
                if (graph === 'main' || graph === 'rate') {
                    options.grid = { hoverable: true };
                    options.xaxis = { mode: "time", timeformat: "%Y/%m/%d", minTickSize: [7, "day"]};
                    options.yaxis = { tickFormatter: function (x) {
                        return x.toString().replace(/\B(?=(?:\d{3})+(?!\d))/g, ","); // XXX: localized number formatting
                    }};
                    if (bindingContext.$data.options.events()) {
                        options.musicbrainzEvents = {
                            enabled: bindingContext.$data.options.events(),
                            data: bindingContext.$data.events(),
                            currentEvent: {}
                        };
                    }
                } else if (graph === 'overview') {
                    options.series = { lines: { lineWidth: 1 }, shadowSize: 0 };
                    options.xaxis = { mode: "time", minTickSize: [1, "year"] };
<<<<<<< HEAD
                    options.yaxis = {
                        tickFormatter: function () {
                            return '';
                        }
                    };
=======
                    options.yaxis = { tickFormatter: () => '' };
>>>>>>> 1053824e
                }

                // Selection mode
                if (graph === 'main' || graph === 'overview') {
                    options.selection = { mode: "xy" };
                } else if (graph === 'rate') {
                    options.selection = { mode: "x" };
                }

                // zoom
                if (graph === 'main') {
                    options.xaxis.min = bindingContext.$data.zoom.xaxis.min();
                    options.xaxis.max = bindingContext.$data.zoom.xaxis.max();
                    options.yaxis.min = bindingContext.$data.zoom.yaxis.min();
                    options.yaxis.max = bindingContext.$data.zoom.yaxis.max();
                } else if (graph === 'rate') {
                    options.xaxis.min = bindingContext.$data.zoom.xaxis.min();
                    options.xaxis.max = bindingContext.$data.zoom.xaxis.max();
                    options.yaxis.min = bindingContext.$data.rateZoomY().min;
                    options.yaxis.max = bindingContext.$data.rateZoomY().max;
                }

                // This has to be done here, or the rate graph will end up huge and unwieldy.
                if (graph === 'rate') {
                    $(element).toggle(bindingContext.$data.options.rate());
                }

                var plot = $.plot($(element), _.map(lines, function (line) {
                    if (graph === 'main' || graph === 'overview') {
                        var data = line.data();
                    } else if (graph === 'rate') {
                        var data = line.rateData().data;
                    }
                    return {
                        data: data,
                        label: line.label,
                        color: line.color
                    };
                }), options);
                plot.triggerRedrawOverlay();
            }
        }
    };
})();

$.ajax({
    dataType: 'json',
    url: './type-data',
}).done(function (data) {
    buildTypeStats(data);

    $(function () {
        ko.applyBindings(new TimelineViewModel());
    });
});<|MERGE_RESOLUTION|>--- conflicted
+++ resolved
@@ -328,13 +328,9 @@
                 return _.filter(self.lines(), function (line) {
                     return line.enabled() && !line.loaded() && !line.loading();
                 });
-<<<<<<< HEAD
             } else {
                 return [];
             }
-=======
-            } else { return [] }
->>>>>>> 1053824e
         });
         self.hasLoadingLines = ko.computed(function () {
             return _.filter(self.lines(), function (line) {
@@ -484,17 +480,10 @@
             'background-color': '#fee',
             opacity: 0.80
         }).appendTo("body").fadeIn(200);
-<<<<<<< HEAD
-    }
-    var removeTooltip = function () {
-        $('#tooltip').remove();
-    }
-=======
     };
     var removeTooltip = function () {
         $('#tooltip').remove();
     };
->>>>>>> 1053824e
 
     var setCursor = function (type) {
         if (!type) {
@@ -504,7 +493,6 @@
     };
 
     var setItemTooltip = function (item, extra, fixed) {
-<<<<<<< HEAD
         if (!extra) {
             extra = '';
         }
@@ -513,20 +501,6 @@
         var x = item.datapoint[0],
             y = item.datapoint[1],
             date = new Date(parseInt(x));
-=======
-            if (!extra) {
-                extra = '';
-            };
-            removeTooltip();
-            setCursor();
-            var x = item.datapoint[0],
-                y = item.datapoint[1],
-                date = new Date(parseInt(x));
-
-            if (fixed) {
-                y = y.toFixed(fixed);
-            }
->>>>>>> 1053824e
 
         if (fixed) {
             y = y.toFixed(fixed);
@@ -539,7 +513,6 @@
             day = date.getDate();
         }
 
-<<<<<<< HEAD
         let month;
         if (date.getMonth() + 1 < 10) {
             month = '0' + (date.getMonth() + 1);
@@ -550,11 +523,6 @@
         showTooltip(item.pageX, item.pageY,
             date.getFullYear() + '-' + month + '-' + day + ": " + y + " " + item.series.label + extra);
     }
-=======
-            showTooltip(item.pageX, item.pageY,
-                date.getFullYear() + '-' + month + '-' + day + ": " + y + " " + item.series.label + extra);
-    };
->>>>>>> 1053824e
     var setEventTooltip = function (thisEvent, pos) {
         removeTooltip();
         setCursor('pointer');
@@ -652,15 +620,7 @@
                 } else if (graph === 'overview') {
                     options.series = { lines: { lineWidth: 1 }, shadowSize: 0 };
                     options.xaxis = { mode: "time", minTickSize: [1, "year"] };
-<<<<<<< HEAD
-                    options.yaxis = {
-                        tickFormatter: function () {
-                            return '';
-                        }
-                    };
-=======
                     options.yaxis = { tickFormatter: () => '' };
->>>>>>> 1053824e
                 }
 
                 // Selection mode
