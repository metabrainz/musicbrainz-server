MB.Timeline = {};

MB.Timeline.TimelineViewModel = aclass({
    init: function() {
        var self = this;
        self.categories = ko.observableArray([]);
        self.enabledCategories = ko.computed(function () {
            return _.filter(self.categories(),
                function (category) { return category.enabled() });
        });
<<<<<<< HEAD
        self.events = ko.observableArray([]).extend({ rateLimit: { method: "notifyWhenChangesStop", timeout: 50 } });
        self.loadingEvents = ko.observable(false);
        self.loadedEvents = ko.observable(false);
        self.options = {
            rate: ko.observable(false),
            events: ko.observable(true)
        };
        // rateLimit so they'll all be updated before zoomHashPart is recalculated,
        // and to ensure graph doesn't need repeated redrawing
        self.zoom = {
            xaxis: { min: ko.observable(null).extend({ rateLimit: { method: "notifyWhenChangesStop", timeout: 50 } }),
                     max: ko.observable(null).extend({ rateLimit: { method: "notifyWhenChangesStop", timeout: 50 } }) },
            yaxis: { min: ko.observable(null).extend({ rateLimit: { method: "notifyWhenChangesStop", timeout: 50 } }),
                     max: ko.observable(null).extend({ rateLimit: { method: "notifyWhenChangesStop", timeout: 50 } }) }
        };
        self.zoomArray = ko.computed({
            read: function () {
                var parts = [self.zoom.xaxis.min(), self.zoom.xaxis.max()];
                if (self.zoom.yaxis.min() || self.zoom.yaxis.max()) {
                    parts.push(self.zoom.yaxis.min());
                    parts.push(self.zoom.yaxis.max());
                }
                return parts;
            },
            write: function (array) {
                self.zoom.xaxis.min(array[0]);
                self.zoom.xaxis.max(array[1]);
                if (array.length > 2) {
                    self.zoom.yaxis.min(array[2]);
                    self.zoom.yaxis.max(array[3]);
=======
        $(window).trigger('hashchange');
    }, 'json');

    // Called whenever plot is reset
    function graphData () {
        var alldata =  [];
        var ratedata = [];
        $("#graph-lines div input").filter(":checked").each(function () {
            if ($(this).parents('div.graph-category').prev('.toggler').children('input:checkbox').prop('checked')) {
                var datasetId = $(this).parent('div.graph-control').attr('id').substr(controlIDPrefix.length);
                var $this_control = $(this).parents('div.graph-control');
                if (!MB.Timeline.datasets[datasetId].data && !$this_control.hasClass('loading')) {
                   $this_control.addClass('loading').find('input').prop('disabled', true);
                   $.ajax({url: '../../statistics/dataset/' + datasetId,
                       dataType: 'json',
                       success: function (data) {
                           MB.Timeline.datasets[datasetId].data = data;
                           rateData(datasetId);
                           $this_control.removeClass('loading').find('input').prop('disabled', false);
                           $(window).trigger('hashchange');
                   }});
                } else if (MB.Timeline.datasets[datasetId].data) {
                    alldata.push(MB.Timeline.datasets[datasetId]);
                    ratedata.push(rateData(datasetId));
>>>>>>> daaf5160
                }
            }
        });
        self.zoomHashPart = ko.computed({
            read: function () {
                var parts = self.zoomArray();
                if (_.filter(parts).length > 0) {
                    return ['g'].concat(parts).join('/');
                } else {
                    return null;
                }
            },
            write: function (part) {
                if (part) {
                    var item_fix = function (item) { return (item === 'null' ? null : parseFloat(item)) };
                    self.zoomArray(_.map(part.split('/').slice(1), item_fix));
                } else {
                    self.zoomArray([null, null, null, null]);
                }
            }
        });
        // rateLimit to ensure graph doesn't need frequent redrawing
        self.lines = ko.computed(function () {
            return _.chain(self.enabledCategories())
                .map(function (category) { return category.enabledLines() })
                .flatten().value();
        }).extend({
            rateLimit: { method: "notifyWhenChangesStop", timeout: 1000 }
        });
        self.waitToGraph = ko.computed(function () {
            if (_.chain(self.enabledCategories())
                .map(function (category) { return category.hasLoadingLines() })
                .find().value())
                return true;

            if (self.options.events() && !self.loadedEvents())
                return true;

            return false;
        }).extend({
            rateLimit: { method: "notifyWhenChangesStop", timeout: 1000 }
        });

        self.rateZoomY = ko.computed(function () {
            var bounds = _.reduce(self.lines(), function (accum, line) {
                if (line.loaded()) {
                    var rateBounds = line.calculateRateBounds(
                        line.rateData().data,
                        line.rateData().thresholds,
                        {min: self.zoom.xaxis.min(), max: self.zoom.xaxis.max()});
                    if (accum.min == null || rateBounds.min < accum.min) {
                        accum.min = rateBounds.min;
                    }
                    if (accum.max == null || rateBounds.max > accum.max) {
                        accum.max = rateBounds.max;
                    }
                }
                return accum;
            }, {min: null, max: null});
            if (bounds.min)
                bounds.min = bounds.min - Math.abs(bounds.min * 0.10);
            if (bounds.max)
                bounds.max = bounds.max + Math.abs(bounds.max * 0.10);
            return bounds;
        });

        self.hash = ko.computed({
            read: function () {
                var optionParts = [];
                if (self.options.rate()) { optionParts.push('r') }
                if (!self.options.events()) { optionParts.push('-v') }
                if (self.zoomHashPart()) { optionParts.push(self.zoomHashPart()) }
                var categoryParts = _.chain(self.categories())
                    .filter(function (category) { return category.enabledByDefault !== category.enabled() })
                    .map(function (category) { return (category.enabled() ? '' : '-') + category.hashIdentifier })
                    .value().sort();
                var lineParts = _.chain(self.categories())
                    .filter(function (category) { return category.enabled() })
                    .map(function (category) { return category.lines() })
                    .flatten()
                    .filter(function (line) { return line.enabledByDefault !== line.enabled() })
                    .map(function (line) { return (line.enabled() ? '' : '-') + line.hashIdentifier })
                    .value().sort();
                return optionParts.concat(categoryParts, lineParts).join('+');
            },
            write: function (value) {
                // XXX: reset to defaults when preference is not expressed
                var parts = _.filter(value.split('+'));
                _.forEach(parts, function (part) {
                    var match;
                    if (match = part.match(/^(-)?([rv])-?$/)) { // trailing - for backwards-compatibility
                        var meth = match[2] === 'r' ? 'rate' : 'events';
                        self.options[meth](!(match[1] === '-'));
                    } else if (match = part.match(/^(-)?(c-.*)$/)) {
                        var category = _.find(self.categories(), { hashIdentifier: match[2] });
                        if (category) { category.enabled(!(match[1] === '-')) }
                    } else if (match = part.match(/^g\/.*$/)) {
                        self.zoomHashPart(part);
                    } else {
                        match = part.match(/^(-)?(.*)$/);
                        var line = _.chain(self.categories())
                            .map(function (category) { return category.lines() })
                            .flatten().find({ hashIdentifier: match[2] }).value();
                        if (line) { line.enabled(!(match[1] === '-')) }
                    }
                })
            }
        }).extend({
            rateLimit: { method: "notifyWhenChangesStop", timeout: 1000 }
        });

        // rateLimit to load asynchronously
        ko.computed(function () {
            if (self.options.events() && !self.loadedEvents() && !self.loadingEvents()) {
                self.loadEvents();
            }
        }).extend({
            rateLimit: { method: "notifyWhenChangesStop", timeout: 1 }
        });
    },

    addCategory: function(category) {
        this.categories.push(category);
        return category
    },
    addLine: function(name) {
        var newLine = MB.text.Timeline.Stat(name)
        var category = _.find(this.categories(), { name: newLine.Category });

        if (!category) {
            var newCategory = MB.text.Timeline.Category[newLine.Category];
            category = this.addCategory(MB.Timeline.TimelineCategory(newLine.Category, newCategory.Label, !newCategory.Hide));
        }

        category.addLine(MB.Timeline.TimelineLine(name, newLine.Label, newLine.Color, !newLine.Hide));
    },
    addLines: function(names) {
        var self = this;
        _.forEach(names, function (name) { self.addLine(name) });
    },
    setInitialHash: function() {
        this.hash(location.hash.replace(/^#/, ""));

        // Update location.hash whenever this.hash() changes.
        this.hash.subscribe(function (hash) {
            location.hash = hash;
        });
    },
    loadEvents: function () {
        var self = this;
        self.loadingEvents(true);
        $.ajax({
            url: '../../ws/js/events',
            dataType: 'json'
        }).done(function (data, status, jqxhr) {
            self.events(_.map(data, function (e) {
                e.jsDate = Date.parse(e.date);
                return e;
            }));
            self.loadedEvents(true);
        }).fail(function () {
            self.events([]);
        }).always(function () {
            self.loadingEvents(false);
        });
    }
})();

MB.Timeline.TimelineCategory = aclass({
    init: function(name, label, enabledByDefault) {
        var self = this;
        if (enabledByDefault === undefined) {
            enabledByDefault = false;
        }
        self.name = name;
        self.hashIdentifier = 'c-' + name;
        self.label = label;
        self.enabledByDefault = !!enabledByDefault;
        self.enabled = ko.observable(!!enabledByDefault);
        // rateLimit to improve reponsiveness of checkboxes
        self.lines = ko.observableArray([]).extend({
            rateLimit: { method: "notifyWhenChangesStop", timeout: 50 }
        });
        self.enabledLines = ko.computed(function () {
            return _.filter(self.lines(), function (line) { return line.enabled() && line.loaded() })
        });
        self.needLoadingLines = ko.computed(function () {
            if (self.enabled()) {
                return _.filter(self.lines(), function (line) { return line.enabled() && !line.loaded() && !line.loading() })
            } else { return [] }
        });
        self.hasLoadingLines = ko.computed(function () {
            return _.filter(self.lines(), function (line) { return line.enabled() && line.loading() }).length;
        });

        // rateLimit to load asynchronously
        ko.computed(function () {
            _.forEach(self.needLoadingLines(), function (line) { line.loadData() });
        }).extend({
            rateLimit: { method: "notifyWhenChangesStop", timeout: 1 }
        });
    },
    addLine: function(line) { this.lines.push(line); }
});

MB.Timeline.TimelineLine = aclass({
    init: function(name, label, color, enabledByDefault) {
        var self = this;
        if (enabledByDefault === undefined) {
            enabledByDefault = false;
        }
        self.color = color;
        self.name = name;
        self.hashIdentifier = name.replace(/^count\./, '');
        self.label = label;
        self.enabledByDefault = !!enabledByDefault;
        self.enabled = ko.observable(!!enabledByDefault);
        self.loading = ko.observable(false);
        self.data = ko.observable(null);
        self.loaded = ko.observable(null);
        self.rateData = ko.computed(function () {
            return self.calculateRateData(self.data());
        });
    },
    loadData: function () {
        var self = this;
        self.loading(true);
        $.ajax({
            url: '../../statistics/dataset/' + self.name,
            dataType: 'json'
        }).done(function (data, status, jqxhr) {
            self.data(data);
            self.loaded(true);
        }).fail(function () {
            self.data(null);
        }).always(function () {
            self.loading(false);
        });
    },
    calculateRateData: function (data) {
        if (!data || !data.length) { return {data: [], thresholds: {min: null, max: null}}; }
        var weekData = [];
        var oneDay = 1000 * 60 * 60 * 24;
        var dataPrev = data[0][1];
        var datePrev = data[0][0];
        var sPrev = 0;
        var a = 0.25;

        var mean = 0;
        var count = 0;

        $.each(data, function (index, value) {
            var changeValue = value[1] - dataPrev;
            var sCurrent;
            var days = 1;

            if (datePrev != null && value[0] > datePrev + oneDay) {
                days = (value[0] - datePrev) / oneDay;
                changeValue = changeValue / days
            }

            for (var i = 0; i < days; i++) {
                count++;
                mean = mean + changeValue;
                sCurrent = a * changeValue + (1-a) * sPrev;
                weekData.push([datePrev + (i+1) * oneDay, sCurrent]);
                sPrev = sCurrent;
            }
            dataPrev = value[1];
            datePrev = value[0]
        });
        mean = mean / count;

        var deviationSum = _.reduce(weekData, function(sum, next) {
            var toSquare = next[1] - mean;
            return sum + toSquare * toSquare;
        }, 0);
        var standardDeviation = Math.sqrt(deviationSum / count);
        var thresholds = {min: mean - 3 * standardDeviation,
                          max: mean + 3 * standardDeviation};

        return {data: weekData, thresholds: thresholds};
    },
    calculateRateBounds: function(data, thresholds, dateThresholds) {
        var rateBounds = {min: thresholds.max, max: thresholds.min};
        $.each(data, function (index, value) {
                if (value[1] > thresholds.min &&
                      value[1] < thresholds.max &&
                      (!dateThresholds ||
                           (value[0] > dateThresholds.min &&
                            value[0] < dateThresholds.max))) {
                    if (value[1] > rateBounds.max) {
                        rateBounds.max = value[1];
                    }
                    if (value[1] < rateBounds.min) {
                        rateBounds.min = value[1];
                    }
                }
        });
        if (rateBounds.min >= rateBounds.max) {
            rateBounds = {min: null, max: null};
        }
        return rateBounds;
    }
});

(function () {
    // Closure over utility functions.
    var showTooltip = function (x, y, contents) {
        $('<div id="tooltip">' + contents + '</div>').css( {
            position: 'absolute',
            display: 'none',
            top: y + 5,
            left: x + 5,
            border: '1px solid #fdd',
            padding: '2px',
            'background-color': '#fee',
            opacity: 0.80
        }).appendTo("body").fadeIn(200);
    }
    var removeTooltip = function () { $('#tooltip').remove(); }

    var setCursor = function (type) {
        if (!type) { type = ''; }
        $('body').css('cursor', type);
    }

    var setItemTooltip = function (item, extra, fixed) {
            if (!extra) { extra = '' };
            removeTooltip();
            setCursor();
            var x = item.datapoint[0],
                y = item.datapoint[1],
                date = new Date(parseInt(x));

            if (fixed) {
                y = y.toFixed(fixed);
            }

            if (date.getDate() < 10) { day = '0' + date.getDate(); } else { day = date.getDate(); }
            if (date.getMonth()+1 < 10) { month = '0' + (date.getMonth()+1); } else { month = date.getMonth()+1; }

            showTooltip(item.pageX, item.pageY,
                date.getFullYear() + '-' + month + '-' + day + ": " + y + " " + item.series.label + extra);
    }
    var setEventTooltip = function (thisEvent, pos) {
        removeTooltip();
        setCursor('pointer');
        showTooltip(pos.pageX, pos.pageY,
            '<h2 style="margin-top: 0px; padding-top: 0px">' + thisEvent.title + '</h2>' + thisEvent.description);
    }

<<<<<<< HEAD
    ko.bindingHandlers.flot = {
        init: function (element, valueAccessor, allBindings, viewModel, bindingContext) {
            var graph = ko.unwrap(valueAccessor());
            var previousPoint = null;
            var currentEvent = null;
            var reset = function() {
                removeTooltip();
                previousPoint = null;
                currentEvent = null;
                $(element).data('plot').changeCurrentEvent({});
                setCursor();
            };
            $(element).bind('plothover', function (event, pos, item) {
                if (item) {
                    if (previousPoint != item.dataIndex) {
                        reset();
                        previousPoint = item.dataIndex;
                        setItemTooltip(item,
                            graph === 'rate' ? MB.text.Timeline.RateTooltipCloser : undefined,
                            graph === 'rate' ? 2 : undefined);
=======
    // Hashchange related functions
    function check(elem, checked) {
        elem.children('input:checkbox').prop('checked', checked).change();
    }
    $(window).on('hashchange', function () {
            var hash = location.hash.replace( /^#/, '' );
            var queries = hash.split('+');

            $.each(queries, function (index, value) {
                if (value.substr(0,2) == 'g-') {
                    graphZoomOptions = geometryFromHashPart(value);
                } else if (value.substr(0,3) == '-v-') {
                    $('#disable-events-checkbox').prop('checked', false).change();
                } else if (value.substr(0,2) == 'r-') {
                    $('#show-rate-graph').prop('checked', true).change();
                } else {
                    var checked = (value.substr(0,1) != '-');
                    if (!checked) {
                        value = value.substr(1);
>>>>>>> daaf5160
                    }
                } else if ($(element).data('plot').getEvent(pos)) {
                    var thisEvent = $(element).data('plot').getEvent(pos);
                    if (!currentEvent || thisEvent.jsDate !== currentEvent.jsDate) {
                        reset();
                        currentEvent = thisEvent;
                        $(element).data('plot').changeCurrentEvent(currentEvent);
                        setEventTooltip(thisEvent, pos);
                    }
                } else {
                    reset()
                }
            }).bind('plotselected', function (event, ranges) {
                // Prevent eternal zoom
                if (ranges.xaxis.to - ranges.xaxis.from < 86400000)
                    ranges.xaxis.to = ranges.xaxis.from + 86400000;
                if (ranges.yaxis.to - ranges.yaxis.from < 1)
                    ranges.yaxis.to = ranges.yaxis.from + 1;

                var zoomArr = [ranges.xaxis.from, ranges.xaxis.to];
                if (graph === 'main' || graph === 'overview') {
                    zoomArr.push(ranges.yaxis.from);
                    zoomArr.push(ranges.yaxis.to);
                }

                bindingContext.$data.zoomArray(zoomArr);
            }).bind('plotunselected', function () {
                if (currentEvent && currentEvent.link) {
                    window.open(currentEvent.link);
                } else {
                    bindingContext.$data.zoomArray([null, null, null, null])
                }
            });
        },
        update: function (element, valueAccessor, allBindings, viewModel, bindingContext) {
            var graph = ko.unwrap(valueAccessor());
            if (!bindingContext.$data.waitToGraph()) {
                var lines = bindingContext.$data.lines();
                // Shared options
                var options = {
                    legend: {show: false},
                };

                // Main options (hoverability, axes, tick formatting, events, line size)
                if (graph === 'main' || graph === 'rate') {
                    options.grid = { hoverable: true };
                    options.xaxis = { mode: "time", timeformat: "%y/%0m/%0d", minTickSize: [7, "day"]};
                    options.yaxis = { tickFormatter: function (x) {
                        return x.toString().replace(/\B(?=(?:\d{3})+(?!\d))/g, ","); // XXX: localized number formatting
                    }};
                    if (bindingContext.$data.options.events()) {
                        options.musicbrainzEvents = {
                            enabled: bindingContext.$data.options.events(),
                            data: bindingContext.$data.events(),
                            currentEvent: {}
                        };
                    }
                } else if (graph === 'overview') {
                    options.series = { lines: { lineWidth: 1 }, shadowSize: 0 };
                    options.xaxis = { mode: "time", minTickSize: [1, "year"] };
                    options.yaxis = { tickFormatter: function () { return '' } };
                }

                // Selection mode
                if (graph === 'main' || graph === 'overview') {
                    options.selection = { mode: "xy" };
                } else if (graph === 'rate') {
                    options.selection = { mode: "x" };
                }

                // zoom
                if (graph === 'main') {
                    options.xaxis.min = bindingContext.$data.zoom.xaxis.min();
                    options.xaxis.max = bindingContext.$data.zoom.xaxis.max();
                    options.yaxis.min = bindingContext.$data.zoom.yaxis.min();
                    options.yaxis.max = bindingContext.$data.zoom.yaxis.max();
                } else if (graph === 'rate') {
                    options.xaxis.min = bindingContext.$data.zoom.xaxis.min();
                    options.xaxis.max = bindingContext.$data.zoom.xaxis.max();
                    options.yaxis.min = bindingContext.$data.rateZoomY().min;
                    options.yaxis.max = bindingContext.$data.rateZoomY().max;
                }

                // This has to be done here, or the rate graph will end up huge and unwieldy.
                if (graph === 'rate') {
                    $(element).toggle(bindingContext.$data.options.rate());
                }

                var plot = $.plot($(element), _.map(lines, function (line) {
                    if (graph === 'main' || graph === 'overview') {
                        var data = line.data();
                    } else if (graph === 'rate') {
                        var data = line.rateData().data;
                    }
                    return {
                        data: data,
                        label: line.label,
                        color: line.color
                    }
                }), options);
                plot.triggerRedrawOverlay();
            }
        }
<<<<<<< HEAD
    };
})();

$(window).hashchange(function () {
    var hash = location.hash.replace(/^#/, '');
    MB.Timeline.TimelineViewModel.hash(hash);
});

ko.applyBindings(MB.Timeline.TimelineViewModel);
=======
    }

    MB.Timeline.setupGraphing = function (data, goptions, ooptions) {
        MB.Timeline.datasets = data;
        graphOptions = goptions;
        overviewOptions = ooptions;

        // Set up checkboxes/legend
        $.each(MB.Timeline.datasets, MB.Timeline.addControls);

        // toggler for MusicBrainz Events
        $('#disable-events-checkbox').change(function () {
            var minus = !$(this).prop('checked');
            musicbrainzEventsOptions.musicbrainzEvents.enabled = !minus;
            changeHash(minus, 'v-', false);
        });

        // toggler for Rate of Change graph, plus auto-hiding it
        $('#show-rate-graph').change(function () {
            var $graph = $('#rate-of-change-graph');
            var $show = $(this).prop('checked');
            $graph.css($show ? {position: 'relative', right: ''} : {position: 'absolute', right: 100000});
            $graph.prev('h2')[$show ? 'show' : 'hide']();
            changeHash(!$show, 'r-', true);
        }).prop('checked', false).change();

        // Turn off categories and lines that should be hidden by default
        $('div.graph-category').each(function () {
            var category = $(this).attr('id').substr(categoryIDPrefix.length);
            if (MB.text.Timeline.Category[category].Hide && !(new RegExp('\\+?-?c-' + category + '(?=($|\\+))').test(location.hash))) {
                $(this).prev('.toggler').children('input:checkbox').prop('checked', false).change();
            }
        });
        $('div.graph-control').each(function () {
            var identifier = $(this).attr('id').substr(controlIDPrefix.length);
            if (MB.text.Timeline.Stat(identifier).Hide && !(new RegExp('\\+?-?' + identifier.substr('count.'.length) + '(?=($|\\+))').test(location.hash))) {
                $(this).children('input:checkbox').prop('checked', false).change();
            }
        });

        // Initialize our hash-management variable
        newHash = location.hash;

        // Trigger actually graphing things
        $(window).trigger('hashchange');

        // Resize the graph when the window size changes
        $(window).on("resize", _.debounce(function () {
            if (typeof plot !== "undefined" && plot) {
                plot.resize();
                plot.setupGrid();
                plot.draw();
            }

            if (typeof rateplot !== "undefined" && rateplot) {
                rateplot.resize();
                rateplot.setupGrid();
                rateplot.draw();
            }
        }, 100));
    }
});
>>>>>>> daaf5160
<|MERGE_RESOLUTION|>--- conflicted
+++ resolved
@@ -8,7 +8,6 @@
             return _.filter(self.categories(),
                 function (category) { return category.enabled() });
         });
-<<<<<<< HEAD
         self.events = ko.observableArray([]).extend({ rateLimit: { method: "notifyWhenChangesStop", timeout: 50 } });
         self.loadingEvents = ko.observable(false);
         self.loadedEvents = ko.observable(false);
@@ -39,32 +38,6 @@
                 if (array.length > 2) {
                     self.zoom.yaxis.min(array[2]);
                     self.zoom.yaxis.max(array[3]);
-=======
-        $(window).trigger('hashchange');
-    }, 'json');
-
-    // Called whenever plot is reset
-    function graphData () {
-        var alldata =  [];
-        var ratedata = [];
-        $("#graph-lines div input").filter(":checked").each(function () {
-            if ($(this).parents('div.graph-category').prev('.toggler').children('input:checkbox').prop('checked')) {
-                var datasetId = $(this).parent('div.graph-control').attr('id').substr(controlIDPrefix.length);
-                var $this_control = $(this).parents('div.graph-control');
-                if (!MB.Timeline.datasets[datasetId].data && !$this_control.hasClass('loading')) {
-                   $this_control.addClass('loading').find('input').prop('disabled', true);
-                   $.ajax({url: '../../statistics/dataset/' + datasetId,
-                       dataType: 'json',
-                       success: function (data) {
-                           MB.Timeline.datasets[datasetId].data = data;
-                           rateData(datasetId);
-                           $this_control.removeClass('loading').find('input').prop('disabled', false);
-                           $(window).trigger('hashchange');
-                   }});
-                } else if (MB.Timeline.datasets[datasetId].data) {
-                    alldata.push(MB.Timeline.datasets[datasetId]);
-                    ratedata.push(rateData(datasetId));
->>>>>>> daaf5160
                 }
             }
         });
@@ -417,7 +390,6 @@
             '<h2 style="margin-top: 0px; padding-top: 0px">' + thisEvent.title + '</h2>' + thisEvent.description);
     }
 
-<<<<<<< HEAD
     ko.bindingHandlers.flot = {
         init: function (element, valueAccessor, allBindings, viewModel, bindingContext) {
             var graph = ko.unwrap(valueAccessor());
@@ -438,27 +410,6 @@
                         setItemTooltip(item,
                             graph === 'rate' ? MB.text.Timeline.RateTooltipCloser : undefined,
                             graph === 'rate' ? 2 : undefined);
-=======
-    // Hashchange related functions
-    function check(elem, checked) {
-        elem.children('input:checkbox').prop('checked', checked).change();
-    }
-    $(window).on('hashchange', function () {
-            var hash = location.hash.replace( /^#/, '' );
-            var queries = hash.split('+');
-
-            $.each(queries, function (index, value) {
-                if (value.substr(0,2) == 'g-') {
-                    graphZoomOptions = geometryFromHashPart(value);
-                } else if (value.substr(0,3) == '-v-') {
-                    $('#disable-events-checkbox').prop('checked', false).change();
-                } else if (value.substr(0,2) == 'r-') {
-                    $('#show-rate-graph').prop('checked', true).change();
-                } else {
-                    var checked = (value.substr(0,1) != '-');
-                    if (!checked) {
-                        value = value.substr(1);
->>>>>>> daaf5160
                     }
                 } else if ($(element).data('plot').getEvent(pos)) {
                     var thisEvent = $(element).data('plot').getEvent(pos);
@@ -492,6 +443,14 @@
                     bindingContext.$data.zoomArray([null, null, null, null])
                 }
             });
+
+            // Resize the graph when the window size changes
+            $(window).on("resize", _.debounce(function () {
+                var plot = $(element).data('plot');
+                plot.resize();
+                plot.setupGrid();
+                plot.draw();
+            }, 100));
         },
         update: function (element, valueAccessor, allBindings, viewModel, bindingContext) {
             var graph = ko.unwrap(valueAccessor());
@@ -562,77 +521,12 @@
                 plot.triggerRedrawOverlay();
             }
         }
-<<<<<<< HEAD
     };
 })();
 
-$(window).hashchange(function () {
+$(window).on('hashchange', function () {
     var hash = location.hash.replace(/^#/, '');
     MB.Timeline.TimelineViewModel.hash(hash);
 });
 
-ko.applyBindings(MB.Timeline.TimelineViewModel);
-=======
-    }
-
-    MB.Timeline.setupGraphing = function (data, goptions, ooptions) {
-        MB.Timeline.datasets = data;
-        graphOptions = goptions;
-        overviewOptions = ooptions;
-
-        // Set up checkboxes/legend
-        $.each(MB.Timeline.datasets, MB.Timeline.addControls);
-
-        // toggler for MusicBrainz Events
-        $('#disable-events-checkbox').change(function () {
-            var minus = !$(this).prop('checked');
-            musicbrainzEventsOptions.musicbrainzEvents.enabled = !minus;
-            changeHash(minus, 'v-', false);
-        });
-
-        // toggler for Rate of Change graph, plus auto-hiding it
-        $('#show-rate-graph').change(function () {
-            var $graph = $('#rate-of-change-graph');
-            var $show = $(this).prop('checked');
-            $graph.css($show ? {position: 'relative', right: ''} : {position: 'absolute', right: 100000});
-            $graph.prev('h2')[$show ? 'show' : 'hide']();
-            changeHash(!$show, 'r-', true);
-        }).prop('checked', false).change();
-
-        // Turn off categories and lines that should be hidden by default
-        $('div.graph-category').each(function () {
-            var category = $(this).attr('id').substr(categoryIDPrefix.length);
-            if (MB.text.Timeline.Category[category].Hide && !(new RegExp('\\+?-?c-' + category + '(?=($|\\+))').test(location.hash))) {
-                $(this).prev('.toggler').children('input:checkbox').prop('checked', false).change();
-            }
-        });
-        $('div.graph-control').each(function () {
-            var identifier = $(this).attr('id').substr(controlIDPrefix.length);
-            if (MB.text.Timeline.Stat(identifier).Hide && !(new RegExp('\\+?-?' + identifier.substr('count.'.length) + '(?=($|\\+))').test(location.hash))) {
-                $(this).children('input:checkbox').prop('checked', false).change();
-            }
-        });
-
-        // Initialize our hash-management variable
-        newHash = location.hash;
-
-        // Trigger actually graphing things
-        $(window).trigger('hashchange');
-
-        // Resize the graph when the window size changes
-        $(window).on("resize", _.debounce(function () {
-            if (typeof plot !== "undefined" && plot) {
-                plot.resize();
-                plot.setupGrid();
-                plot.draw();
-            }
-
-            if (typeof rateplot !== "undefined" && rateplot) {
-                rateplot.resize();
-                rateplot.setupGrid();
-                rateplot.draw();
-            }
-        }, 100));
-    }
-});
->>>>>>> daaf5160
+ko.applyBindings(MB.Timeline.TimelineViewModel);