[% USE JavaScript %]
/* Copyright (C) 2009 Oliver Charles
   Copyright (C) 2009 Lukas Lalinsky
   Copyright (C) 2010 MetaBrainz Foundation

   This program is free software; you can redistribute it and/or modify
   it under the terms of the GNU General Public License as published by
   the Free Software Foundation; either version 2 of the License, or
   (at your option) any later version.

   This program is distributed in the hope that it will be useful,
   but WITHOUT ANY WARRANTY; without even the implied warranty of
   MERCHANTABILITY or FITNESS FOR A PARTICULAR PURPOSE.  See the
   GNU General Public License for more details.

   You should have received a copy of the GNU General Public License
   along with this program; if not, write to the Free Software
   Foundation, Inc., 675 Mass Ave, Cambridge, MA 02139, USA.
*/

(function(MB) {
    $.extend(MB.text, {
        TagNone: '[% lp('(none)', 'tag') | js %]',
        Artist: '[% l('Artist') | js %]',
        Name: '[% l('Name') | js %]',
        JoinPhrase: '[% l('Join phrase') | js %]',
        AppearsOn: '[% l('appears on:') | js %]',
        UseAltNames: '[% l('Some artists credited with alternative names') | js %]',
        Preview: '[% l('Preview: ') | js %]',
        UnknownPlaceholder: '[% l('[ Unknown ]') | js %]',
        DisambiguationComment: '[% l('add a disambiguation comment') | js %]',
        Next:                  '[% l('Next') | js %]',
        Previous:              '[% l('Previous') | js %]',
        NoResults:             '[% l('No results') | js %]',
        SearchInfoFormat:            '[% l('Showing results <strong>{start}</strong>&ndash;<strong>{end}</strong> of <strong>{matches}</strong>', { matches => '#matches#', start => '#start#', end => '#end#' }) | js %]',
        Searching:             '[% l('Searching...') | js %]',
        PleaseSelectARSubtype : "[% l("Please select a subtype of the currently selected relationship type. The selected relationship type is only used for grouping subtypes.") | js %]",
        PleaseSelectARType    : "[% l("Please select a relationship type.") | js %]",
        AddAnother            : "[% l("Add another") | js %]",
        Remove                : "[% l('Remove') | js %]",
        ClickLookup           : "[% l('Please click lookup to search') | js %]",
        Lookup                : "[% l('Lookup') | js %]",
        SearchErrorOccured    : "[% l('Sorry, an error occurred during your search') | js %]",
        AddNewTrack:            "[% l('Add another track') | js %]",
        AddAnotherMedium      : "[% l('Add another medium') | js %]",
        DoNotAddTracks: "[% l('<strong>Warning</strong>: #{disc} has a discid, you cannot add tracks') | js %]",
        DoNotRemoveTracks: "[% l('<strong>Warning</strong>: #{disc} has a discid, you cannot remove tracks') | js %]",
        DoNotChangeTracks: "[% l('This medium has one or more discids which prevent this information from being changed.') %]",
        RatingTitles: [
              "[% rating_tooltip(0) | js %]",
              "[% rating_tooltip(1) | js %]",
              "[% rating_tooltip(2) | js %]",
              "[% rating_tooltip(3) | js %]",
              "[% rating_tooltip(4) | js %]",
              "[% rating_tooltip(5) | js %]"
        ],
        Barcode: {
            NoCheckdigitUPC: '[% l('The barcode you entered looks like a UPC code with the check digit missing.') | js %]',
            ValidUPC: '[% l('The barcode you entered is a valid UPC code.') | js %]',
            InvalidUPC: '[% l('The barcode you entered is either an invalid UPC code, or an EAN code with the check digit missing.') | js %]',
            ValidEAN: '[% l('The barcode you entered is a valid EAN code.') | js %]',
            InvalidEAN: '[% l('The barcode you entered is not a valid EAN code.') | js %]',
            Invalid: '[% l('The barcode you entered is not a valid UPC or EAN code.') | js %]',
            DoubleCheck: '[% l('Please double-check the barcode on the release.') | js %]',
            CheckDigit: '[% l('The check digit is {checkdigit}.') | js %]'
        },
        ArtistDate: {
            Unknown: [ '[% l('Began:') | js %]', '[% l('Ended:') | js %]', '[% l('This artist has ended.') | js %]'  ],
            Person: [ '[% l('Born:') | js %]', '[% l('Died:') | js %]', '[% l('This person is deceased.') | js %]' ],
            Founded: [ '[% l('Founded:') | js %]', '[% l('Dissolved:') | js %]', '[% l('This group has dissolved.') | js %]' ]
        },
        ArtistArea: {
            Unknown: [ '[% l('Begin area:') | js %]', '[% l('End area:') | js %]' ],
            Person: [ '[% l('Born in:') | js %]', '[% l('Died in:') | js %]' ],
            Founded: [ '[% l('Founded in:') | js %]', '[% l('Dissolved in:') | js %]' ]
        },
        Pager: '[% l('Page {page} of {total}') | js %]',
        SwitchToDirectSearch: '[% l('Not found? Try again with direct search.') | js %]',
        SwitchToIndexedSearch: '[% l('Slow? Switch back to indexed search.') | js %]',
        RemoveLinkedEntity: {
            'artist':         "[% l('Clear artist') | js %]",
            'label':          "[% l('Clear label') | js %]",
            'recording':      "[% l('Clear recording') | js %]",
            'release':        "[% l('Clear release') | js %]",
            'release-group':  "[% l('Clear release group') | js %]",
            'work':           "[% l('Clear work') | js %]",
        },
        link: '[% l('link') | js %]',
        ShowMore: '[% l('Show more...') | js %]',
        ShowLess: '[% l('Show less...') | js %]',
        Medium: '[% l('Medium') | js %]',
        RequiredField: '[% l('Required field.') | js %]',
        DistinctEntities: '[% l('Entities in a relationship cannot be the same.') | js %]',
        AddRelationship: '[% l('Add relationship') | js %]',
        RelateRecordingWork: '[% l('Relate recording to work') | js %]',
        InvalidDate: '[% l('The date you\'ve entered is not valid.') | js %]',
        InvalidEndDate: '[% l('The end date cannot preceed the begin date.') | js %]',
        InvalidValue: '[% l('The value you\'ve entered is not valid.') | js %]',
        EditRelationship: '[% l('Edit relationship') | js %]',
        Loading: '[% l('Loading...') | js %]',
        ErrorLoadingRelationships: '[% l('Error loading relationships.') | js %]',
        ChangeDirection: '[% l('Change direction') | js %]',
        Entity: {
            area:            "[% l('Area') | js %]",
            artist:          "[% l('Artist') | js %]",
            label:           "[% l('Label') | js %]",
            place:           "[% l('Place') | js %]",
            recording:       "[% l('Recording') | js %]",
            release:         "[% l('Release') | js %]",
            release_group:   "[% l('Release group') | js %]",
            url:             "[% l('URL') | js %]",
            work:            "[% l('Work') | js %]",
        },
        AttributeNotSupported: '[% l('This attribute is not supported for the selected relationship type.') | js %]',
        AttributeTooMany: '[% l('This attribute can only be specified {max} times. You specified {n}.') | js %]',
        AttributeRequired: '[% l('This attribute is required.') | js %]',
        FocusInstrument: '[% l('Click here to choose an instrument') | js %]',
        FocusVocal: '[% l('Click here to choose a vocal') | js %]',
        NoChanges: '[% l('You haven’t made any changes!') | js %]',
        ErrorsPreventSubmission: '[% l('Some errors were detected in the data you’ve entered. Click on the tabs shaded red and correct any visible errors.') | js %]',
        AddNote: '[% l('Add Note') | js %]',
        DeleteNote: '[% l('Delete Note') | js %]',
        ConfirmSwap: '[% l('This tracklist has artist credits with information that will be lost if you swap artist credits with track titles. This cannot be undone. Do you wish to continue?') | js %]',
        ConfirmNavigation: '[% l('All of your changes will be lost if you leave this page.') | js %]',
        SubmissionError: '[% l('We\'re very sorry, an error occurred during submission. The server may be under heavy load; please wait a moment and try again.') | js %]',
        VoteOnAllEdits: '[% l('Vote on all edits:') | js %]',
        EnumerationComma: '[% l(', ') | js %]',
        EnumerationAnd: '[% l('{b} and {a}') | js %]',
        RelationshipTypeDeprecated: '[% l('This relationship type is deprecated') %]',
        AddANewEntity: {
            artist:          "[% l('Add a new artist') | js %]",
            label:           "[% l('Add a new label') | js %]",
            place:           "[% l('Add a new place') | js %]",
            recording:       "[% l('Add a new recording') | js %]",
            release_group:   "[% l('Add a new release group') | js %]",
            work:            "[% l('Add a new work') | js %]"
        },
        ImagePager: '[% l('Image {current} of {total}') | js %]',
        GuessCaseDescriptionEnglish: '[% l('This mode capitalises almost all words, with some words (mainly articles and short prepositions) lowercased. Some words may need to be manually capitalised to follow the {url|English capitalisation guidelines}.', { url => doc_link("Style/Language/English") }) | js %]',
        GuessCaseDescriptionSentence: '[% l('This mode capitalises the first word of a sentence, most other words are lowercased. Some words, often proper nouns, may need to be manually fixed according to the {url|relevant language guidelines}.', { url => doc_link("Style/Language") }) | js %]',
        GuessCaseDescriptionFrench: '[% l('This mode capitalises titles as sentence mode, but also inserts spaces before semicolons, colons, exclamation marks and question marks, and inside guillemets. Some words may need to be manually capitalised to follow the {url|French capitalisation guidelines}.', { url => doc_link("Style/Language/French") }) | js %]',
        InvalidURL: '[% l('This URL is not allowed for the selected link type, or is incorrectly formatted.') | js %]',
        SelectURLType: '[% l('Please select a link type for the URL you’ve entered.') | js %]',
        SelectedReleaseGroup: '[% l('You selected {releasegroup}.') | js %]',
        SelectedLabel: '[% l('You selected {label}.') | js %]',
        Tracklist: '[% l('Tracklist') | js %]',
        DiscNumber: '[% l('Disc {num}') | js %]',
        DiscNumberTitle: '[% l('Disc {num}: {title}') | js %]',
        TrackParser: '[% l('Track Parser') | js %]',
        AddDisc: '[% l('Add Disc') | js %]',
        ReleaseSubmissionError: '[% l('The information you‘ve provided contains errors, and was not entered; please visit the tabs shaded in red, fix all visible errors, and try again.') | js %]',
        MissingArtist: '[% l('You haven‘t entered a complete artist credit.') | js %]',
        TrackInfoRequired: '[% l('You must enter a title and select an artist for every track.') | js %]',
        MediumHasDiscID: '[% l('This medium already has disc IDs, so you may only change the format to a format that can have disc IDs.') | js %]',
        TracklistRequired: '[% l('A tracklist is required.') | js %]',
        ReleaseNameRequired: '[% l('A release title is required.') | js %]',
        SelectAReleaseGroup: '[% l('You must select an existing release group.') | js %]',
        DuplicateReleaseCountry: '[% l('You cannot use the same country more than once.') | js %]',
        SelectALabel: '[% l('You must select an existing label.') | js %]',
        MediumRequired: '[% l('A release must contain at least one medium.') | js %]',
        EditNoteRequired: '[% l('You must provide an edit note when adding a release. Even just a URL or something like “CD in hand” helps!') | js %]',
        ByArtist: '[% l('by {artist}') | js %]',
        AddReleaseNoTitle: '[% l('Add Release') | js %]',
        AddReleaseTitle: '[% l('{name} - Add Release') | js %]',
        EditReleaseNoTitle: '[% l('Edit Release') | js %]',
        EditReleaseTitle: '[% l('{name} - Edit Release') | js %]',
        Video: '[% l('video') | js %]',
<<<<<<< HEAD
        EnterAValidURL: '[% l('Enter a valid url e.g. "http://google.com/"') | js %]',
        RelationshipAlreadyExists: '[% l('This relationship already exists.') | js %]'
=======
        SelectedArea: '[% l('You selected {area}.') | js %]'
>>>>>>> ce7c5352
    });
})(MB);<|MERGE_RESOLUTION|>--- conflicted
+++ resolved
@@ -165,11 +165,8 @@
         EditReleaseNoTitle: '[% l('Edit Release') | js %]',
         EditReleaseTitle: '[% l('{name} - Edit Release') | js %]',
         Video: '[% l('video') | js %]',
-<<<<<<< HEAD
         EnterAValidURL: '[% l('Enter a valid url e.g. "http://google.com/"') | js %]',
-        RelationshipAlreadyExists: '[% l('This relationship already exists.') | js %]'
-=======
+        RelationshipAlreadyExists: '[% l('This relationship already exists.') | js %]',
         SelectedArea: '[% l('You selected {area}.') | js %]'
->>>>>>> ce7c5352
     });
 })(MB);