[% USE JavaScript %]
/* Copyright (C) 2009 Oliver Charles
   Copyright (C) 2009 Lukas Lalinsky
   Copyright (C) 2010 MetaBrainz Foundation

   This program is free software; you can redistribute it and/or modify
   it under the terms of the GNU General Public License as published by
   the Free Software Foundation; either version 2 of the License, or
   (at your option) any later version.

   This program is distributed in the hope that it will be useful,
   but WITHOUT ANY WARRANTY; without even the implied warranty of
   MERCHANTABILITY or FITNESS FOR A PARTICULAR PURPOSE.  See the
   GNU General Public License for more details.

   You should have received a copy of the GNU General Public License
   along with this program; if not, write to the Free Software
   Foundation, Inc., 675 Mass Ave, Cambridge, MA 02139, USA.
*/

(function(MB) {
    $.extend(MB.text, {
        TagNone: '[% lp('(none)', 'tag') | js %]',
        Artist: '[% l('Artist') | js %]',
        Name: '[% l('Name') | js %]',
        JoinPhrase: '[% l('Join phrase') | js %]',
        AppearsOn: '[% l('appears on:') | js %]',
        UseAltNames: '[% l('Some artists credited with alternative names') | js %]',
        Preview: '[% l('Preview: ') | js %]',
        UnknownPlaceholder: '[% l('[ Unknown ]') | js %]',
        DisambiguationComment: '[% l('add a disambiguation comment') | js %]',
        Next:                  '[% l('Next') | js %]',
        Previous:              '[% l('Previous') | js %]',
        NoResults:             '[% l('No results') | js %]',
        SearchInfoFormat:            '[% l('Showing results <strong>{start}</strong>&ndash;<strong>{end}</strong> of <strong>{matches}</strong>', { matches => '#matches#', start => '#start#', end => '#end#' }) | js %]',
        Searching:             '[% l('Searching...') | js %]',
        PleaseSelectARSubtype : "[% l("Please select a subtype of the currently selected relationship type. The selected relationship type is only used for grouping subtypes.") | js %]",
        PleaseSelectARType    : "[% l("Please select a relationship type.") | js %]",
        AddAnother            : "[% l("Add another") | js %]",
        Remove                : "[% l('Remove') | js %]",
        ClickLookup           : "[% l('Please click lookup to search') | js %]",
        Lookup                : "[% l('Lookup') | js %]",
        SearchErrorOccured    : "[% l('Sorry, an error occurred during your search') | js %]",
        AddNewTrack:            "[% l('Add another track') | js %]",
        AddAnotherMedium      : "[% l('Add another medium') | js %]",
        DoNotAddTracks: "[% l('<strong>Warning</strong>: #{disc} has a discid, you cannot add tracks') | js %]",
        DoNotRemoveTracks: "[% l('<strong>Warning</strong>: #{disc} has a discid, you cannot remove tracks') | js %]",
        DoNotChangeTracks: "[% l('This medium has one or more discids which prevent this information from being changed.') %]",
        RatingTitles: [
              "[% rating_tooltip(0) | js %]",
              "[% rating_tooltip(1) | js %]",
              "[% rating_tooltip(2) | js %]",
              "[% rating_tooltip(3) | js %]",
              "[% rating_tooltip(4) | js %]",
              "[% rating_tooltip(5) | js %]"
        ],
        Barcode: {
            NoCheckdigitUPC: '[% l('The barcode you entered looks like a UPC code with the check digit missing.') | js %]',
            ValidUPC: '[% l('The barcode you entered is a valid UPC code.') | js %]',
            InvalidUPC: '[% l('The barcode you entered is either an invalid UPC code, or an EAN code with the check digit missing.') | js %]',
            ValidEAN: '[% l('The barcode you entered is a valid EAN code.') | js %]',
            InvalidEAN: '[% l('The barcode you entered is not a valid EAN code.') | js %]',
            Invalid: '[% l('The barcode you entered is not a valid UPC or EAN code.') | js %]',
            DoubleCheck: '[% l('Please double-check the barcode on the release.') | js %]',
            CheckDigit: '[% l('The check digit is {checkdigit}.') | js %]'
        },
        ArtistDate: {
            Unknown: [ '[% l('Began:') | js %]', '[% l('Ended:') | js %]', '[% l('This artist has ended.') | js %]'  ],
            Person: [ '[% l('Born:') | js %]', '[% l('Died:') | js %]', '[% l('This person is deceased.') | js %]' ],
            Founded: [ '[% l('Founded:') | js %]', '[% l('Dissolved:') | js %]', '[% l('This group has dissolved.') | js %]' ]
        },
        ArtistArea: {
            Unknown: [ '[% l('Begin area:') | js %]', '[% l('End area:') | js %]' ],
            Person: [ '[% l('Born in:') | js %]', '[% l('Died in:') | js %]' ],
            Founded: [ '[% l('Founded in:') | js %]', '[% l('Dissolved in:') | js %]' ]
        },
        Pager: '[% l('Page {page} of {total}') | js %]',
        SwitchToDirectSearch: '[% l('Not found? Try again with direct search.') | js %]',
        SwitchToIndexedSearch: '[% l('Slow? Switch back to indexed search.') | js %]',
        RemoveLinkedEntity: {
            'artist':         "[% l('Clear artist') | js %]",
            'label':          "[% l('Clear label') | js %]",
            'recording':      "[% l('Clear recording') | js %]",
            'release':        "[% l('Clear release') | js %]",
            'release-group':  "[% l('Clear release group') | js %]",
            'work':           "[% l('Clear work') | js %]",
        },
        link: '[% l('link') | js %]',
        ShowMore: '[% l('Show more...') | js %]',
        ShowLess: '[% l('Show less...') | js %]',
        Medium: '[% l('Medium') | js %]',
        RequiredField: '[% l('Required field.') | js %]',
        DistinctEntities: '[% l('Entities in a relationship cannot be the same.') | js %]',
        AddRelationship: '[% l('Add relationship') | js %]',
        RelateRecordingWork: '[% l('Relate recording to work') | js %]',
        InvalidDate: '[% l('The date you\'ve entered is not valid.') | js %]',
        InvalidEndDate: '[% l('The end date cannot preceed the begin date.') | js %]',
        InvalidValue: '[% l('The value you\'ve entered is not valid.') | js %]',
        EditRelationship: '[% l('Edit relationship') | js %]',
        Loading: '[% l('Loading...') | js %]',
        ErrorLoadingRelationships: '[% l('Error loading relationships.') | js %]',
        ChangeDirection: '[% l('Change direction') | js %]',
        Entity: {
            area:            "[% l('Area') | js %]",
            artist:          "[% l('Artist') | js %]",
            label:           "[% l('Label') | js %]",
            place:           "[% l('Place') | js %]",
            recording:       "[% l('Recording') | js %]",
            release:         "[% l('Release') | js %]",
            release_group:   "[% l('Release group') | js %]",
            url:             "[% l('URL') | js %]",
            work:            "[% l('Work') | js %]",
        },
        AttributeNotSupported: '[% l('This attribute is not supported for the selected relationship type.') | js %]',
        AttributeTooMany: '[% l('This attribute can only be specified {max} times. You specified {n}.') | js %]',
        AttributeRequired: '[% l('This attribute is required.') | js %]',
        FocusInstrument: '[% l('Click here to choose an instrument') | js %]',
        FocusVocal: '[% l('Click here to choose a vocal') | js %]',
        NoChanges: '[% l('You haven’t made any changes!') | js %]',
        ErrorsPreventSubmission: '[% l('Some errors were detected in the data you’ve entered. Click on the tabs shaded red and correct any visible errors.') | js %]',
        AddNote: '[% l('Add Note') | js %]',
        DeleteNote: '[% l('Delete Note') | js %]',
        ConfirmSwap: '[% l('This tracklist has artist credits with information that will be lost if you swap artist credits with track titles. This cannot be undone. Do you wish to continue?') | js %]',
        ConfirmNavigation: '[% l('All of your changes will be lost if you leave this page.') | js %]',
        SubmissionError: '[% l('We\'re very sorry, an error occurred during submission. The server may be under heavy load; please wait a moment and try again.') | js %]',
        VoteOnAllEdits: '[% l('Vote on all edits:') | js %]',
        EnumerationComma: '[% l(', ') | js %]',
        EnumerationAnd: '[% l('{b} and {a}') | js %]',
        RelationshipTypeDeprecated: '[% l('This relationship type is deprecated') %]',
        AddANewEntity: {
            artist:          "[% l('Add a new artist') | js %]",
            label:           "[% l('Add a new label') | js %]",
            place:           "[% l('Add a new place') | js %]",
            recording:       "[% l('Add a new recording') | js %]",
            release_group:   "[% l('Add a new release group') | js %]",
            work:            "[% l('Add a new work') | js %]"
        },
        ImagePager: '[% l('Image {current} of {total}') | js %]',
        GuessCaseDescriptionEnglish: '[% l('This mode capitalises almost all words, with some words (mainly articles and short prepositions) lowercased. Some words may need to be manually capitalised to follow the {url|English capitalisation guidelines}.', { url => doc_link("Style/Language/English") }) | js %]',
        GuessCaseDescriptionSentence: '[% l('This mode capitalises the first word of a sentence, most other words are lowercased. Some words, often proper nouns, may need to be manually fixed according to the {url|relevant language guidelines}.', { url => doc_link("Style/Language") }) | js %]',
        GuessCaseDescriptionFrench: '[% l('This mode capitalises titles as sentence mode, but also inserts spaces before semicolons, colons, exclamation marks and question marks, and inside guillemets. Some words may need to be manually capitalised to follow the {url|French capitalisation guidelines}.', { url => doc_link("Style/Language/French") }) | js %]',
<<<<<<< HEAD
        InvalidURL: '[% l('This URL is not allowed for the selected link type, or is incorrectly formatted.') | js %]',
        SelectURLType: '[% l('Please select a link type for the URL you’ve entered.') | js %]'
=======
        SelectedReleaseGroup: '[% l('You selected {releasegroup}.') | js %]',
        SelectedLabel: '[% l('You selected {label}.') | js %]',
        Tracklist: '[% l('Tracklist') | js %]',
        DiscNumber: '[% l('Disc {num}') | js %]',
        DiscNumberTitle: '[% l('Disc {num}: {title}') | js %]',
        TrackParser: '[% l('Track Parser') | js %]',
        AddDisc: '[% l('Add Disc') | js %]',
        ReleaseSubmissionError: '[% l('The information you‘ve provided contains errors, and was not entered; please visit the tabs shaded in red, fix all visible errors, and try again.') | js %]',
        MissingArtist: '[% l('You haven‘t entered a complete artist credit.') | js %]',
        TrackInfoRequired: '[% l('You must enter a title and select an artist for every track.') | js %]',
        MediumHasDiscID: '[% l('This medium already has disc IDs, so you may only change the format to a format that can have disc IDs.') | js %]',
        TracklistRequired: '[% l('A tracklist is required.') | js %]',
        ReleaseNameRequired: '[% l('A release title is required.') | js %]',
        SelectAReleaseGroup: '[% l('You must select an existing release group.') | js %]',
        DuplicateReleaseCountry: '[% l('You cannot use the same country more than once.') | js %]',
        SelectALabel: '[% l('You must select an existing label.') | js %]',
        MediumRequired: '[% l('A release must contain at least one medium.') | js %]',
        EditNoteRequired: '[% l('You must provide an edit note when adding a release. Even just a URL or something like “CD in hand” helps!') | js %]',
        ByArtist: '[% l('by {artist}') | js %]',
        AddReleaseNoTitle: '[% l('Add Release') | js %]',
        AddReleaseTitle: '[% l('{name} - Add Release') | js %]',
        EditReleaseNoTitle: '[% l('Edit Release') | js %]',
        EditReleaseTitle: '[% l('{name} - Edit Release') | js %]',
        Video: '[% l('video') | js %]'
>>>>>>> 53bb0fdf
    });
})(MB);<|MERGE_RESOLUTION|>--- conflicted
+++ resolved
@@ -139,10 +139,8 @@
         GuessCaseDescriptionEnglish: '[% l('This mode capitalises almost all words, with some words (mainly articles and short prepositions) lowercased. Some words may need to be manually capitalised to follow the {url|English capitalisation guidelines}.', { url => doc_link("Style/Language/English") }) | js %]',
         GuessCaseDescriptionSentence: '[% l('This mode capitalises the first word of a sentence, most other words are lowercased. Some words, often proper nouns, may need to be manually fixed according to the {url|relevant language guidelines}.', { url => doc_link("Style/Language") }) | js %]',
         GuessCaseDescriptionFrench: '[% l('This mode capitalises titles as sentence mode, but also inserts spaces before semicolons, colons, exclamation marks and question marks, and inside guillemets. Some words may need to be manually capitalised to follow the {url|French capitalisation guidelines}.', { url => doc_link("Style/Language/French") }) | js %]',
-<<<<<<< HEAD
         InvalidURL: '[% l('This URL is not allowed for the selected link type, or is incorrectly formatted.') | js %]',
-        SelectURLType: '[% l('Please select a link type for the URL you’ve entered.') | js %]'
-=======
+        SelectURLType: '[% l('Please select a link type for the URL you’ve entered.') | js %]',
         SelectedReleaseGroup: '[% l('You selected {releasegroup}.') | js %]',
         SelectedLabel: '[% l('You selected {label}.') | js %]',
         Tracklist: '[% l('Tracklist') | js %]',
@@ -167,6 +165,5 @@
         EditReleaseNoTitle: '[% l('Edit Release') | js %]',
         EditReleaseTitle: '[% l('{name} - Edit Release') | js %]',
         Video: '[% l('video') | js %]'
->>>>>>> 53bb0fdf
     });
 })(MB);