/* Copyright (C) 2009 Oliver Charles
   Copyright (C) 2009 Lukas Lalinsky
   Copyright (C) 2010 MetaBrainz Foundation

   This program is free software; you can redistribute it and/or modify
   it under the terms of the GNU General Public License as published by
   the Free Software Foundation; either version 2 of the License, or
   (at your option) any later version.

   This program is distributed in the hope that it will be useful,
   but WITHOUT ANY WARRANTY; without even the implied warranty of
   MERCHANTABILITY or FITNESS FOR A PARTICULAR PURPOSE.  See the
   GNU General Public License for more details.

   You should have received a copy of the GNU General Public License
   along with this program; if not, write to the Free Software
   Foundation, Inc., 675 Mass Ave, Cambridge, MA 02139, USA.
*/

(function(MB) {
    $.extend(MB.text, {
        Artist: '[% l('Artist') %]',
        Name: '[% l('Name') %]',
        JoinPhrase: '[% l('Join Phrase') %]',
        Cancel: '[% l('Cancel') %]',
        Change: '[% l('Change') %]',
        Done: '[% l('Done') %]',
        AppearsOn: '[% l('appears on:') %]',
        UseAltNames: '[% l('Some artists credited with alternative names') %]',
        Preview: '[% l('Preview: ') %]',
        UnknownPlaceholder: '[% l('[ Unknown ]') %]',
        DisambiguationComment: '[% l('add a disambiguation comment') %]',
        Next:                  '[% l('Next') %]',
        Previous:              '[% l('Previous') %]',
        NoResults:             '[% l('No results') %]',
        SearchInfoFormat:            '[% l('Showing results <strong>{start}</strong>&ndash;<strong>{end}</strong> of <strong>{matches}</strong>', { matches => '#matches#', start => '#start#', end => '#end#' }) %]',
        Searching:             '[% l('Searching&hellip;') %]',
        PleaseSelectARSubtype : "[% l("Please select a subtype of the currently selected relationship type. The selected relationship type is only used for grouping subtypes.") %]",
        PleaseSelectARType    : "[% l("Please select a relationship type.") %]",
        AddAnother            : "[% l("Add another") %]",
        ClickLookup           : "[% l('Please click lookup to search') %]",
        Lookup                : "[% l('Lookup') %]",
        SearchErrorOccured    : "[% l('Sorry, an error occurred during your search') %]",
        AddNewTrack:            "[% l('Add another track') %]",
        AddAnotherMedium      : "[% l('Add another medium') %]",
        RatingTitles: [
              "[% rating_tooltip(0) %]",
              "[% rating_tooltip(1) %]",
              "[% rating_tooltip(2) %]",
              "[% rating_tooltip(3) %]",
              "[% rating_tooltip(4) %]",
              "[% rating_tooltip(5) %]"
        ],
        Barcode: {
            NoCheckdigitUPC: '[% l('The barcode you entered looks like a UPC code with the check digit missing.') %]',
            ValidUPC: '[% l('The barcode you entered is a valid UPC code.') %]',
            InvalidUPC: '[% l('The barcode you entered is either an invalid UPC code, or an EAN code with the check digit missing.') %]',
            ValidEAN: '[% l('The barcode you entered is a valid EAN code.') %]',
            InvalidEAN: '[% l('The barcode you entered is not a valid EAN code.') %]',
            Invalid: '[% l('The barcode you entered is not a valid UPC or EAN code.') %]',
            DoubleCheck: '[% l('Please double-check the barcode on the release.') %]',
            CheckDigit: '[% l('The checkdigit is #checkdigit#.') %]'
        },
        ArtistDate: {
            Unknown: [ '[% l('Began:') %]', '[% l('Ended:') %]' ],
            Person: [ '[% l('Born:') %]', '[% l('Deceased:') %]' ],
            Founded: [ '[% l('Founded:') %]', '[% l('Dissolved') %]' ]
        },
        Pager: '[% l('page #{page} of #{total}') %]',
<<<<<<< HEAD
        SwitchToDirectSearch: '[% l('Not found? Try again with direct search.') %]',
        SwitchToIndexedSearch: '[% l('Slow? Switch back to indexed search.') %]'

=======
        link: '[% l('link') %]'
>>>>>>> e11e481a
    });
})(MB);<|MERGE_RESOLUTION|>--- conflicted
+++ resolved
@@ -67,12 +67,8 @@
             Founded: [ '[% l('Founded:') %]', '[% l('Dissolved') %]' ]
         },
         Pager: '[% l('page #{page} of #{total}') %]',
-<<<<<<< HEAD
         SwitchToDirectSearch: '[% l('Not found? Try again with direct search.') %]',
-        SwitchToIndexedSearch: '[% l('Slow? Switch back to indexed search.') %]'
-
-=======
+        SwitchToIndexedSearch: '[% l('Slow? Switch back to indexed search.') %]',
         link: '[% l('link') %]'
->>>>>>> e11e481a
     });
 })(MB);