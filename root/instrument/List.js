--- conflicted
+++ resolved
@@ -55,13 +55,8 @@
           <Frag key={type.id}>
             <h2>{lp_attributes(type.name, 'instrument_type')}</h2>
             <ul>
-<<<<<<< HEAD
               {(instrumentsByType[type.id] || []).map(instrument => (
-                <Instrument key={instrument.id} instrument={instrument} />
-=======
-              {instrumentsByType[type.id].map(instrument => (
                 <Instrument instrument={instrument} key={instrument.id} />
->>>>>>> 46496f52
               ))}
             </ul>
           </Frag>
