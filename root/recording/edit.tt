--- conflicted
+++ resolved
@@ -1,13 +1,5 @@
 [%- BLOCK layout_head -%]
   <script type="text/javascript" src="[%-
-<<<<<<< HEAD
-      c.model('FileCache').squash_scripts(
-        "scripts/MB/Control/ArtistCredit.js",
-        "scripts/MB/Control/Bubble.js",
-      )
-  -%]"></script>
-
-=======
     c.model('FileCache').squash_scripts(
       "lib/jquery.ui/ui/jquery-ui-1.8.6.custom.js",
       "scripts/MB/utility.js",
@@ -30,17 +22,12 @@
       "scripts/MB/Control/Bubble.js",
       "scripts/MB/Control/GuessCase.js",
     ) -%]"></script>
->>>>>>> 9b57cbec
   <script type="text/javascript">
     $('document').ready(function() {
 
-<<<<<<< HEAD
-      MB.Control.initialize_artist_credit (MB.Control.BubbleCollection ());
-=======
       var bubbles = MB.Control.BubbleCollection ();
       MB.Control.initialize_artist_credit (bubbles);
       MB.Control.initialize_guess_case (bubbles, 'recording');
->>>>>>> 9b57cbec
 
     });
   </script>
