[%~ javascript_required() ~%]

<div class="various-artists warning" style="display: none;">
    [%- warning_icon %]
    <p>
        [% l('<strong>Warning</strong>:') %]
        [% l('You have used the {valink|Various Artists} special purpose artist on this recording.', { valink => va_doc_link }) %]
    </p>
    <p>
        [% l('{valink|Various Artists} should very rarely be used on recordings, make sure that the artist has been entered correctly.', { valink => va_doc_link }) %]
    </p>
</div>

[% script_manifest('edit.js') %]
[% script_manifest('guess-case.js') %]

<p>[%- l('For more information, check the {doc_doc|documentation} and {doc_styleguide|style guidelines}.', {doc_doc => doc_link('Recording'), doc_styleguide => doc_link('Style/Recording')}) -%]</p>

<form action="[% c.req.uri %]" method="post" class="edit-recording">
  [%- USE r = FormRenderer(form) -%]

  <div class="half-width">
    <fieldset>
      <legend>[% l('Recording Details') %]</legend>
      [%- form_row_name_with_guesscase(r, { guessfeat => 1 }) -%]
      [%- form_row_artist_credit(form) -%]
      [%- form_row_text_long(r, 'comment', l('Disambiguation:')) -%]
      [%- IF !form.used_by_tracks || form.field('length').has_errors;
            form_row_text_long(r, 'length', l('Length:'));
          END -%]
      [%- form_row_checkbox(r, 'video', l('Video')) -%]
      [%- form_row_text_list(r, 'isrcs', l('ISRCs:'), l('ISRC')) -%]
    </fieldset>

    [% PROCESS 'forms/relationship-editor.tt' %]

    <fieldset>
      <legend>[% l('External Links') %]</legend>
      [% external_links_editor() %]
    </fieldset>

    [%- INCLUDE 'forms/edit-note.tt' -%]
    [%- enter_edit() -%]

  </div>

  <div class="documentation">
    [%- artist_credit_table() -%]
    [%- isrc_bubble(link_entity(recording)) -%]
  </div>

</form>

[%- guesscase_options() -%]

<script type="text/javascript">//<![CDATA[
  $(function () {
    var artistCredit = MB.Control.initialize_artist_credit();

    MB.Control.initialize_guess_case("recording", "id-edit-recording");
    MB.Control.initGuessFeatButton('edit-recording');

    ko.computed(function () {
        $("div.various-artists.warning").toggle(artistCredit.isVariousArtists());
    });

    MB.Control.initializeBubble("#isrcs-bubble", "input[name=edit-recording\\.isrcs\\.0]");
<<<<<<< HEAD

    MB.utility.setDefaultAction("form.edit-recording", "button.submit.positive");
  });
=======
  }());
>>>>>>> dfc92555
//]]></script><|MERGE_RESOLUTION|>--- conflicted
+++ resolved
@@ -65,11 +65,5 @@
     });
 
     MB.Control.initializeBubble("#isrcs-bubble", "input[name=edit-recording\\.isrcs\\.0]");
-<<<<<<< HEAD
-
-    MB.utility.setDefaultAction("form.edit-recording", "button.submit.positive");
   });
-=======
-  }());
->>>>>>> dfc92555
 //]]></script>