--- conflicted
+++ resolved
@@ -55,19 +55,17 @@
                 <li>
                     [% l('{col|My Watched Artists}', { col => c.uri_for_action('/watch/list') }) %]
                 </li>
-<<<<<<< HEAD
                 <li class="separator">
                     [% l('{edits|My Open Edits}', { edits => c.uri_for_action('/user/edits/open', [ c.user.name ]) }) %]
                 </li>
                 <li>
                     [% l('{edits|All My Edits}', { edits => c.uri_for_action('/user/edits/all', [ c.user.name ]) }) %]
-=======
+                </li>
                 <li>
                     [% l('{col|Edits for Subscribed Entities}', { col => c.uri_for_action('/edit/subscribed') }) %]
                 </li>
                 <li>
                     [% l('{col|Edits by Subscribed Editors}', { col => c.uri_for_action('/edit/subscribed_editors') }) %]
->>>>>>> 028649ff
                 </li>
             </ul>
         </li>
