[% WRAPPER "layout.tt" title=l('Internal Server Error') full_width=1 %]
    <div id="content">
        <h1>[%- l('Internal Server Error') -%]</h1>

        <p><strong>[%- l('Oops, something went wrong!') -%]</strong></p>

        [% IF stack_trace %]
        <p>
          <strong>[% ln('Error:', 'Errors:', errors.size) %]</strong>
          [% IF errors.size > 1 %]
          <ul>
            [% FOR error=errors %]<li><code>[% error %]</code></li>[% END %]
          </ul>
          [% ELSE %]
            <p><pre>[% errors.0 %]</pre></p>
          [% END %]
        </p>
        <p>
            <strong>[%- l('Stack trace:') -%]</strong><br />
            <ul>
            [% FOR frame=stack_trace %]
              <li><code>line [% frame.line %]&#10;[% frame.pkg %]</code></li>
            [% END %]
            </ul>
        </p>
        <p>
            <strong>[% l('Request data:') %]</strong>
            <pre>
              [%- USE Dumper; Dumper.dump({
                  query_parameters => c.req.query_params,
                  body_parameters => c.req.body_params
              }) -%]
            </pre>
        </p>
        [% ELSE %]
        <p>
            <strong>[%- l('Error message: ') -%]</strong>
            [% IF message %]
                <code>[%- message | html -%]</code>
            [% ELSE %]
                <code>[%- l('(No details about this error are available)') -%]</code>
            [% END %]
        </p>
        [% END %]

        <p>
          <strong>[% l("URL:") %]</strong>
          <code>[% c.req.uri %]</code>
        </p>

        <p>
            [%- l("We're terribly sorry for this problem. Please wait a few minutes and repeat your request &mdash; the problem may go away.") %]
        </p>
        <p>
<<<<<<< HEAD
            [%- l('If the problem persists, please {report|report a bug} and include all of the information that is shown above.', 
                 { report => display_url("http://tickets.musicbrainz.org/secure/CreateIssue.jspa?pid=10000&issuetype=1") }) -%]
=======
            [%- l('If the problem persists, please {report|report a bug} and include any error message that is shown above.', 
                 { report => display_url("http://tickets.musicbrainz.org/secure/CreateIssue.jspa?pid=10000&issuetype=1&description=Broken+link:" _ url_escape(c.req.uri) _ "+Referer:" _ url_escape(c.req.referer)) })-%]
>>>>>>> 7339ad87
        </p>
        [% IF stack_trace %]
          <p>[% l('Please be sure to include the stack trace and request data shown above!') %]</p>
        [% END %]
    </div>
[%- END -%]<|MERGE_RESOLUTION|>--- conflicted
+++ resolved
@@ -52,13 +52,8 @@
             [%- l("We're terribly sorry for this problem. Please wait a few minutes and repeat your request &mdash; the problem may go away.") %]
         </p>
         <p>
-<<<<<<< HEAD
-            [%- l('If the problem persists, please {report|report a bug} and include all of the information that is shown above.', 
-                 { report => display_url("http://tickets.musicbrainz.org/secure/CreateIssue.jspa?pid=10000&issuetype=1") }) -%]
-=======
             [%- l('If the problem persists, please {report|report a bug} and include any error message that is shown above.', 
                  { report => display_url("http://tickets.musicbrainz.org/secure/CreateIssue.jspa?pid=10000&issuetype=1&description=Broken+link:" _ url_escape(c.req.uri) _ "+Referer:" _ url_escape(c.req.referer)) })-%]
->>>>>>> 7339ad87
         </p>
         [% IF stack_trace %]
           <p>[% l('Please be sure to include the stack trace and request data shown above!') %]</p>
