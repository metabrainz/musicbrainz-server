[%# Please try and keep the WikiDoc templates (doc/error.tt & doc/bare_error.tt)
    looking similar to how this template looks %]

[% WRAPPER "layout.tt" title=l('Page Not Found') full_width=1 %]
    <div id="content">
        <h1>[%- l('Page Not Found') -%]</h1>

        <p><strong>[%- l('Sorry, the page you\'re looking for does not exist.') -%]</strong></p>

        [% IF message %]
<<<<<<< HEAD
        <p><code>[% message | html %]</code></p>
=======
            <p>
                <strong>[%- l('Error message: ') -%]</strong>
                <code>[% message | html %]</code>
            </p>
>>>>>>> 86e21102
        [% END %]

        <p>
            [%- l('Looking for help? Check out our {doc|documentation} or {faq|FAQ}.',
                 { doc => doc_link('MusicBrainz_Documentation'),
                   faq => doc_link('FAQ') }) -%]
        </p>

        <p class="small">
            [%- l('Found a broken link on our site? Please {con|contact us}.',
                 { con => doc_link('Contact_Us') }) -%]
        </p>
    </div>
[% END %]<|MERGE_RESOLUTION|>--- conflicted
+++ resolved
@@ -8,14 +8,10 @@
         <p><strong>[%- l('Sorry, the page you\'re looking for does not exist.') -%]</strong></p>
 
         [% IF message %]
-<<<<<<< HEAD
-        <p><code>[% message | html %]</code></p>
-=======
             <p>
                 <strong>[%- l('Error message: ') -%]</strong>
                 <code>[% message | html %]</code>
             </p>
->>>>>>> 86e21102
         [% END %]
 
         <p>
