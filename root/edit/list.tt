--- conflicted
+++ resolved
@@ -42,50 +42,6 @@
 [% IF edits.size %]
     [% WRAPPER 'components/with-pager.tt' %]
         <form action="[% c.uri_for('/edit/enter_votes') %]" method="post">
-<<<<<<< HEAD
-            <input type="hidden" name="url" value="[% c.req.uri %]" />
-            <table class="edit-list">
-                [%- FOREACH edit=edits -%]
-                    <tr class="seperator">
-                        <td colspan="3">
-                        </td>
-                    </tr>
-                    <tr>
-                        <td class="edit-info">
-                            [% INCLUDE 'edit/info.tt' summary=1 %]
-                        </td>
-                        <td class="edit-details">
-                            [%- INCLUDE "edit/details/${edit.edit_template}.tt" %]
-                        </td>
-                        <td class="vote-actions">
-                            <p>[% edit.yes_votes %]
-                            [% l('yes') %] :
-                            [% edit.no_votes %]
-                            [% l('no') %]</p>
-
-                            [% IF edit.is_open && c.user_exists %]
-                            <p>
-                                [% IF edit.can_approve(c.user.privileges) %]
-                                    <a href="[% c.uri_for_action('edit/approve', [ edit.id ], { url=c.req.uri }) %]">
-                                        [% l('Approve') %]</a>
-                                [% END %]
-                                [% IF c.user.id == edit.editor_id %]
-                                    <a href="[% c.uri_for_action('edit/cancel', [ edit.id ], { url=c.req.uri }) %]">
-                                        [% l('Cancel') %]</a>
-                                [% END %]
-
-                                [% INCLUDE 'edit/vote.tt' n=loop.index %]
-                            </p>
-                            [% END %]
-                        </td>
-                    </tr>
-                    [% IF edit.notes.size %]
-                        <tr>
-                            <td colspan="3">
-                                [% INCLUDE "edit/notes.tt" %]
-                            </td>
-                        </tr>
-=======
             [%- FOREACH edit=edits -%]
                 <div class="edit-list">
                     [% INCLUDE 'edit/edit_header.tt' summary=1 %]
@@ -95,15 +51,13 @@
                     </div>
 
                     <div class="edit-details">
-                        [%- edit_template = edit.edit_name.replace('\s+', '_') | lower;
-                            INCLUDE "edit/details/${edit_template}.tt" %]
+                        [%-INCLUDE "edit/details/${edit.edit_template}.tt" %]
                     </div>
 
                     [% IF edit.edit_notes.size %]
                         <div class="edit-notes">
                             [% INCLUDE "edit/notes.tt" %]
                         </div>
->>>>>>> e4073358
                     [% END %]
 
                     <div class="seperator">
