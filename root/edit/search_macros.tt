--- conflicted
+++ resolved
@@ -176,13 +176,8 @@
   <select name="args" multiple="multiple">
     [% FOR item=set_contents %]
     <option value="[% html_escape(item.0) %]"
-<<<<<<< HEAD
             [% 'selected="selected"' IF field_contents.find_argument(item.0).defined %]
-            >[% html_escape(item.1) %]</option>
-=======
-            [% 'selected="selected"' IF field_contents.find_argument(item.0) %]
             >[% l(html_escape(item.1)) %]</option>
->>>>>>> 4a36461d
     [% END %]
   </select>
 [% END %]
