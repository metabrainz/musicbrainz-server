[% BLOCK wfield %]
<span class="field field-[% field %] predicate-[% predicate %]" style="display: none">
  [%- content -%]
</span>
[% END %]

[% BLOCK search_form %]
<form action="[% c.req.uri.path %]" method="get">
  <p>
    Show me
    <select name="auto_edit_filter">
<<<<<<< HEAD
      <option value="0" [% 'selected="selected"' IF !query.auto_edit_filter %]>edits</option>
=======
      <option value="" [% 'selected="selected"'  IF !query.auto_edit_filter.defined %]>edits</option>
>>>>>>> 914fd02d
      <option value="1" [% 'selected="selected"' IF  query.auto_edit_filter == 1 %]>auto-edits</option>
      <option value="0" [% 'selected="selected"' IF  query.auto_edit_filter == 0 %]>non-auto-edits</option>
    </select>
    that
    <select name="negation">
      <option value="0" [% 'selected="selected"' IF !query.negate %]>match</option>
      <option value="1" [% 'selected="selected"' IF  query.negate %]>do not match</option>
    </select>
    <select name="combinator">
      <option value="or"
              [% 'selected="selected"' IF query.combinator == 'or' %]>
        any
      </option>
      <option value="and"
              [% 'selected="selected"' IF query.combinator == 'and' %]>
        all
      </option>
    </select>
    of the following conditions:
  </p>

  <ul class="conditions">
    [% FOR field=query.fields %]
    <li class="condition">
      [% select_field(field) %]
      <span class="field-container">
        [% SWITCH field.meta.name;
             CASE 'MusicBrainz::Server::EditSearch::Predicate::ID';
               predicate_id(field.field_name, field);
             CASE 'MusicBrainz::Server::EditSearch::Predicate::Set';
               SWITCH field.field_name;
                 CASE 'type';
                   predicate_set(field.field_name, edit_types, field);
                 CASE 'status';
                   predicate_set(field.field_name, status, field);
               END;
             CASE 'MusicBrainz::Server::EditSearch::Predicate::Date';
               predicate_date(field.field_name, field);
           END %]
        [% IF field.does('MusicBrainz::Server::EditSearch::Predicate::LinkedEntity');
             predicate_link(field.field_name, field);
            END %]
      </span>
      [% UNLESS field.valid %]
        <p>[% l('Oops! It seems your search parameters are not correct, please double check your input!') %]</p>
      [% END %]
    </li>
    [% END %]
    <li id="extra-condition">
      [% select_field() %]
      <span class="field-container">
        <span class="field"></span>
      </span>
    </li>
  </ul>

  [% form_submit('Search') %]
</form>
[% PROCESS template_fields %]
[% END %]

[% MACRO operators(operators, field_contents) BLOCK %]
  <select name="operator" class="operator">
    [% FOR operator=operators %]
    <option
       [% 'selected="selected"' IF field_contents.operator == operator.0 %]
       value="[% html_escape(operator.0) %]">[% html_escape(operator.1) %]</option>
    [% END %]
  </select>
[% END %]

[% MACRO predicate_id(field, field_contents) WRAPPER wfield predicate='id' %]
  [% operators([ [ '=', l('is') ],
                 [ '!=', l('is not') ],
                 [ '>', l('is after') ],
                 [ '<', l('is before') ],
                 ['BETWEEN', l('is between') ] ], field_contents) %]

  <span style="display:none" class="arg">
    <input name="args.0" size="6" value="[% html_escape(field_contents.argument(0)) %]" />
  </span>

  <span style="display:none" class="arg">
    &ndash;
    <input name="args.1" size="6" value="[% html_escape(field_contents.argument(1)) %]" />
  </span>
[% END %]

[% MACRO predicate_int(field, field_contents) WRAPPER wfield predicate='id' %]
  [% operators([ [ '=', l('is') ],
                 [ '!=', l('is not') ],
                 [ '>', l('is more than') ],
                 [ '<', l('is less than') ],
                 ['BETWEEN', l('is between') ] ], field_contents) %]

  <span style="display:none" class="arg">
    <input name="args.0" size="6" value="[% html_escape(field_contents.argument(0)) %]" />
  </span>

  <span style="display:none" class="arg">
    &ndash;
    <input name="args.1" size="6" value="[% html_escape(field_contents.argument(1)) %]" />
  </span>
[% END %]

[% MACRO predicate_date(field, field_contents) WRAPPER wfield predicate="date" %]
  [% operators([ [ '=', l('on') ],
                 [ '!=', l('is not') ],
                 [ '>', l('after') ],
                 [ '<', l('before') ],
                 [ 'BETWEEN', l('between') ] ], field_contents) %]

  <span style="display:none" class="arg">
    <input name="args.0" size="8" value="[% html_escape(field_contents.argument(0)) %]" />
  </span>

  <span style="display:none" class="arg">
    &ndash;
    <input name="args.1" size="8" value="[% html_escape(field_contents.argument(1)) %]" />
  </span>
[% END %]

[% MACRO predicate_set(field, set_contents, field_contents) WRAPPER wfield predicate="set" %]
  [% operators([ [ '=', l('is') ]
                 [ '!=', l('is not') ] ], field_contents) %]
  <select name="args" multiple="multiple">
    [% FOR item=set_contents %]
    <option value="[% html_escape(item.0) %]"
            [% 'selected="selected"' IF field_contents.find_argument(item.0) %]
            >[% html_escape(item.1) %]</option>
    [% END %]
  </select>
[% END %]

[% MACRO predicate_link(field, field_contents) WRAPPER wfield predicate="set" %]
  [% operators([ [ '=', l('is') ]
                 [ '!=', l('is not') ] ], field_contents) %]

  <input name="name" size="40" class="autocomplete autocomplete-[% field %]"
         value="[% html_escape(field_contents.name) %]" />
  <input name="args.0" value="[% html_escape(field_contents.argument(0)) %]" class="ac-result" type="hidden" />
[% END %]

[% MACRO select_field(field_contents) BLOCK %]
  <select name="field" class="field">
    [% UNLESS field_contents %]
      <option>Please choose a condition</option>
    [% END %]
    [% FOR field=[ [ 'id', l('ID') ],
                   [ 'open_time', l('Created') ],
                   [ 'expire_time', l('Expired') ],
                   [ 'close_time', l('Closed') ],
                   [ 'status', l('Status') ],
                   [ 'type', l('Type') ],
                   [ 'no_votes', l('No vote count') ],
                   [ 'yes_votes', l('Yes vote count') ],
                   [ 'artist', l('Artist') ],
                   [ 'label', l('Label') ],
                   [ 'recording', l('Recording') ],
                   [ 'release', l('Release') ],
                   [ 'release_group', l('Release Group') ],
                   [ 'work', l('Work') ],
                   ] %]
    <option
       [% 'selected="selected"' IF field_contents.field_name == field.0 %]
       value="[% html_escape(field.0) %]">[% html_escape(field.1) %]</option>
    [% END %]
  </select>
[% END %]

[% BLOCK template_fields %]
  <div id="fields">
    [% predicate_id('id') %]
    [% predicate_date(field_name) FOR field_name=['open_time', 'expire_time', 'close_time'] %]
    [% predicate_set('type', edit_types) %]
    [% predicate_set('status', status) %]
    [% predicate_int('no_votes') %]
    [% predicate_int('yes_votes') %]

    [% FOR linked_type=['artist', 'label', 'recording', 'release_group', 'release', 'work'];
         predicate_link(linked_type);
       END %]
  </div>
[% END %]<|MERGE_RESOLUTION|>--- conflicted
+++ resolved
@@ -9,11 +9,7 @@
   <p>
     Show me
     <select name="auto_edit_filter">
-<<<<<<< HEAD
-      <option value="0" [% 'selected="selected"' IF !query.auto_edit_filter %]>edits</option>
-=======
       <option value="" [% 'selected="selected"'  IF !query.auto_edit_filter.defined %]>edits</option>
->>>>>>> 914fd02d
       <option value="1" [% 'selected="selected"' IF  query.auto_edit_filter == 1 %]>auto-edits</option>
       <option value="0" [% 'selected="selected"' IF  query.auto_edit_filter == 0 %]>non-auto-edits</option>
     </select>
