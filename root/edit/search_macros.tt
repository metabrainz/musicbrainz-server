--- conflicted
+++ resolved
@@ -174,7 +174,6 @@
   <input name="args.0" value="[% html_escape(field_contents.argument(0)) %]" class="ac-result" type="hidden" />
 [% END %]
 
-<<<<<<< HEAD
 [% MACRO predicate_vote(field, field_contents) WRAPPER wfield predicate="vote" %]
   [% operators([ [ '=', l('is') ]
                  [ '!=', l('is not') ] ], field_contents) %]
@@ -190,7 +189,8 @@
             >[% html_escape(item.1) %]</option>
     [% END %]
   </select>
-=======
+[% END %]
+
 [% MACRO predicate_subscription(field, field_contents) WRAPPER wfield predicate="subscription" %]
   [% operators([ [ '=', l('is') ]
                , [ '!=', l('is not') ]
@@ -201,7 +201,6 @@
          value="[% html_escape(field_contents.name) %]" />
   <input name="args.0" value="[% html_escape(field_contents.argument(0)) %]" class="ac-result" type="hidden" />
   <input name="user_id" value="[% c.user.id %]" class="ac-result" type="hidden" />
->>>>>>> 6a29ac03
 [% END %]
 
 [% MACRO select_field(field_contents) BLOCK %]
@@ -242,16 +241,11 @@
     [% predicate_int('no_votes') %]
     [% predicate_int('yes_votes') %]
 
-<<<<<<< HEAD
-    [% FOR linked_type=['artist', 'label', 'recording', 'release_group', 'release', 'work', 'editor' ];
-=======
-
     [% FOR linked_type=[ 'artist', 'label' ];
          predicate_subscription(linked_type);
        END %]
 
     [% FOR linked_type=['recording', 'release_group', 'release', 'work', 'editor' ];
->>>>>>> 6a29ac03
          predicate_link(linked_type);
        END %]
 
