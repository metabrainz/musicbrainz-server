--- conflicted
+++ resolved
@@ -145,11 +145,8 @@
       return <AddArtist edit={edit} />;
     case EDIT_TYPES.EDIT_RELEASE_ADD_COVER_ART:
       return <AddCoverArt edit={edit} />;
-<<<<<<< HEAD
-=======
     case EDIT_TYPES.EDIT_EVENT_ADD_EVENT_ART:
       return <AddEventArt edit={edit} />;
->>>>>>> 8e489007
     case EDIT_TYPES.EDIT_MEDIUM_ADD_DISCID:
       return <AddDiscId edit={edit} />;
     case EDIT_TYPES.EDIT_EVENT_CREATE:
@@ -238,11 +235,8 @@
       return <EditBarcodes edit={edit} />;
     case EDIT_TYPES.EDIT_RELEASE_EDIT_COVER_ART:
       return <EditCoverArt edit={edit} />;
-<<<<<<< HEAD
-=======
     case EDIT_TYPES.EDIT_EVENT_EDIT_EVENT_ART:
       return <EditEventArt edit={edit} />;
->>>>>>> 8e489007
     case EDIT_TYPES.EDIT_EVENT_EDIT:
       return <EditEvent edit={edit} />;
     case EDIT_TYPES.EDIT_GENRE_EDIT:
@@ -304,11 +298,8 @@
       return <MoveDiscId edit={edit} />;
     case EDIT_TYPES.EDIT_RELEASE_REMOVE_COVER_ART:
       return <RemoveCoverArt edit={edit} />;
-<<<<<<< HEAD
-=======
     case EDIT_TYPES.EDIT_EVENT_REMOVE_EVENT_ART:
       return <RemoveEventArt edit={edit} />;
->>>>>>> 8e489007
     case EDIT_TYPES.EDIT_MEDIUM_REMOVE_DISCID:
       return <RemoveDiscId edit={edit} />;
     case EDIT_TYPES.EDIT_AREA_DELETE:
@@ -340,11 +331,8 @@
       return <RemoveReleaseLabel edit={edit} />;
     case EDIT_TYPES.EDIT_RELEASE_REORDER_COVER_ART:
       return <ReorderCoverArt edit={edit} />;
-<<<<<<< HEAD
-=======
     case EDIT_TYPES.EDIT_EVENT_REORDER_EVENT_ART:
       return <ReorderEventArt edit={edit} />;
->>>>>>> 8e489007
     case EDIT_TYPES.EDIT_RELEASE_REORDER_MEDIUMS:
       return <ReorderMediums edit={edit} />;
     case EDIT_TYPES.EDIT_RELATIONSHIPS_REORDER:
