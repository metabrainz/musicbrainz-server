/*
 * @flow strict-local
 * Copyright (C) 2020 MetaBrainz Foundation
 *
 * This file is part of MusicBrainz, the open internet music database,
 * and is licensed under the GPL version 2, or (at your option) any
 * later version: http://www.gnu.org/licenses/gpl-2.0.txt
 */

import * as React from 'react';

import {
  EDIT_VOTE_APPROVE,
  EDIT_VOTE_NO,
  EDIT_VOTE_YES,
} from '../../constants';
import {CatalystContext} from '../../context';
import EditorLink from '../../static/scripts/common/components/EditorLink';
import getVoteName from '../../static/scripts/edit/utility/getVoteName';
import formatUserDate from '../../utility/formatUserDate';

import EditorTypeInfo from './EditorTypeInfo';

type PropsT = {
  +edit: $ReadOnly<{...EditT, +id: number}>,
  +editNote: EditNoteT,
  +index: number,
  +isOnEditPage?: boolean,
};

function returnNoteAnchor(edit, index) {
  return `note-${edit.id}-${index + 1}`;
}

function returnVoteClass(vote, isOwner) {
  let className = '';

  if (vote) {
    className = getVoteName(vote.vote);
  }

  if (isOwner) {
    if (vote) {
      className += ' ';
    }
    className += 'owner';
  }

  return className;
}

const EditNote = ({
  edit,
  editNote,
  index,
  isOnEditPage = false,
}: PropsT): React.Element<'div'> => {
  const $c = React.useContext(CatalystContext);
  const isModBot = editNote.editor_id === 4;
  const anchor = returnNoteAnchor(edit, index);
  const isOwner = edit.editor_id === editNote.editor_id;
  const lastRelevantVote = edit.votes.find(vote => (
    vote.editor_id === editNote.editor_id &&
    !vote.superseded
  ));
  const showVotingIcon = lastRelevantVote && (
    lastRelevantVote.vote === EDIT_VOTE_APPROVE ||
    lastRelevantVote.vote === EDIT_VOTE_NO ||
    lastRelevantVote.vote === EDIT_VOTE_YES
  );

  return (
    <div className="edit-note" id={anchor}>
      <h3 className={returnVoteClass(lastRelevantVote, isOwner)}>
        <EditorLink editor={editNote.editor} />
        {showVotingIcon /*:: === true */
          ? <div className="voting-icon" />
          : null}
        {' '}
        <EditorTypeInfo editor={editNote.editor} />
<<<<<<< HEAD
        <a
          className="date"
          href={(isOnEditPage ? '' : `/edit/${edit.id}`) + `#${anchor}`}
          rel={isOnEditPage ? null : 'noopener noreferrer'}
          target={isOnEditPage ? null : '_blank'}
        >
          {formatUserDate($c, editNote.post_time)}
=======
        <a className="date" href={`#${anchor}`}>
          {nonEmpty(editNote.post_time)
            ? formatUserDate($c, editNote.post_time)
            : l('[time missing]')}
>>>>>>> 8710a79e
        </a>
      </h3>
      <div
        className={'edit-note-text' + (isModBot ? ' modbot' : '')}
        dangerouslySetInnerHTML={{__html: editNote.formatted_text}}
      />
    </div>
  );
};

export default EditNote;<|MERGE_RESOLUTION|>--- conflicted
+++ resolved
@@ -78,20 +78,15 @@
           : null}
         {' '}
         <EditorTypeInfo editor={editNote.editor} />
-<<<<<<< HEAD
         <a
           className="date"
           href={(isOnEditPage ? '' : `/edit/${edit.id}`) + `#${anchor}`}
           rel={isOnEditPage ? null : 'noopener noreferrer'}
           target={isOnEditPage ? null : '_blank'}
         >
-          {formatUserDate($c, editNote.post_time)}
-=======
-        <a className="date" href={`#${anchor}`}>
           {nonEmpty(editNote.post_time)
             ? formatUserDate($c, editNote.post_time)
             : l('[time missing]')}
->>>>>>> 8710a79e
         </a>
       </h3>
       <div
