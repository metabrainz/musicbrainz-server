<table class="details">
  [% FOR change=edit.display_data.changes %]
  <tr>
<<<<<<< HEAD
    <td>[% l('Releases:') %]</td>
=======
    <th>[% l('Releases:') %]</th>
>>>>>>> fc0fb5f0
    <td colspan="2">
      <ul>
        [% FOR release=change.releases %]
        <li>[% link_entity(release) %]</li>
        [% END %]
      </ul>
    </td>
  </tr>
  <tr>
<<<<<<< HEAD
    <td>[% l('Quality:') %]</td>
=======
    <th>[% l('Quality:') %]</th>
>>>>>>> fc0fb5f0
    <td class="old">[% quality_name(change.quality.old) %]</td>
    <td class="new">[% quality_name(change.quality.new) %]</td>
  </tr>
  [% END %]
</table><|MERGE_RESOLUTION|>--- conflicted
+++ resolved
@@ -1,11 +1,7 @@
 <table class="details">
   [% FOR change=edit.display_data.changes %]
   <tr>
-<<<<<<< HEAD
-    <td>[% l('Releases:') %]</td>
-=======
     <th>[% l('Releases:') %]</th>
->>>>>>> fc0fb5f0
     <td colspan="2">
       <ul>
         [% FOR release=change.releases %]
@@ -15,11 +11,7 @@
     </td>
   </tr>
   <tr>
-<<<<<<< HEAD
-    <td>[% l('Quality:') %]</td>
-=======
     <th>[% l('Quality:') %]</th>
->>>>>>> fc0fb5f0
     <td class="old">[% quality_name(change.quality.old) %]</td>
     <td class="new">[% quality_name(change.quality.new) %]</td>
   </tr>
