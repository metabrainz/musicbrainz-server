[%- MACRO expanded_artist_credit(artist_credit) BLOCK -%]
  <ul>
    [% FOR name=artist_credit.names %]
      <li>
      [% IF name.artist.name != name.name %]
        [% l('{artist} as {name}', { artist => descriptive_link(name.artist), name => name.name}) %]
      [% ELSE %]
        [% descriptive_link(name.artist) %]</li>
      [% END %]
      </li>
    [% END %]
  </ul>
[%- END -%]

<table class="details edit-medium">
  [% UNLESS edit.preview %]
  <tr>
    <th>[% l('Release:') %]</th>
    <td colspan="2">
      [% descriptive_link(edit.display_data.release) %]
    </td>
  </tr>
  [% END %]

  [% IF edit.display_data.name %]
  <tr>
    <th>[% l('Name:') %]</th>
    <td class="old">[% edit.display_data.name.old | html %]</td>
    <td class="new">[% edit.display_data.name.new | html %]</td>
  </tr>
  [% END %]

  [% IF edit.display_data.position %]
  <tr>
    <th>[% l('Position:') %]</th>
    <td class="old">[% edit.display_data.position.old || '' %]</td>
    <td class="new">[% edit.display_data.position.new %]</td>
  </tr>
  [% END %]

  [% IF edit.display_data.format %]
  <tr>
    <th>[% l('Format:') %]</th>
    <td class="old">[% edit.display_data.format.old.name | html %]</td>
    <td class="new">[% edit.display_data.format.new.name | html %]</td>
  </tr>
  [% END %]

  [% USE Diff %]
  [% IF edit.display_data.tracklist_changes %]
  <tr>
     <th>[% l('Old Tracklist:') %]</th>
     <td>
       <table class="tbl">
         <thead>
           <tr>
             <th>[% l('#') %]</th>
             <th>[% l('Title') %]</th>
             <th>[% l('Artist') %]</th>
             <th>[% l('Length') %]</th>
           </tr>
         </thead>
         <tbody>
         [% FOR change=edit.display_data.tracklist_changes %]
           [% NEXT UNLESS change.0 == 'c' OR change.1 == '-' %]
           [% IF change.0 == 'c' %]
           [% old_track = change.1;
              new_track = change.2;
              artist_credit_differences = Diff.diff_artist_credits(old_track.artist_credit,
                                                                   new_track.artist_credit);
              old_name_diff = Diff.diff_side(old_track.name, new_track.name, '-', '\s+');
<<<<<<< HEAD
              old_track_length = Diff.diff_side(format_length(old_track.length), format_length(new_track.length), '-');
=======
              old_track_length = Diff.diff_side(format_length(old_track.length), format_length(new_track.length), '-'); -%]
>>>>>>> d5515999
           <tr class="[% loop.index % 2 == 0 ? 'ev' : '' %]">
             <td class="pos t">
               [% old_track.position %]
             </td>
             <td>
               [% IF old_track.recording.gid;
                    link_recording(
                      old_track.recording, 'show',
                      old_name_diff
                    );
                  ELSE;
                    old_name_diff;
                  END %]
             </td>
             <td>
               [% artist_credit_differences.old %]
             </td>
             <td class="treleases">
               [% old_track_length %]
             </td>
           </tr>
           [% ELSE %]
           [% track = change.1 %]
           <tr class="diff-removal">
             <td class="pos t">
               [% track.position %]
             </td>
             <td>
               [% IF track.recording.gid;
                    link_recording(track.recording, 'show', track.name);
                  ELSE;
                    track.name;
                  END %]
             </td>
             <td>
               [% artist_credit(track.artist_credit) %]
             </td>
             <td>
               [% track.length | format_length %]
             </td>
           </tr>
           [% END %]
         [% END %]
         </tbody>
       </table>
     </td>
   </tr>

  <tr>
     <th>[% l(New Tracklist:') %]</th>
     <td>
       <table class="tbl">
         <thead>
           <tr>
             <th>[% l('#') %]</th>
             <th>[% l('Title') %]</th>
             <th>[% l('Artist') %]</th>
             <th>[% l('Length') %]</th>
           </tr>
         </thead>
         <tbody>
         [% FOR change=edit.display_data.tracklist_changes %]
           [% NEXT UNLESS change.0 == 'c' OR change.0 == '+' %]
           [% IF change.0 == 'c' %]
           [% old_track = change.1;
              new_track = change.2;
              artist_credit_differences = Diff.diff_artist_credits(old_track.artist_credit,
                                                                   new_track.artist_credit);
              new_name_diff = Diff.diff_side(old_track.name, new_track.name, '+', '\s+');
              new_track_length = Diff.diff_side(format_length(old_track.length), format_length(new_track.length), '+') %]
           <tr class="[% loop.index % 2 == 0 ? 'ev' : '' %]">
             <td class="pos t">
               [% new_track.position %]
             </td>
             <td>
               [% IF new_track.recording.gid;
                    link_recording(
                      new_track.recording, 'show',
                      new_name_diff
                    );
                  ELSE;
                    new_name_diff;
                  END %]
             </td>
             <td>
               [% artist_credit_differences.new %]
             </td>
             <td class="treleases">
               [% new_track_length %]
             </td>
           </tr>
           [% ELSE %]
           [% track = change.2 %]
           <tr class="diff-addition">
             <td class="pos t">
               [% track.position %]
             </td>
             <td>
               [% IF track.recording.gid;
                    link_recording(track.recording, 'show', track.name);
                  ELSE;
                    track.name;
                  END %]
             </td>
             <td>
               [% artist_credit(track.artist_credit) %]
             </td>
             <td>
               [% track.length | format_length %]
             </td>
           </tr>
           [% END %]
         [% END %]
         </tbody>
       </table>
     </td>
   </tr>
  [% IF edit.display_data.recording_changes.size %]
  <tr>
    <th>[% l('Recordings:') %]</th>
    <td>
      <table class="tbl">
        <thead>
          <tr>
            <th>[% l('#') %]</th>
            <th>[% l('Old recording') %]</th>
            <th>[% l('New recording') %]</th>
          </tr>
        </thead>
        <tbody>
          [% FOR assoc=edit.display_data.recording_changes;
               old_track = assoc.1;
               new_track = assoc.2 %]
               <tr class="[% loop.index % 2 == 0 ? 'ev' : '' %]">
                 <td class="pos t">[% new_track.position %]</td>
                 <td><span class="diff-only-a">[% descriptive_link(old_track.recording) %]</span></td>
                 <td><span class="diff-only-b">[% descriptive_link(new_track.recording) %]</span></td>
               </tr>
          [% END %]
        </tbody>
      </table>
    </td>
  </tr>
  [% END %]
  [% IF edit.display_data.artist_credit_changes.size %]
  <tr>
    <th>[% l('Artist credits:') %]</th>
    <td>
      <table class="tbl">
        <thead>
          <tr>
            <th>[% l('#') %]</th>
            <th>[% l('Old Artist') %]</th>
            <th>[% l('New Artist') %]</th>
          </tr>
        </thead>
        <tbody>
          [% FOR assoc=edit.display_data.artist_credit_changes;
               old_track = assoc.1;
               new_track = assoc.2 %]
               <tr class="[% loop.index % 2 == 0 ? 'ev' : '' %]">
                 <td class="pos t">[% new_track.position %]</td>
                 <td>[% expanded_artist_credit(old_track.artist_credit) %]</td>
                 <td>[% expanded_artist_credit(new_track.artist_credit) %]</td>
               </tr>
          [% END %]
        </tbody>
      </table>
    </td>
  </tr>
  [% END %]
  [% END %]
</table><|MERGE_RESOLUTION|>--- conflicted
+++ resolved
@@ -69,11 +69,7 @@
               artist_credit_differences = Diff.diff_artist_credits(old_track.artist_credit,
                                                                    new_track.artist_credit);
               old_name_diff = Diff.diff_side(old_track.name, new_track.name, '-', '\s+');
-<<<<<<< HEAD
-              old_track_length = Diff.diff_side(format_length(old_track.length), format_length(new_track.length), '-');
-=======
               old_track_length = Diff.diff_side(format_length(old_track.length), format_length(new_track.length), '-'); -%]
->>>>>>> d5515999
            <tr class="[% loop.index % 2 == 0 ? 'ev' : '' %]">
              <td class="pos t">
                [% old_track.position %]
