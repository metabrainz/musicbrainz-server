[% BLOCK layout_head %]
<<<<<<< HEAD
   <script src="[% c.uri_for('/static/scripts/MB/html.js') %]" type="text/javascript"></script>
   <script src="[% c.uri_for('/static/scripts/MB/Control/URLCleanup.js') %]"></script>
   <script src="[% c.uri_for('/static/scripts/ar.js') %]" type="text/javascript"></script>
=======
   <script type="text/javascript" src="[%-
     c.model('FileCache').squash_scripts(
       "scripts/MB/Control/URLCleanup.js",
       "scripts/MB/html.js",
       "scripts/ar.js",
     ) -%]">
   </script>
>>>>>>> 35b9ac6d
   <script type="text/javascript">
    $('document').ready(function() {
      MB.Control.URLCleanup(
        $('#id-ar\\.type').val(),
        $('#id-ar\\.link_type_id'),
        $('#id-ar\\.url')
      );
    });
   </script>
[% END %]

[%- WRAPPER 'layout.tt' title=l('Edit Relationship') full_width=1 -%]

    <h1>[% l('Create Relationship') %]</h1>

    [%- USE r = FormRenderer(form) -%]

    <form action="[% c.req.uri | html %]" method="post">

    <input type="hidden" id="id-ar.type" value="[% type %]" />

    <script type="text/javascript">
        var typeInfo = [% type_info %];
    </script>

    <fieldset>
        <legend>[% l('Relationship Details') %]</legend>

        <table class="form">
            <tr>
                <td class="label">[% entity_label(type) %]</td>
                <td colspan="2">[% link_entity(entity) %]</td>
            </tr>
            <tr>
                <td class="label">[% r.label('link_type_id', l('Type:')) %]</td>
                <td colspan="2">
                    [% r.select('link_type_id', no_default => 1) %]
                    [% field_errors(form, 'link_type_id') %]
                    <div class="ar-descr" id="type_descr"></div>
                </td>
            </tr>
            <tr>
                <td class="label">[% r.label('url', l('URL:')) %]</td>
                <td colspan="2">[% r.text('url', { size => 47 }) %]</td>
            </tr>
        </table>

        [% field_errors(form, 'url') %]

    </fieldset>

    [% INCLUDE 'forms/edit-note.tt' %]
    [% enter_edit() %]

    </form>

[% END %]<|MERGE_RESOLUTION|>--- conflicted
+++ resolved
@@ -1,9 +1,4 @@
 [% BLOCK layout_head %]
-<<<<<<< HEAD
-   <script src="[% c.uri_for('/static/scripts/MB/html.js') %]" type="text/javascript"></script>
-   <script src="[% c.uri_for('/static/scripts/MB/Control/URLCleanup.js') %]"></script>
-   <script src="[% c.uri_for('/static/scripts/ar.js') %]" type="text/javascript"></script>
-=======
    <script type="text/javascript" src="[%-
      c.model('FileCache').squash_scripts(
        "scripts/MB/Control/URLCleanup.js",
@@ -11,7 +6,6 @@
        "scripts/ar.js",
      ) -%]">
    </script>
->>>>>>> 35b9ac6d
    <script type="text/javascript">
     $('document').ready(function() {
       MB.Control.URLCleanup(
