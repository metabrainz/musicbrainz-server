--- conflicted
+++ resolved
@@ -1,13 +1,7 @@
 [% BLOCK layout_head %]
-<<<<<<< HEAD
-  <link type="text/css" rel="stylesheet" href="[% c.uri_for('/static/lib/jquery.ui/themes/base/jquery.ui.all.css') %]" />
-=======
-  <script src="[% c.uri_for('/text.js') %]" type="text/javascript"></script>
->>>>>>> 35b9ac6d
   <script type="text/javascript" src="[%-
       c.model('FileCache').squash_scripts(
         "scripts/MB/html.js",
-        "scripts/MB/Control/Autocomplete.js",
         "scripts/MB/Control/RelationshipEdit.js",
         "scripts/ar.js",
       )
