--- conflicted
+++ resolved
@@ -2,10 +2,6 @@
   <script type="text/javascript" src="[%-
       c.model('FileCache').squash_scripts(
         "scripts/MB/html.js",
-<<<<<<< HEAD
-        "scripts/MB/Control/Autocomplete.js",
-=======
->>>>>>> 482b7a61
         "scripts/MB/Control/RelationshipEdit.js",
         "scripts/ar.js",
       )
