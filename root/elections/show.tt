--- conflicted
+++ resolved
@@ -37,17 +37,12 @@
 
         <dt>[% lp('Status:', 'election status') %]</dt>
         <dd>
-<<<<<<< HEAD
-            [% IF election.is_open %]
-                [% lp(election.status_name, 'autoeditor election status', { date => UserDate.format(election.open_time) }) | html %]
-=======
             [% IF election.is_open || election.is_pending %]
                 [% IF election.is_open;
-                      l(election.status_name, { date => UserDate.format(election.open_time) }) | html;
+                      lp(election.status_name, 'autoeditor election status', { date => UserDate.format(election.open_time) }) | html;
                    ELSIF election.is_pending;
-                      l(election.status_name) | html;
+                      lp(election.status_name, 'autoeditor election status') | html;
                    END %] ([%- expiration_time(election.current_expiration_time) -%])
->>>>>>> 1001d4d4
             [% ELSIF election.is_closed %]
                 [%- IF election.close_time -%]
                     [% lp(election.status_name, 'autoeditor election status', { date => UserDate.format(election.close_time) }) | html %]
