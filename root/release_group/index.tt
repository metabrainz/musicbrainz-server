--- conflicted
+++ resolved
@@ -32,11 +32,7 @@
             [%- FOR group=releases -%]
               <tr class="subh">
                 [% IF c.user_exists %]<th></th>[% END %]
-<<<<<<< HEAD
-                <th colspan="[% (c.try_get_session('tport') ? 9 : 8 %]">[% group.0.l_status_name || l('(unknown)') %]</th>
-=======
-                <th colspan="[% c.session.tport ? 8 : 7 %]">[% group.0.l_status_name || l('(unknown)') %]</th>
->>>>>>> 9f3cbb36
+                <th colspan="[% (c.try_get_session('tport') ? 8 : 7 %]">[% group.0.l_status_name || l('(unknown)') %]</th>
               </tr>
               [% FOR release=group %]
               <tr[% ' class="ev"' IF loop.count % 2 == 0 %] [% rdfa_release_ns(release) %][% ' ' _ rdfa_release_group_ns(rdfa_this_rg) IF rdfa_this_rg %]>
