--- conflicted
+++ resolved
@@ -5,7 +5,6 @@
 [%- WRAPPER "layout.tt" usesRDFa=1 title=title ? main_title _ " - ${title}" : main_title -%]
   [%- IF !full_width -%]
     [% WRAPPER 'layout/sidebar.tt' %]
-<<<<<<< HEAD
 
     [%- IF rg.cover_art -%]
       <div class="cover-art">
@@ -13,10 +12,8 @@
       </div>
     [%- END -%]
 
-        <h2>[% l('Release group information') %]</h2>
-=======
         <h2 class="release-group-information">[% l('Release group information') %]</h2>
->>>>>>> 082e608c
+
         [% WRAPPER 'layout/sidebar/properties.tt' %]
             [% INCLUDE 'layout/sidebar/property.tt' label=l('Artist:')
                content=artist_credit(rg.artist_credit) class="artist" %]
