--- conflicted
+++ resolved
@@ -52,13 +52,10 @@
             <li><a href="[% c.uri_for_action('/report/show', 'SomeFormatsUnset') %]">[% l('Releases where some (but not all) mediums have no format set') %]</a></li>
             <li><a href="[% c.uri_for_action('/report/show', 'CatNoLooksLikeASIN') %]">[% l('Releases with catalog numbers that look like ASINs') %]</a></li>
             <li><a href="[% c.uri_for_action('/report/show', 'UnlinkedPseudoReleases') %]">[% l('Translated/Transliterated Pseudo-Releases not linked to an original version') %]</a></li>
-<<<<<<< HEAD
             <li><a href="[% c.uri_for_action('/report/show', 'ReleasesInCAAWithCoverArtRelationships') %]">
               [% l('Releases in the Cover Art Archive that still have cover art relationships') %]</a></li>
-=======
             <li><a href="[% c.uri_for_action('/report/show', 'MediumsWithSequenceIssues') %]">[% l('Releases with non-sequential mediums') %]</a></li>
             <li><a href="[% c.uri_for_action('/report/show', 'ReleasesWithUnlikelyLanguageScript') %]">[% l('Releases with unlikely language/script pairs') %]</a></li>
->>>>>>> ea4d0ada
         </ul>
 
         <h2>[% l('Recordings') %]</h2>
