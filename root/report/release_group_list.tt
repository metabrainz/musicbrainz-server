--- conflicted
+++ resolved
@@ -6,35 +6,25 @@
             [%- PROCESS extra_header_start -%]
             <th>[% l('Artist') %]</th>
             <th>[% l('Release Group') %]</th>
-<<<<<<< HEAD
             <th>[% l('Type') %]</th>
-=======
             [% BLOCK extra_header_end %][% END %]
             [%- PROCESS extra_header_end -%]
->>>>>>> e43c77e4
         </tr>
     </thead>
     <tbody>
         [%- FOR item IN items -%]
-<<<<<<< HEAD
         [%~ IF item.key && (!lastkey.defined || lastkey != item.key) ~%]
         <tr class="subh"><td colspan="4"></td></tr>
         [%~ END ~%]
 
-        <tr[% ' class="ev"' IF loop.count % 2 == 0 %]>
-=======
         <tr class="[% loop.parity %]">
->>>>>>> e43c77e4
             [% BLOCK extra_row_start %][% END %]
             [%- PROCESS extra_row_start -%]
             <td>[% artist_credit(item.release_group.artist_credit) %]</td>
             <td>[% link_entity(item.release_group) %]</td>
-<<<<<<< HEAD
             <td>[% item.release_group.type_name %]</td>
-=======
             [% BLOCK extra_row_end %][% END %]
             [%- PROCESS extra_row_end -%]
->>>>>>> e43c77e4
         </tr>
         [%~ lastkey = item.key IF item.key ~%]
         [%- END -%]
