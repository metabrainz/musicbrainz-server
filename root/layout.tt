--- conflicted
+++ resolved
@@ -1,65 +1,5 @@
 [% rdfa_set_header(usesRDFa) %]
-<<<<<<< HEAD
     [%- INCLUDE 'layout/head.tt' -%]
-=======
-    <head>
-        <meta http-equiv="Content-Type" content="text/html; charset=UTF-8" />
-        <title>[% title %][% " - " IF title && !nosuffix %][% "MusicBrainz" IF !nosuffix %]</title>
-        [% css_manifest('common') %]
-        [%- IF c.debug -%]
-            <link rel="stylesheet" type="text/css" href="/static/styles/debug.css" />
-        [%- END -%]
-        <link rel="search" type="application/opensearchdescription+xml" title="[%- l("MusicBrainz: Artist") -%]" href="[% c.uri_for('/static/search_plugins/opensearch/musicbrainz_artist.xml') %]" />
-        <link rel="search" type="application/opensearchdescription+xml" title="[%- l("MusicBrainz: Label") -%]" href="[% c.uri_for('/static/search_plugins/opensearch/musicbrainz_label.xml') %]" />
-        <link rel="search" type="application/opensearchdescription+xml" title="[%- l("MusicBrainz: Release") -%]" href="[% c.uri_for('/static/search_plugins/opensearch/musicbrainz_release.xml') %]" />
-        <link rel="search" type="application/opensearchdescription+xml" title="[%- l("MusicBrainz: Track") -%]" href="[% c.uri_for('/static/search_plugins/opensearch/musicbrainz_track.xml') %]" />
-        <script type="text/javascript">//<![CDATA[
-                                       document.cookie = "javascript=true; path=/";
-                                       //]]></script>
-        [%- IF no_javascript -%]
-            <style type="text/css">
-              #header-menu li:hover ul { left: auto; }
-            </style>
-        [%- ELSE -%]
-            [%- script_manifest('common.js.manifest') -%]
-            <script type="text/javascript" src="
-                [%- lang_hash = current_language;
-                    IF current_language != 'en';
-                        lang_hash = lang_hash _ '-' _ c.model('FileCache').pofile_signature('mb_server', current_language);
-                    END;
-                    c.uri_for('/scripts', lang_hash
-                        c.model('FileCache').template_signature('scripts/text_strings.tt'),
-                        'text.js') -%]"></script>
-        [%- END -%]
-        <script type="text/javascript">//<![CDATA[
-            $(document).ready (function () {
-                [% IF c.user_exists %]
-                    MB.Control.RelateTo ();
-                [%- END -%]
-            });
-            tb_pathToImage = '[% c.uri_for('/static/lib/thickbox/loadingAnimation.gif') %]';
-        //]]></script>
-        [% BLOCK layout_head %][% END %]
-        [%- INCLUDE layout_head -%]
-        [%- IF google_analytics_code -%]
-          <script type="text/javascript">
-            var _gaq = _gaq || [];
-            _gaq.push(['_setAccount', '[% google_analytics_code %]']);
-            _gaq.push(['_trackPageview']);
-
-            (function() {
-              var ga = document.createElement('script'); ga.type = 'text/javascript'; ga.async = true;
-              ga.src = ('https:' == document.location.protocol ? 'https://ssl' : 'http://www') + '.google-analytics.com/ga.js';
-              var s = document.getElementsByTagName('script')[0]; s.parentNode.insertBefore(ga, s);
-            })();
-          </script>
-        [%- END -%]
-        [%- IF server_details.developement_server -%]
-            <script>less = { relativeUrls: true, rootpath: "[% c.uri_for('/static/') %]" }</script>
-            <script src="[% c.uri_for('/static/lib/less/less-1.4.0.js') %]"></script>
-        [%- END -%]
-    </head>
->>>>>>> dda4ef9d
     <body>
         [%- IF c.debug -%][%- INCLUDE 'debug/stats.tt' -%][%- END -%]
 
