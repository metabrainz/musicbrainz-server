--- conflicted
+++ resolved
@@ -13,11 +13,7 @@
   </tbody></table>
 
   <h2>[% l('Changes') %]</h2>
-<<<<<<< HEAD
   [%- track_duration_changes([1 .. medium.cdtoc_tracks.size], medium.cdtoc_tracks, cdtoc.track_details, 'length', 'length_time') -%]
-=======
-  [%- track_duration_changes([1 .. medium.tracks.size], medium.tracks, cdtoc.track_details, 'length', 'length_time') -%]
->>>>>>> d493d8a2
 
   <p>
     [%~ l('The medium you are altering is part of the following release: {release}',
