--- conflicted
+++ resolved
@@ -44,11 +44,7 @@
 * Ubuntu/Debian (or some other Unix-like operating system at your own risks)
 * Node (at least version 20)
 * Perl (at least version 5.38)
-<<<<<<< HEAD
-* PostgreSQL (at least version 12)
-=======
 * PostgreSQL (at least version 16)
->>>>>>> 78e22512
 
 Reporting bugs
 --------------
