--- conflicted
+++ resolved
@@ -13,13 +13,8 @@
 msgid ""
 msgstr ""
 "Project-Id-Version: MusicBrainz\n"
-<<<<<<< HEAD
-"PO-Revision-Date: 2020-02-26 20:59+0000\n"
-"Last-Translator: yvanz\n"
-=======
 "PO-Revision-Date: 2020-03-06 11:39+0000\n"
 "Last-Translator: Maurits Meulenbelt <email address hidden>\n"
->>>>>>> 4cf04b14
 "Language-Team: Dutch (http://www.transifex.com/musicbrainz/musicbrainz/language/nl/)\n"
 "MIME-Version: 1.0\n"
 "Content-Type: text/plain; charset=UTF-8\n"
@@ -144,19 +139,11 @@
 
 #: DB:link_type/link_phrase:981 DB:link_type/name:981
 msgid "CPDL"
-<<<<<<< HEAD
-msgstr ""
-
-#: DB:link_type/reverse_link_phrase:981
-msgid "CPDL page for"
-msgstr ""
-=======
 msgstr "CPDL"
 
 #: DB:link_type/reverse_link_phrase:981
 msgid "CPDL page for"
 msgstr "CPDL-pagina van"
->>>>>>> 4cf04b14
 
 #: DB:link_type/name:8 DB:link_type/name:227
 msgid "DJ-mix"
@@ -2345,11 +2332,7 @@
 msgid ""
 "This links an artist to its page in <a "
 "href=\"https://www.cpdl.org/\">CPDL</a>."
-<<<<<<< HEAD
-msgstr ""
-=======
 msgstr "Deze relatie koppelt een artiest aan zijn <a href=\"https://www.cpdl.org/\">CPDL</a>-pagina."
->>>>>>> 4cf04b14
 
 #: DB:link_type/description:291
 msgid "This links an artist to its profile at SoundCloud."
@@ -4115,11 +4098,7 @@
 
 #: DB:link_type/long_link_phrase:981
 msgid "has a CPDL page at"
-<<<<<<< HEAD
-msgstr ""
-=======
 msgstr "heeft een CPDL-pagina op"
->>>>>>> 4cf04b14
 
 #: DB:link_type/long_link_phrase:180 DB:link_type/long_link_phrase:76
 #: DB:link_type/long_link_phrase:217 DB:link_type/long_link_phrase:90
