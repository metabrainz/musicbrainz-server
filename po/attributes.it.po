# 
# Translators:
# Andrea Borio <email address hidden>, 2016
# Dario Castellarin <email address hidden>, 2018
#   <email address hidden>, 2012
# Gioele  <email address hidden>, 2012
# Gioele <email address hidden>, 2012
# leofiore <email address hidden>, 2012
# Luca Salini <email address hidden>, 2016-2020
# Luca Salini <email address hidden>, 2013-2015
# Luca Salini <email address hidden>, 2012
msgid ""
msgstr ""
"Project-Id-Version: MusicBrainz\n"
<<<<<<< HEAD
"PO-Revision-Date: 2020-10-16 20:36+0000\n"
=======
"PO-Revision-Date: 2020-10-22 21:49+0000\n"
>>>>>>> 01cadc6d
"Last-Translator: Luca Salini <email address hidden>\n"
"Language-Team: Italian (http://www.transifex.com/musicbrainz/musicbrainz/language/it/)\n"
"MIME-Version: 1.0\n"
"Content-Type: text/plain; charset=UTF-8\n"
"Content-Transfer-Encoding: 8bit\n"
"Language: it\n"
"Plural-Forms: nplurals=2; plural=(n != 1);\n"

#: DB:work_type/description:9
msgctxt "work_type"
msgid ""
"\"Motet\" is a term that applies to different types of (usually "
"unaccompanied) choral works. What exactly is a motet depends quite a bit on "
"the period."
msgstr "\"Mottetto\" è un termine che si applica a diversi tipi di composizioni corali (solitamente senza accompagnamento). La definizione esatta di mottetto dipende dal periodo considerato."

#: DB:work_type/description:5
msgctxt "work_type"
msgid ""
"\"Sonata\" is a general term used to describe small scale (very often solo "
"or solo + keyboard) instrumental works, initially in baroque music."
msgstr "\"Sonata\" è un termine generale usato per descrivere composizioni strumentali in scala ridotta (molto spesso per solisti o solisti + tastiera), inizialmente usate nella musica barocca."

#: DB:medium_format/name:54
msgctxt "medium_format"
msgid "10\" Shellac"
msgstr "Gommalacca 10\""

#: DB:medium_format/name:30
msgctxt "medium_format"
msgid "10\" Vinyl"
msgstr "Vinile 10\""

#: DB:medium_format/name:72
msgctxt "medium_format"
msgid "12\" LaserDisc"
msgstr "LaserDisc 12\""

#: DB:medium_format/name:55
msgctxt "medium_format"
msgid "12\" Shellac"
msgstr "Gommalacca 12\""

#: DB:medium_format/name:31
msgctxt "medium_format"
msgid "12\" Vinyl"
msgstr "Vinile 12\""

#: DB:medium_format/name:49
msgctxt "medium_format"
msgid "3.5\" Floppy Disk"
msgstr "Floppy disk 3,5\""

#: DB:medium_format/name:52
msgctxt "medium_format"
msgid "7\" Flexi-disc"
msgstr "Flexi-disc 7\""

#: DB:medium_format/name:56
msgctxt "medium_format"
msgid "7\" Shellac"
msgstr "Gommalacca 7\""

#: DB:medium_format/name:29
msgctxt "medium_format"
msgid "7\" Vinyl"
msgstr "Vinile 7\""

#: DB:medium_format/name:71
msgctxt "medium_format"
msgid "8\" LaserDisc"
msgstr "LaserDisc 8\""

#: DB:medium_format/name:78
msgctxt "medium_format"
msgid "8-Track Cartridge"
msgstr "Cartuccia 8 Tracce"

#: DB:medium_format/name:34
msgctxt "medium_format"
msgid "8cm CD"
msgstr "CD 8cm"

#: DB:medium_format/name:40
msgctxt "medium_format"
msgid "8cm CD+G"
msgstr "CD+G 8cm"

#: DB:medium_format/description:58
msgctxt "medium_format"
msgid ""
"90 rpm, vertical-cut shellac discs, produced by the Pathé label from 1906 to"
" 1932."
msgstr "Dischi di gommalacca 90 giri a incisione verticale, prodotti dall'etichetta Pathé dal 1906 al 1932."

#: DB:work_attribute_type_allowed_value/value:794
msgctxt "work_attribute_type_allowed_value"
msgid "A Dorian"
msgstr "A Dorian"

#: DB:work_attribute_type_allowed_value/value:806
msgctxt "work_attribute_type_allowed_value"
msgid "A Mixolydian"
msgstr "La misolidio"

#: DB:work_type/description:2
msgctxt "work_type"
msgid ""
"A ballet is music composed to be used, together with a choreography, for a "
"ballet dance production."
msgstr "Un balletto è la musica composta per essere utilizzata, insieme a una coreografia, per la produzione di un balletto di danza."

#: DB:work_type/description:3
msgctxt "work_type"
msgid ""
"A cantata is a vocal (often choral) composition with an instrumental "
"(usually orchestral) accompaniment, typically in several movements."
msgstr "Una cantata è una composizione vocale (spesso corale) con un accompagnamento strumentale (solitamente orchestrale), tipicamente divisa in diversi movimenti."

#: DB:work_type/description:4
msgctxt "work_type"
msgid ""
"A concerto is a musical work for soloist(s) accompanied by an orchestra."
msgstr "Un concerto è una composizione musicale per uno o più solisti accompagnati da un'orchestra."

#: DB:event_type/description:4
msgctxt "event_type"
msgid ""
"A convention, expo or trade fair is an event which is not typically "
"orientated around music performances, but can include them as side "
"activities."
msgstr "Un convegno, esposizione o fiera campionaria è un evento che non è tipicamente indirizzato alle esibizioni musicali, ma che le può includere come attività collaterali."

#: DB:release_status/description:2
msgctxt "release_status"
msgid ""
"A give-away release or a release intended to promote an upcoming official "
"release (e.g. pre-release versions, releases included with a magazine, "
"versions supplied to radio DJs for air-play)."
msgstr "Una pubblicazione omaggio o destinata a promuovere una futura pubblicazione ufficiale (per es. versioni non definitive, pubblicazioni incluse con una rivista, versioni fornite alle radio per essere mandate in onda)."

#: DB:artist_type/description:2
msgctxt "artist_type"
msgid ""
"A grouping of multiple musicians who perform together (in some cases, some "
"or all of the members might differ in different performances or recordings)."
msgstr "Un gruppo di più musicisti che si esibiscono insieme (in alcuni casi, alcuni o tutti i membri possono variare in esibizioni o registrazioni differenti)."

#: DB:instrument_type/description:7
msgctxt "instrument_type"
msgid ""
"A grouping of related but different instruments, like the different violin-"
"like instruments"
msgstr "Un raggruppamento di strumenti imparentati ma distinti, come i diversi strumenti della famiglia del violino"

#: DB:work_attribute_type_allowed_value/value:28
msgctxt "work_attribute_type_allowed_value"
msgid "A major"
msgstr "La maggiore"

#: DB:work_type/description:8
msgctxt "work_type"
msgid ""
"A mass is a choral composition that sets the invariable portions of the "
"Christian Eucharistic liturgy (Kyrie - Gloria - Credo - Sanctus - Benedictus"
" - Agnus Dei, with other portions sometimes added) to music."
msgstr "Una messa è una composizione corale che mette in musica le parti invariabili della liturgia eucaristica cristiana (Kyrie - Gloria - Credo - Santo - Benedetto - Agnello di Dio, con talvolta l'aggiunta di altre parti)."

#: DB:event_type/description:5
msgctxt "event_type"
msgid ""
"A masterclass or clinic is an event where an artist meets with a small to "
"medium-sized audience and instructs them individually and/or takes questions"
" intended to improve the audience members' playing skills."
msgstr "Una master class o clinic è un evento durante il quale un artista incontra un pubblico medio-piccolo e fornisce spiegazioni individuali e/o risponde a domande al fine di migliorare le capacità di esecuzione musicale dei membri del pubblico."

#: DB:work_attribute_type_allowed_value/value:29
msgctxt "work_attribute_type_allowed_value"
msgid "A minor"
msgstr "La minore"

#: DB:work_type/description:13
msgctxt "work_type"
msgid ""
"A partita is an instrumental piece composed of a series of variations, and "
"it's by its current definition very similar to a suite."
msgstr "Una partita è un brano strumentale composto da una serie di variazioni, e secondo la sua attuale definizione è molto simile a una suite."

#: DB:event_type/description:3
msgctxt "event_type"
msgid ""
"A party, reception or other event held specifically for the launch of a "
"release."
msgstr "Una festa, ricevimento o altro tipo di evento organizzato appositamente per il lancio di una pubblicazione."

#: DB:release_packaging/description:17
msgctxt "release_packaging"
msgid "A perfect bound book with a sleeve at the end to hold a CD"
msgstr "Un libro con rilegatura perfetta (perfect bind) e una custodia per CD alla fine"

#: DB:event_type/description:6
msgctxt "event_type"
msgid ""
"A performance of one or more plays, musicals, operas, ballets or other "
"similar works for the stage in their staged form (as opposed to a <a "
"href=\"https://en.wikipedia.org/wiki/Concert_performance\">concert "
"performance</a> without staging)."
msgstr "Un'esibizione di uno o più spettacoli, musical, opere, balletti o altre rappresentazioni simili per il palcoscenico nella loro forma messa in scena (in opposizione a un'<a href=\"https://en.wikipedia.org/wiki/Concert_performance\">esibizione in concerto</a> senza messa in scena)."

#: DB:place_type/description:8
msgctxt "place_type"
msgid ""
"A place (generally a factory) at which physical media are manufactured."
msgstr "Un luogo (solitamente una fabbrica) in cui vengono prodotti i supporti fisici."

#: DB:place_type/description:5
msgctxt "place_type"
msgid ""
"A place consisting of a large enclosed area with a central event space "
"surrounded by tiered seating for spectators, which can be used for indoor "
"sports, concerts and other entertainment events."
msgstr "Un luogo composto da una grande area al chiuso al cui centro si trova uno spazio per eventi, circondato da file di posti a sedere per gli spettatori. Può essere usato per sport indoor, concerti e altri eventi di intrattenimento."

#: DB:place_type/description:1
msgctxt "place_type"
msgid ""
"A place designed for non-live production of music, typically a recording "
"studio."
msgstr "Un luogo progettato per la produzione di musica non dal vivo, come per esempio uno studio di registrazione."

#: DB:place_type/description:2
msgctxt "place_type"
msgid ""
"A place that has live artistic performances as one of its primary functions,"
" such as a concert hall."
msgstr "Un luogo che fa delle esibizioni artistiche dal vivo una delle sue funzioni primarie, come per esempio una sala concerti."

#: DB:place_type/description:6
msgctxt "place_type"
msgid ""
"A place that has worship or religious studies as its main function. "
"Religious buildings often host concerts and serve as recording locations, "
"especially for classical music."
msgstr "Un luogo che fa della preghiera o degli studi religiosi la sua funzione primaria. Gli edifici religiosi ospitano spesso concerti e fungono da luoghi di registrazione, in modo particolare per la musica classica."

#: DB:place_type/description:4
msgctxt "place_type"
msgid ""
"A place whose main purpose is to host outdoor sport events, typically "
"consisting of a pitch surrounded by a structure for spectators with no roof,"
" or a roof which can be retracted."
msgstr "Un luogo la cui funzione principale è ospitare eventi sportivi all'aperto, solitamente costituito da un campo circondato da una struttura per gli spettatori non coperta o con tetto retrattile."

#: DB:work_type/description:28
msgctxt "work_type"
msgid ""
"A play is a form of literature usually consisting of scripted dialogue "
"between characters, and intended for theatrical performance rather than just"
" reading."
msgstr "Una rappresentazione teatrale è una forma di letteratura che consiste solitamente di dialoghi tra personaggi secondo un copione, ed è destinata ad esibizioni teatrali piuttosto che alla lettura."

#: DB:work_type/description:21
msgctxt "work_type"
msgid ""
"A poem is a literary piece, generally short and in verse, where words are "
"usually chosen for their sound and for the images and ideas they suggest."
msgstr "Una poesia è un brano letterario, in genere breve e in versi, in cui le parole sono solitamente scelte per il loro suono e per le immagini e le idee che evocano."

#: DB:work_type/description:14
msgctxt "work_type"
msgid ""
"A quartet is a musical composition scored for four voices or instruments."
msgstr "Un quartetto è una composizione musicale scritta per quattro voci o strumenti."

#: DB:series_type/description:8
msgctxt "series_type"
msgid "A recurring festival, usually happening annually in the same location."
msgstr "Un festival che si tiene periodicamente, di solito annualmente nello stesso luogo."

#: DB:place_type/description:7
msgctxt "place_type"
msgid ""
"A school, university or other similar educational institution (especially, "
"but not only, one where music is taught)"
msgstr "Una scuola, università o altra simile istituzione di istruzione (in particolare, ma non solo, dove si insegna musica)"

#: DB:series_type/description:6
msgctxt "series_type"
msgid "A series of events."
msgstr "Una serie di eventi."

#: DB:series_type/description:9
msgctxt "series_type"
msgid "A series of performances of the same show at the same venue."
msgstr "Una serie di esibizioni dello stesso spettacolo nello stesso locale."

#: DB:series_type/description:3
msgctxt "series_type"
msgid "A series of recordings."
msgstr "Una serie di registrazioni."

#: DB:series_type/description:7
msgctxt "series_type"
msgid "A series of related concerts by an artist in different locations."
msgstr "Una serie di concerti collegati di un artista in diversi luoghi."

#: DB:series_type/description:1
msgctxt "series_type"
msgid "A series of release groups."
msgstr "Una serie di gruppi di pubblicazioni."

#: DB:series_type/description:2
msgctxt "series_type"
msgid "A series of releases."
msgstr "Una serie di pubblicazioni."

#: DB:series_type/description:5
msgctxt "series_type"
msgid "A series of works which form a catalogue of classical compositions."
msgstr "Una serie di opere che formano un catalogo di composizioni classiche."

#: DB:series_type/description:4
msgctxt "series_type"
msgid "A series of works."
msgstr "Una serie di opere."

#: DB:work_type/description:15
msgctxt "work_type"
msgid ""
"A song cycle is a group of songs designed to be performed in a sequence as a"
" single entity. In most cases, all of the songs are by the same composer, "
"and often use words from the same poet or lyricist."
msgstr "Un ciclo di canzoni è un gruppo di canzoni concepito per essere eseguito in sequenza come una singola entità. Nella maggior parte dei casi, tutte le canzoni sono dello stesso compositore e spesso usano testi dello stesso poeta o paroliere."

#: DB:work_type/description:17
msgctxt "work_type"
msgid ""
"A song is in its origin (and still in most cases) a composition for voice, "
"with or without instruments, performed by singing. This is the most common "
"form by far in folk and popular music, but also fairly common in a classical"
" context (\"art songs\")."
msgstr "Una canzone è in origine (ed è ancora, nella maggior parte dei casi) una composizione per voce, con o senza strumenti, eseguita con il canto. È di gran lunga la forma più comune nella musica popolare e folk ed è abbastanza comune anche in un contesto classico."

#: DB:work_type/description:22
msgctxt "work_type"
msgid ""
"A soundtrack is the music that accompanies a film, TV program, videogame, or"
" even book."
msgstr "Una colonna sonora è la musica che accompagna un film, un programma TV, un videogioco o anche un libro."

#: DB:instrument_type/description:6
msgctxt "instrument_type"
msgid ""
"A standard grouping of instruments often played together, like a string "
"quartet"
msgstr "Un raggruppamento standard di strumenti spesso suonati insieme, come un quartetto d'archi"

#: DB:work_type/description:6
msgctxt "work_type"
msgid ""
"A suite is an ordered set of instrumental or orchestral pieces normally "
"performed in a concert setting. They may be extracts from a ballet or opera,"
" or entirely original movements."
msgstr "Una suite è un insieme ordinato di brani strumentali o orchestrali, normalmente eseguita nel contesto di un concerto. Possono essere estratti da un balletto o da un'opera, oppure movimenti originali."

#: DB:work_type/description:18
msgctxt "work_type"
msgid ""
"A symphonic poem is a piece of programmatic orchestral music, usually in a "
"single movement, that evokes a painting, a landscape, the content of a poem,"
" a story or novel, or other non-musical source."
msgstr "Un poema sinfonico è un brano di musica orchestrale a programma, solitamente in un solo movimento, che evoca un dipinto, un paesaggio, il contenuto di un poema, una storia o un romanzo, oppure un'altra fonte non musicale."

#: DB:work_type/description:16
msgctxt "work_type"
msgid ""
"A symphony is an extended composition, almost always scored for orchestra "
"without soloists."
msgstr "Una sinfonia è una composizione lunga, quasi sempre scritta per orchestra senza solisti."

#: DB:release_packaging/description:2
msgctxt "release_packaging"
msgid "A thinner jewel case, commonly used for CD singles."
msgstr "Un jewel case più sottile, usato comunemente per i singoli su CD."

#: DB:work_type/description:19
msgctxt "work_type"
msgid ""
"A zarzuela is a Spanish lyric-dramatic work that alternates between spoken "
"and sung scenes, the latter incorporating operatic and popular song, as well"
" as dance."
msgstr "Una zarzuela è una composizione lirico-drammatica spagnola in cui si alternano scene parlate e scene cantate. Queste ultime incorporano canzoni d'opera e popolari, così come danza."

#: DB:work_attribute_type_allowed_value/value:26
msgctxt "work_attribute_type_allowed_value"
msgid "A-flat major"
msgstr "La bemolle maggiore"

#: DB:work_attribute_type_allowed_value/value:27
msgctxt "work_attribute_type_allowed_value"
msgid "A-flat minor"
msgstr "La bemolle minore"

#: DB:work_attribute_type_allowed_value/value:817
msgctxt "work_attribute_type_allowed_value"
msgid "A-sharp major"
msgstr "La diesis maggiore"

#: DB:work_attribute_type_allowed_value/value:30
msgctxt "work_attribute_type_allowed_value"
msgid "A-sharp minor"
msgstr "La diesis minore"

#: DB:work_attribute_type/name:44
msgctxt "work_attribute_type"
msgid "ACAM ID"
msgstr "ID ACAM"

#: DB:work_attribute_type/name:47
msgctxt "work_attribute_type"
msgid "ACDAM ID"
msgstr "ID ACDAM"

#: DB:work_attribute_type/name:43
msgctxt "work_attribute_type"
msgid "AGADU ID"
msgstr "ID AGADU"

#: DB:work_attribute_type/name:23
msgctxt "work_attribute_type"
msgid "AKM ID"
msgstr "ID AKM"

#: DB:work_attribute_type/name:38
msgctxt "work_attribute_type"
msgid "AMRA ID"
msgstr "ID AMRA"

#: DB:work_attribute_type/name:46
msgctxt "work_attribute_type"
msgid "APA ID"
msgstr "ID APA"

#: DB:work_attribute_type/name:41
msgctxt "work_attribute_type"
msgid "APDAYC ID"
msgstr "ID APDAYC"

#: DB:work_attribute_type/name:13
msgctxt "work_attribute_type"
msgid "APRA ID"
msgstr "ID APRA"

#: DB:work_attribute_type/name:48
msgctxt "work_attribute_type"
msgid "ARTISJUS ID"
msgstr "ID ARTISJUS"

#: DB:work_attribute_type/name:6
msgctxt "work_attribute_type"
msgid "ASCAP ID"
msgstr "ID ASCAP"

#: DB:work_attribute_type_allowed_value/value:299
msgctxt "work_attribute_type_allowed_value"
msgid "Acem"
msgstr "Acem"

#: DB:work_attribute_type_allowed_value/value:305
msgctxt "work_attribute_type_allowed_value"
msgid "Acem Nevruz"
msgstr "Acem Nevruz"

#: DB:work_attribute_type_allowed_value/value:306
msgctxt "work_attribute_type_allowed_value"
msgid "Acem Rast"
msgstr "Acem Rast"

#: DB:work_attribute_type_allowed_value/value:300
msgctxt "work_attribute_type_allowed_value"
msgid "Acem Zemzeme"
msgstr "Acem Zemzeme"

#: DB:work_attribute_type_allowed_value/value:301
msgctxt "work_attribute_type_allowed_value"
msgid "Acemaşiran"
msgstr "Acemaşiran"

#: DB:work_attribute_type_allowed_value/value:302
msgctxt "work_attribute_type_allowed_value"
msgid "Acembuselik"
msgstr "Acembuselik"

#: DB:work_attribute_type_allowed_value/value:303
msgctxt "work_attribute_type_allowed_value"
msgid "Acemkürdi"
msgstr "Acemkürdi"

#: DB:work_attribute_type_allowed_value/value:304
msgctxt "work_attribute_type_allowed_value"
msgid "Acemli Yegah"
msgstr "Acemli Yegah"

#: DB:work_attribute_type_allowed_value/value:307
msgctxt "work_attribute_type_allowed_value"
msgid "Acemtarab"
msgstr "Acemtarab"

#: DB:work_attribute_type_allowed_value/value:848
msgctxt "work_attribute_type_allowed_value"
msgid "Adānā"
msgstr "Adānā"

#: DB:work_attribute_type_allowed_value/value:849
msgctxt "work_attribute_type_allowed_value"
msgid "Adānā malhār"
msgstr "Adānā malhār"

#: DB:work_attribute_type_allowed_value/value:308
msgctxt "work_attribute_type_allowed_value"
msgid "Aheng-i Tarab"
msgstr "Aheng-i Tarab"

#: DB:work_attribute_type_allowed_value/value:850
msgctxt "work_attribute_type_allowed_value"
msgid "Ahir lalit"
msgstr "Ahir lalit"

#: DB:work_attribute_type_allowed_value/value:851
msgctxt "work_attribute_type_allowed_value"
msgid "Ahira bhairav"
msgstr "Ahira bhairav"

#: DB:work_attribute_type_allowed_value/value:852
msgctxt "work_attribute_type_allowed_value"
msgid "Ahiri tōḍī"
msgstr "Ahiri tōḍī"

#: DB:work_attribute_type_allowed_value/value:309
msgctxt "work_attribute_type_allowed_value"
msgid "Ak Dügah"
msgstr "Ak Dügah"

#: DB:work_attribute_type_allowed_value/value:690
msgctxt "work_attribute_type_allowed_value"
msgid "Aksak"
msgstr "Aksak"

#: DB:work_attribute_type_allowed_value/value:691
msgctxt "work_attribute_type_allowed_value"
msgid "Aksaksemai"
msgstr "Aksaksemai"

#: DB:work_attribute_type_allowed_value/value:692
msgctxt "work_attribute_type_allowed_value"
msgid "Aksaksemai Evferi"
msgstr "Aksaksemai Evferi"

#: DB:work_attribute_type_allowed_value/value:853
msgctxt "work_attribute_type_allowed_value"
msgid "Alahaiyā bilāval"
msgstr "Alahaiyā bilāval"

#: DB:release_group_primary_type/name:1
msgctxt "release_group_primary_type"
msgid "Album"
msgstr "Album"

#: DB:series_ordering_type/description:2
msgctxt "series_ordering_type"
msgid "Allows for manually setting the position of each item in the series."
msgstr "Permette di impostare manualmente la posizione di ogni elemento della serie."

#: DB:work_attribute_type_allowed_value/value:854
msgctxt "work_attribute_type_allowed_value"
msgid "Ambikā"
msgstr "Ambikā"

#: DB:work_attribute_type_allowed_value/value:855
msgctxt "work_attribute_type_allowed_value"
msgid "Amr̥t varṣiṇi"
msgstr "Amr̥t varṣiṇi"

#: DB:work_attribute_type_allowed_value/value:40
msgctxt "work_attribute_type_allowed_value"
msgid "Amṛtavarṣiṇi"
msgstr "Amṛtavarṣiṇi"

#: DB:work_attribute_type_allowed_value/value:39
msgctxt "work_attribute_type_allowed_value"
msgid "Amṛtavāhiṇi"
msgstr "Amṛtavāhiṇi"

#: DB:release_status/description:4
msgctxt "release_status"
msgid ""
"An alternate version of a release where the titles have been changed. These "
"don't correspond to any real release and should be linked to the original "
"release using the transl(iter)ation relationship."
msgstr "Una versione alternativa di una pubblicazione in cui i titoli sono stati cambiati. Questi non correspondono a nessuna pubblicazione reale e dovrebbero essere collegati alla pubblicazione originale utilizzando la relazione di traduzione/traslitterazione."

#: DB:work_type/description:1
msgctxt "work_type"
msgid ""
"An aria is a self-contained piece for one voice usually with orchestral "
"accompaniment. They are most common inside operas, but also appear in "
"cantatas, oratorios and even on their own (concert arias)."
msgstr "Un'aria è un brano a sé stante per voce solista, solitamente con accompagnamento orchestrale. Si trova più comunemente all'interno di un'opera, ma appare anche in cantate, oratori o persino da sola (aria da concerto)."

#: DB:work_type/description:25
msgctxt "work_type"
msgid ""
"An audio drama is a dramatized, purely acoustic performance, broadcast on "
"radio or published on an audio medium (tape, CD, etc.)."
msgstr "Un radiodramma è un'esibizione riadattata ed esclusivamente sonora, trasmessa alla radio o pubblicata su un supporto audio (cassetta, CD, ecc.)."

#: DB:event_type/description:2
msgctxt "event_type"
msgid ""
"An event where a number of different acts perform across the course of the "
"day. Larger festivals may be spread across multiple days."
msgstr "Un evento in cui un certo numero di artisti si esibisce nel corso della giornata. I festival più grandi possono essere organizzati anche su più giorni."

#: DB:event_type/description:1
msgctxt "event_type"
msgid ""
"An individual concert by a single artist or collaboration, often with "
"supporting artists who perform before the main act."
msgstr "Un concerto individuale di un singolo artista o collaborazione di artisti, spesso con artisti spalla che si esibiscono prima dell'esibizione principale."

#: DB:work_type/description:10
msgctxt "work_type"
msgid ""
"An opera is a dramatised work (text + musical score) for singers and "
"orchestra/ensemble. In true operas all dialog is sung, through arias and "
"recitatives, but some styles of opera include spoken dialogue."
msgstr "Un'opera è una composizione melodrammatica (libretto + partitura) per cantanti e orchestra/ensemble. In un'opera in senso stretto tutti i dialoghi sono cantati attraverso arie e recitativi, ma alcuni generi di opera comprendono dialoghi parlati."

#: DB:work_type/description:11
msgctxt "work_type"
msgid ""
"An oratorio is a large (usually sacred) musical composition including an "
"orchestra, a choir, and soloists. While it has characters and a plot, it is "
"usually not performed theatrically (it lacks costumes, props and strong "
"character interaction)."
msgstr "Un oratorio è una composizione musicale lunga (solitamente sacra) per orchestra, coro e solisti. Pur avendo dei personaggi e una trama, non è solitamente rappresentata in scena (non ha costumi, scenografia né forte interazione tra i personaggi)."

#: DB:work_type/description:12
msgctxt "work_type"
msgid ""
"An overture is, generally, the instrumental introduction to an opera. "
"Independent (\"concert\") overtures also exist, which are generally "
"programmatic works shorter than a symphonic poem."
msgstr "Una ouverture è, in genere, l'introduzione strumentale a un'opera. Esistono anche ouverture indipendenti (\"da concerto\"), solitamente composizioni a programma di durata più breve rispetto a un poema sinfonico."

#: DB:release_status/description:3
msgctxt "release_status"
msgid ""
"An unofficial/underground release that was not sanctioned by the artist "
"and/or the record company. This includes unofficial live recordings and "
"pirated releases."
msgstr "Una pubblicazione non ufficiale che non è stata autorizzata dall'artista né dalla sua etichetta, incluse registrazioni live non ufficiali e pubblicazioni piratate."

#: DB:work_type/description:20
msgctxt "work_type"
msgid ""
"An étude is an instrumental musical composition, most commonly of "
"considerable difficulty, usually designed to provide practice material for "
"perfecting a particular technical skill."
msgstr "Uno studio è una composizione musicale strumentale, in genere di difficoltà considerevole, solitamente concepita a scopo didattico per perfezionare una particolare capacità tecnica."

#: DB:work_attribute_type_allowed_value/value:310
msgctxt "work_attribute_type_allowed_value"
msgid "Anberefşan"
msgstr "Anberefşan"

#: DB:release_status/description:1
msgctxt "release_status"
msgid ""
"Any release officially sanctioned by the artist and/or their record company."
" Most releases will fit into this category."
msgstr "Qualsiasi pubblicazione autorizzata ufficialmente dall'artista e/o dalla sua etichetta. La maggior parte delle pubblicazioni ricade in questa categoria."

#: DB:work_attribute_type_allowed_value/value:311
msgctxt "work_attribute_type_allowed_value"
msgid "Araban"
msgstr "Araban"

#: DB:work_attribute_type_allowed_value/value:312
msgctxt "work_attribute_type_allowed_value"
msgid "Arabanbuselik"
msgstr "Arabanbuselik"

#: DB:work_attribute_type_allowed_value/value:313
msgctxt "work_attribute_type_allowed_value"
msgid "Arabankurdi"
msgstr "Arabankurdi"

#: DB:work_attribute_type_allowed_value/value:314
msgctxt "work_attribute_type_allowed_value"
msgid "Aram-ı Can"
msgstr "Aram-ı Can"

#: DB:work_attribute_type_allowed_value/value:315
msgctxt "work_attribute_type_allowed_value"
msgid "Aram-ı Dil"
msgstr "Aram-ı Dil"

#: DB:work_attribute_type_allowed_value/value:604
msgctxt "work_attribute_type_allowed_value"
msgid "Aranağme"
msgstr "Aranağme"

#: DB:work_attribute_type_allowed_value/value:316
msgctxt "work_attribute_type_allowed_value"
msgid "Arazbar"
msgstr "Arazbar"

#: DB:work_attribute_type_allowed_value/value:317
msgctxt "work_attribute_type_allowed_value"
msgid "Arazbar Zemzeme"
msgstr "Arazbar Zemzeme"

#: DB:work_attribute_type_allowed_value/value:318
msgctxt "work_attribute_type_allowed_value"
msgid "Arazbarbuselik"
msgstr "Arazbarbuselik"

#: DB:work_attribute_type_allowed_value/value:319
msgctxt "work_attribute_type_allowed_value"
msgid "Arazbarek"
msgstr "Arazbarek"

#: DB:editor_collection_type/name:7
msgctxt "collection_type"
msgid "Area"
msgstr "Area"

#: DB:area_alias_type/name:1
msgctxt "alias_type"
msgid "Area name"
msgstr "Nome area"

#: DB:work_type/name:1
msgctxt "work_type"
msgid "Aria"
msgstr "Aria"

#: DB:editor_collection_type/name:8
msgctxt "collection_type"
msgid "Artist"
msgstr "Artista"

#: DB:artist_alias_type/name:1
msgctxt "alias_type"
msgid "Artist name"
msgstr "Nome artista"

#: DB:work_attribute_type_allowed_value/value:693
msgctxt "work_attribute_type_allowed_value"
msgid "Artık Aksaksemai"
msgstr "Artık Aksaksemai"

#: DB:work_attribute_type_allowed_value/value:856
msgctxt "work_attribute_type_allowed_value"
msgid "Asā māṇḍ"
msgstr "Asā māṇḍ"

#: DB:work_attribute_type_allowed_value/value:44
msgctxt "work_attribute_type_allowed_value"
msgid "Asāvēri"
msgstr "Asāvēri"

#: DB:editor_collection_type/name:5
msgctxt "collection_type"
msgid "Attending"
msgstr "Partecipo"

#: DB:release_group_secondary_type/name:11
msgctxt "release_group_secondary_type"
msgid "Audio drama"
msgstr "Audiodramma"

#: DB:work_type/name:25
msgctxt "work_type"
msgid "Audio drama"
msgstr "Audiodramma"

#: DB:release_group_secondary_type/name:5
msgctxt "release_group_secondary_type"
msgid "Audiobook"
msgstr "Audiolibro"

#: DB:series_ordering_type/name:1
msgctxt "series_ordering_type"
msgid "Automatic"
msgstr "Automatico"

#: DB:work_attribute_type_allowed_value/value:694
msgctxt "work_attribute_type_allowed_value"
msgid "Aydın"
msgstr "Aydın"

#: DB:work_attribute_type_allowed_value/value:695
msgctxt "work_attribute_type_allowed_value"
msgid "Ayin Devr-i Revanı"
msgstr "Ayin Devr-i Revanı"

#: DB:work_attribute_type_allowed_value/value:605
msgctxt "work_attribute_type_allowed_value"
msgid "Ayin-i Şerif"
msgstr "Ayin-i Şerif"

#: DB:work_attribute_type_allowed_value/value:696
msgctxt "work_attribute_type_allowed_value"
msgid "Azeri Yürüksemai"
msgstr "Azeri Yürüksemai"

#: DB:work_attribute_type_allowed_value/value:682
msgctxt "work_attribute_type_allowed_value"
msgid "Ağır Aksaksemai"
msgstr "Ağır Aksaksemai"

#: DB:work_attribute_type_allowed_value/value:683
msgctxt "work_attribute_type_allowed_value"
msgid "Ağıraksak"
msgstr "Ağıraksak"

#: DB:work_attribute_type_allowed_value/value:684
msgctxt "work_attribute_type_allowed_value"
msgid "Ağıraydın"
msgstr "Ağıraydın"

#: DB:work_attribute_type_allowed_value/value:686
msgctxt "work_attribute_type_allowed_value"
msgid "Ağırdarbıfetih"
msgstr "Ağırdarbıfetih"

#: DB:work_attribute_type_allowed_value/value:687
msgctxt "work_attribute_type_allowed_value"
msgid "Ağırdüyek"
msgstr "Ağırdüyek"

#: DB:work_attribute_type_allowed_value/value:688
msgctxt "work_attribute_type_allowed_value"
msgid "Ağırevfer"
msgstr "Ağırevfer"

#: DB:work_attribute_type_allowed_value/value:603
msgctxt "work_attribute_type_allowed_value"
msgid "Ağırsemai"
msgstr "Ağırsemai"

#: DB:work_attribute_type_allowed_value/value:689
msgctxt "work_attribute_type_allowed_value"
msgid "Ağırsenginsemai"
msgstr "Ağırsenginsemai"

#: DB:work_attribute_type_allowed_value/value:685
msgctxt "work_attribute_type_allowed_value"
msgid "Ağırçenber"
msgstr "Ağırçenber"

#: DB:work_attribute_type_allowed_value/value:321
msgctxt "work_attribute_type_allowed_value"
msgid "Aşiran Maye"
msgstr "Aşiran Maye"

#: DB:work_attribute_type_allowed_value/value:320
msgctxt "work_attribute_type_allowed_value"
msgid "Aşiran Zemzeme"
msgstr "Aşiran Zemzeme"

#: DB:work_attribute_type_allowed_value/value:322
msgctxt "work_attribute_type_allowed_value"
msgid "Aşkefza"
msgstr "Aşkefza"

#: DB:work_attribute_type_allowed_value/value:857
msgctxt "work_attribute_type_allowed_value"
msgid "Aṣṭa rāg mālikā"
msgstr "Aṣṭa rāg mālikā"

#: DB:work_attribute_type_allowed_value/value:45
msgctxt "work_attribute_type_allowed_value"
msgid "Aṭāna"
msgstr "Aṭāna"

#: DB:work_attribute_type_allowed_value/value:289
msgctxt "work_attribute_type_allowed_value"
msgid "Aṭṭa"
msgstr "Aṭṭa"

#: DB:work_attribute_type_allowed_value/value:795
msgctxt "work_attribute_type_allowed_value"
msgid "B Dorian"
msgstr "B Dorian"

#: DB:work_attribute_type_allowed_value/value:807
msgctxt "work_attribute_type_allowed_value"
msgid "B Mixolydian"
msgstr "Si misolidio"

#: DB:work_attribute_type_allowed_value/value:33
msgctxt "work_attribute_type_allowed_value"
msgid "B major"
msgstr "Si maggiore"

#: DB:work_attribute_type_allowed_value/value:34
msgctxt "work_attribute_type_allowed_value"
msgid "B minor"
msgstr "Si minore"

#: DB:work_attribute_type_allowed_value/value:31
msgctxt "work_attribute_type_allowed_value"
msgid "B-flat major"
msgstr "Si bemolle maggiore"

#: DB:work_attribute_type_allowed_value/value:32
msgctxt "work_attribute_type_allowed_value"
msgid "B-flat minor"
msgstr "Si bemolle minore"

#: DB:work_attribute_type_allowed_value/value:818
msgctxt "work_attribute_type_allowed_value"
msgid "B-sharp major"
msgstr "Si diesis maggiore"

#: DB:work_attribute_type_allowed_value/value:819
msgctxt "work_attribute_type_allowed_value"
msgid "B-sharp minor"
msgstr "Si diesis minore"

#: DB:work_attribute_type/name:7
msgctxt "work_attribute_type"
msgid "BMI ID"
msgstr "ID BMI"

#: DB:work_attribute_type/name:26
msgctxt "work_attribute_type"
msgid "BUMA/STEMRA ID"
msgstr "ID BUMA/STEMRA"

#: DB:cover_art_archive.art_type/name:2
msgctxt "cover_art_type"
msgid "Back"
msgstr "Retro"

#: DB:work_attribute_type_allowed_value/value:323
msgctxt "work_attribute_type_allowed_value"
msgid "Bahr-ı Nazik"
msgstr "Bahr-ı Nazik"

#: DB:work_attribute_type_allowed_value/value:47
msgctxt "work_attribute_type_allowed_value"
msgid "Bahudāri"
msgstr "Bahudāri"

#: DB:work_attribute_type_allowed_value/value:862
msgctxt "work_attribute_type_allowed_value"
msgid "Bahādurī tōḍī"
msgstr "Bahādurī tōḍī"

#: DB:work_attribute_type_allowed_value/value:863
msgctxt "work_attribute_type_allowed_value"
msgid "Bahār"
msgstr "Bahār"

#: DB:work_attribute_type_allowed_value/value:864
msgctxt "work_attribute_type_allowed_value"
msgid "Bairāgi"
msgstr "Bairāgi"

#: DB:work_attribute_type_allowed_value/value:48
msgctxt "work_attribute_type_allowed_value"
msgid "Balahaṁsa"
msgstr "Balahaṁsa"

#: DB:work_type/name:2
msgctxt "work_type"
msgid "Ballet"
msgstr "Balletto"

#: DB:work_attribute_type_allowed_value/value:866
msgctxt "work_attribute_type_allowed_value"
msgid "Basant"
msgstr "Basant"

#: DB:work_attribute_type_allowed_value/value:867
msgctxt "work_attribute_type_allowed_value"
msgid "Basant bahār"
msgstr "Basant bahār"

#: DB:work_attribute_type_allowed_value/value:868
msgctxt "work_attribute_type_allowed_value"
msgid "Basant mukhāri"
msgstr "Basant mukhāri"

#: DB:work_attribute_type_allowed_value/value:869
msgctxt "work_attribute_type_allowed_value"
msgid "Basantī kēdār"
msgstr "Basantī kēdār"

#: DB:work_attribute_type_allowed_value/value:49
msgctxt "work_attribute_type_allowed_value"
msgid "Bauḷi"
msgstr "Bauḷi"

#: DB:work_attribute_type_allowed_value/value:51
msgctxt "work_attribute_type_allowed_value"
msgid "Behāg"
msgstr "Behāg"

#: DB:work_type/name:26
msgctxt "work_type"
msgid "Beijing opera"
msgstr "Opera di Pechino"

#: DB:work_type/description:26
msgctxt "work_type"
msgid ""
"Beijing opera is a form of traditional Chinese theatre which combines music,"
" vocal performance, mime, dance, and acrobatics."
msgstr "L'opera di Pechino è una forma di teatro tradizionale cinese che combina musica, esibizioni vocali, mimica, danza e acrobazie."

#: DB:work_attribute_type_allowed_value/value:697
msgctxt "work_attribute_type_allowed_value"
msgid "Bektaşi Devr-i Revanı"
msgstr "Bektaşi Devr-i Revanı"

#: DB:work_attribute_type_allowed_value/value:698
msgctxt "work_attribute_type_allowed_value"
msgid "Bektaşi Raksanı"
msgstr "Bektaşi Raksanı"

#: DB:work_attribute_type_allowed_value/value:699
msgctxt "work_attribute_type_allowed_value"
msgid "Bektaşi Raksı"
msgstr "Bektaşi Raksı"

#: DB:work_attribute_type_allowed_value/value:700
msgctxt "work_attribute_type_allowed_value"
msgid "Bektaşi Raksı Evferi"
msgstr "Bektaşi Raksı Evferi"

#: DB:work_attribute_type_allowed_value/value:324
msgctxt "work_attribute_type_allowed_value"
msgid "Bend-i Hisar"
msgstr "Bend-i Hisar"

#: DB:work_attribute_type_allowed_value/value:701
msgctxt "work_attribute_type_allowed_value"
msgid "Berefşan"
msgstr "Berefşan"

#: DB:work_attribute_type_allowed_value/value:606
msgctxt "work_attribute_type_allowed_value"
msgid "Beste"
msgstr "Beste"

#: DB:work_attribute_type_allowed_value/value:702
msgctxt "work_attribute_type_allowed_value"
msgid "Beste Devr-i Revanı"
msgstr "Beste Devr-i Revanı"

#: DB:work_attribute_type_allowed_value/value:325
msgctxt "work_attribute_type_allowed_value"
msgid "Beste Hicaz"
msgstr "Beste Hicaz"

#: DB:work_attribute_type_allowed_value/value:326
msgctxt "work_attribute_type_allowed_value"
msgid "Beste Hisar"
msgstr "Beste Hisar"

#: DB:work_attribute_type_allowed_value/value:327
msgctxt "work_attribute_type_allowed_value"
msgid "Beste Isfahan"
msgstr "Beste Isfahan"

#: DB:work_attribute_type_allowed_value/value:328
msgctxt "work_attribute_type_allowed_value"
msgid "Bestenigar"
msgstr "Bestenigar"

#: DB:medium_format/name:24
msgctxt "medium_format"
msgid "Betamax"
msgstr "Betamax"

#: DB:work_attribute_type_allowed_value/value:329
msgctxt "work_attribute_type_allowed_value"
msgid "Beyati"
msgstr "Beyati"

#: DB:work_attribute_type_allowed_value/value:331
msgctxt "work_attribute_type_allowed_value"
msgid "Beyati Araban"
msgstr "Beyati Araban"

#: DB:work_attribute_type_allowed_value/value:332
msgctxt "work_attribute_type_allowed_value"
msgid "Beyati Arabanbuselik"
msgstr "Beyati Arabanbuselik"

#: DB:work_attribute_type_allowed_value/value:333
msgctxt "work_attribute_type_allowed_value"
msgid "Beyati Arabankurdi"
msgstr "Beyati Arabankurdi"

#: DB:work_attribute_type_allowed_value/value:330
msgctxt "work_attribute_type_allowed_value"
msgid "Beyati Ruy-i Acem"
msgstr "Beyati Ruy-i Acem"

#: DB:work_attribute_type_allowed_value/value:334
msgctxt "work_attribute_type_allowed_value"
msgid "Beyatibuselik"
msgstr "Beyatibuselik"

#: DB:work_attribute_type_allowed_value/value:335
msgctxt "work_attribute_type_allowed_value"
msgid "Bezm-i Tarab"
msgstr "Bezm-i Tarab"

#: DB:work_attribute_type_allowed_value/value:870
msgctxt "work_attribute_type_allowed_value"
msgid "Bhairav"
msgstr "Bhairav"

#: DB:work_attribute_type_allowed_value/value:871
msgctxt "work_attribute_type_allowed_value"
msgid "Bhairav bahār"
msgstr "Bhairav bahār"

#: DB:work_attribute_type_allowed_value/value:52
#: DB:work_attribute_type_allowed_value/value:872
msgctxt "work_attribute_type_allowed_value"
msgid "Bhairavi"
msgstr "Bhairavi"

#: DB:work_attribute_type_allowed_value/value:874
msgctxt "work_attribute_type_allowed_value"
msgid "Bhavamat bhairav"
msgstr "Bhavamat bhairav"

#: DB:work_attribute_type_allowed_value/value:53
msgctxt "work_attribute_type_allowed_value"
msgid "Bhavāni"
msgstr "Bhavāni"

#: DB:work_attribute_type_allowed_value/value:876
msgctxt "work_attribute_type_allowed_value"
msgid "Bhimapalās"
msgstr "Bhimapalās"

#: DB:work_attribute_type_allowed_value/value:877
msgctxt "work_attribute_type_allowed_value"
msgid "Bhinna ṣaḍja"
msgstr "Bhinna ṣaḍja"

#: DB:work_attribute_type_allowed_value/value:54
msgctxt "work_attribute_type_allowed_value"
msgid "Bhāvapriya"
msgstr "Bhāvapriya"

#: DB:work_attribute_type_allowed_value/value:873
msgctxt "work_attribute_type_allowed_value"
msgid "Bhāṭiyār"
msgstr "Bhāṭiyār"

#: DB:work_attribute_type_allowed_value/value:875
msgctxt "work_attribute_type_allowed_value"
msgid "Bhīm"
msgstr "Bhīm"

#: DB:work_attribute_type_allowed_value/value:55
msgctxt "work_attribute_type_allowed_value"
msgid "Bhīmpalāsi"
msgstr "Bhīmpalāsi"

#: DB:work_attribute_type_allowed_value/value:56
msgctxt "work_attribute_type_allowed_value"
msgid "Bhōga sāvēri"
msgstr "Bhōga sāvēri"

#: DB:work_attribute_type_allowed_value/value:878
msgctxt "work_attribute_type_allowed_value"
msgid "Bhōpālī tōḍī"
msgstr "Bhōpālī tōḍī"

#: DB:work_attribute_type_allowed_value/value:879
msgctxt "work_attribute_type_allowed_value"
msgid "Bhūp"
msgstr "Bhūp"

#: DB:work_attribute_type_allowed_value/value:57
msgctxt "work_attribute_type_allowed_value"
msgid "Bhūpāḷaṁ"
msgstr "Bhūpāḷaṁ"

#: DB:work_attribute_type_allowed_value/value:58
msgctxt "work_attribute_type_allowed_value"
msgid "Bhūṣāvaḷi"
msgstr "Bhūṣāvaḷi"

#: DB:work_attribute_type_allowed_value/value:880
msgctxt "work_attribute_type_allowed_value"
msgid "Bibhās"
msgstr "Bibhās"

#: DB:work_attribute_type_allowed_value/value:882
msgctxt "work_attribute_type_allowed_value"
msgid "Bihāg"
msgstr "Bihāg"

#: DB:work_attribute_type_allowed_value/value:883
msgctxt "work_attribute_type_allowed_value"
msgid "Bihāgdā"
msgstr "Bihāgdā"

#: DB:work_attribute_type_allowed_value/value:59
msgctxt "work_attribute_type_allowed_value"
msgid "Bilahari"
msgstr "Bilahari"

#: DB:work_attribute_type_allowed_value/value:884
msgctxt "work_attribute_type_allowed_value"
msgid "Bilāsakhānī tōḍī"
msgstr "Bilāsakhānī tōḍī"

#: DB:medium_format/name:20
msgctxt "medium_format"
msgid "Blu-ray"
msgstr "Blu-ray"

#: DB:medium_format/name:79
msgctxt "medium_format"
msgid "Blu-ray-R"
msgstr "Blu-ray-R"

#: DB:medium_format/name:35
msgctxt "medium_format"
msgid "Blu-spec CD"
msgstr "Blu-spec CD"

#: DB:release_packaging/name:9
msgctxt "release_packaging"
msgid "Book"
msgstr "Libro"

#: DB:cover_art_archive.art_type/name:3
msgctxt "cover_art_type"
msgid "Booklet"
msgstr "Libretto"

#: DB:release_status/name:3
msgctxt "release_status"
msgid "Bootleg"
msgstr "Bootleg"

#: DB:label_type/name:5
msgctxt "label_type"
msgid "Bootleg Production"
msgstr "Produzione di bootleg"

#: DB:release_packaging/name:19
msgctxt "release_packaging"
msgid "Box"
msgstr "Scatola"

#: DB:work_attribute_type_allowed_value/value:607
msgctxt "work_attribute_type_allowed_value"
msgid "Bozlak"
msgstr "Bozlak"

#: DB:instrument_alias_type/name:3
msgctxt "alias_type"
msgid "Brand name"
msgstr "Nome marca"

#: DB:release_group_primary_type/name:12
msgctxt "release_group_primary_type"
msgid "Broadcast"
msgstr "Trasmissione"

#: DB:work_attribute_type_allowed_value/value:885
msgctxt "work_attribute_type_allowed_value"
msgid "Br̥ndāvanī sāraṅg"
msgstr "Br̥ndāvanī sāraṅg"

#: DB:work_attribute_type_allowed_value/value:62
msgctxt "work_attribute_type_allowed_value"
msgid "Budamanōhari"
msgstr "Budamanōhari"

#: DB:work_attribute_type_allowed_value/value:703
msgctxt "work_attribute_type_allowed_value"
msgid "Bulgar Darbı"
msgstr "Bulgar Darbı"

#: DB:work_attribute_type_allowed_value/value:336
msgctxt "work_attribute_type_allowed_value"
msgid "Buselik"
msgstr "Buselik"

#: DB:work_attribute_type_allowed_value/value:337
msgctxt "work_attribute_type_allowed_value"
msgid "Buselikaşiran"
msgstr "Buselikaşiran"

#: DB:work_attribute_type_allowed_value/value:338
msgctxt "work_attribute_type_allowed_value"
msgid "Büzürk"
msgstr "Büzürk"

#: DB:work_attribute_type_allowed_value/value:46
#: DB:work_attribute_type_allowed_value/value:861
msgctxt "work_attribute_type_allowed_value"
msgid "Bāgēśrī"
msgstr "Bāgēśrī"

#: DB:work_attribute_type_allowed_value/value:865
msgctxt "work_attribute_type_allowed_value"
msgid "Bārvā"
msgstr "Bārvā"

#: DB:work_attribute_type_allowed_value/value:50
msgctxt "work_attribute_type_allowed_value"
msgid "Bēgaḍa"
msgstr "Bēgaḍa"

#: DB:work_attribute_type_allowed_value/value:881
msgctxt "work_attribute_type_allowed_value"
msgid "Bīhād bhairav"
msgstr "Bīhād bhairav"

#: DB:work_attribute_type_allowed_value/value:60
msgctxt "work_attribute_type_allowed_value"
msgid "Bṛndāvana sāranga"
msgstr "Bṛndāvana sāranga"

#: DB:work_attribute_type_allowed_value/value:61
msgctxt "work_attribute_type_allowed_value"
msgid "Bṛndāvani"
msgstr "Bṛndāvani"

#: DB:work_attribute_type_allowed_value/value:789
msgctxt "work_attribute_type_allowed_value"
msgid "C Dorian"
msgstr "C Dorian"

#: DB:work_attribute_type_allowed_value/value:801
msgctxt "work_attribute_type_allowed_value"
msgid "C Mixolydian"
msgstr "Do misolidio"

#: DB:work_attribute_type_allowed_value/value:2
msgctxt "work_attribute_type_allowed_value"
msgid "C major"
msgstr "Do maggiore"

#: DB:work_attribute_type_allowed_value/value:3
msgctxt "work_attribute_type_allowed_value"
msgid "C minor"
msgstr "Do minore"

#: DB:work_attribute_type_allowed_value/value:1
msgctxt "work_attribute_type_allowed_value"
msgid "C-flat major"
msgstr "Do bemolle maggiore"

#: DB:work_attribute_type_allowed_value/value:812
msgctxt "work_attribute_type_allowed_value"
msgid "C-flat minor"
msgstr "Do bemolle minore"

#: DB:work_attribute_type_allowed_value/value:4
msgctxt "work_attribute_type_allowed_value"
msgid "C-sharp major"
msgstr "Do diesis maggiore"

#: DB:work_attribute_type_allowed_value/value:5
msgctxt "work_attribute_type_allowed_value"
msgid "C-sharp minor"
msgstr "Do diesis minore"

#: DB:work_attribute_type/name:19
msgctxt "work_attribute_type"
msgid "CASH ID"
msgstr "ID CASH"

#: DB:work_attribute_type/name:22
msgctxt "work_attribute_type"
msgid "CCLI ID"
msgstr "ID CCLI"

#: DB:medium_format/name:1
msgctxt "medium_format"
msgid "CD"
msgstr "CD"

#: DB:medium_format/name:39
msgctxt "medium_format"
msgid "CD+G"
msgstr "CD+G"

#: DB:medium_format/name:33
msgctxt "medium_format"
msgid "CD-R"
msgstr "CD-R"

#: DB:medium_format/name:41
msgctxt "medium_format"
msgid "CDV"
msgstr "CDV"

#: DB:medium_format/name:60
msgctxt "medium_format"
msgid "CED"
msgstr "CED"

#: DB:work_attribute_type/name:45
msgctxt "work_attribute_type"
msgid "COMPASS ID"
msgstr "ID COMPASS"

#: DB:work_attribute_type_allowed_value/value:63
msgctxt "work_attribute_type_allowed_value"
msgid "Cakravākaṁ"
msgstr "Cakravākaṁ"

#: DB:work_attribute_type_allowed_value/value:886
msgctxt "work_attribute_type_allowed_value"
msgid "Campak"
msgstr "Campak"

#: DB:work_attribute_type_allowed_value/value:887
msgctxt "work_attribute_type_allowed_value"
msgid "Campākali"
msgstr "Campākali"

#: DB:work_attribute_type_allowed_value/value:64
msgctxt "work_attribute_type_allowed_value"
msgid "Candrajyōti"
msgstr "Candrajyōti"

#: DB:work_attribute_type_allowed_value/value:65
#: DB:work_attribute_type_allowed_value/value:888
msgctxt "work_attribute_type_allowed_value"
msgid "Candrakauns"
msgstr "Candrakauns"

#: DB:work_attribute_type_allowed_value/value:889
msgctxt "work_attribute_type_allowed_value"
msgid "Candramauli"
msgstr "Candramauli"

#: DB:work_attribute_type_allowed_value/value:339
msgctxt "work_attribute_type_allowed_value"
msgid "Canfeza"
msgstr "Canfeza"

#: DB:work_type/name:3
msgctxt "work_type"
msgid "Cantata"
msgstr "Cantata"

#: DB:release_packaging/name:4
msgctxt "release_packaging"
msgid "Cardboard/Paper Sleeve"
msgstr "Custodia di carta/cartone"

#: DB:medium_format/name:9
msgctxt "medium_format"
msgid "Cartridge"
msgstr "Cartuccia"

#: DB:work_attribute_type_allowed_value/value:66
msgctxt "work_attribute_type_allowed_value"
msgid "Carturdaśa rāgamālika"
msgstr "Carturdaśa rāgamālika"

#: DB:medium_format/name:8
msgctxt "medium_format"
msgid "Cassette"
msgstr "Audiocassetta"

#: DB:release_packaging/name:8
msgctxt "release_packaging"
msgid "Cassette Case"
msgstr "Custodia per audiocassetta"

#: DB:series_type/name:5
msgctxt "series_type"
msgid "Catalogue"
msgstr "Catalogo"

#: DB:work_attribute_type_allowed_value/value:291
msgctxt "work_attribute_type_allowed_value"
msgid "Caturaśra-jāti jhaṁpe"
msgstr "Caturaśra-jāti jhaṁpe"

#: DB:work_attribute_type_allowed_value/value:827
msgctxt "work_attribute_type_allowed_value"
msgid "Cautāl"
msgstr "Cautāl"

#: DB:work_attribute_type_allowed_value/value:70
msgctxt "work_attribute_type_allowed_value"
msgid "Cencu kāmbhōji"
msgstr "Cencu kāmbhōji"

#: DB:work_attribute_type_allowed_value/value:704
msgctxt "work_attribute_type_allowed_value"
msgid "Cevher"
msgstr "Cevher"

#: DB:artist_type/name:4
msgctxt "artist_type"
msgid "Character"
msgstr "Personaggio"

#: DB:artist_type/name:6
msgctxt "artist_type"
msgid "Choir"
msgstr "Coro"

#: DB:work_attribute_type_allowed_value/value:892
msgctxt "work_attribute_type_allowed_value"
msgid "Chāyā malhār"
msgstr "Chāyā malhār"

#: DB:work_attribute_type_allowed_value/value:893
msgctxt "work_attribute_type_allowed_value"
msgid "Chāyānāt"
msgstr "Chāyānāt"

#: DB:work_attribute_type_allowed_value/value:71
msgctxt "work_attribute_type_allowed_value"
msgid "Cintāmaṇi"
msgstr "Cintāmaṇi"

#: DB:work_attribute_type_allowed_value/value:72
msgctxt "work_attribute_type_allowed_value"
msgid "Cittaranjani"
msgstr "Cittaranjani"

#: DB:area_type/name:3
msgctxt "area_type"
msgid "City"
msgstr "Città"

#: DB:area_type/description:3
msgctxt "area_type"
msgid ""
"City is used for settlements of any size, including towns and villages."
msgstr "\"Città\" è utilizzato per luoghi abitati di qualsiasi dimensione, compresi paesi e villaggi."

#: DB:release_group_secondary_type/name:1
msgctxt "release_group_secondary_type"
msgid "Compilation"
msgstr "Compilation"

#: DB:event_type/name:1
msgctxt "event_type"
msgid "Concert"
msgstr "Concerto"

#: DB:work_type/name:4
msgctxt "work_type"
msgid "Concerto"
msgstr "Concerto"

#: DB:event_type/name:4
msgctxt "event_type"
msgid "Convention/Expo"
msgstr "Convention/Expo"

#: DB:medium_format/name:61
msgctxt "medium_format"
msgid "Copy Control CD"
msgstr "CD Copy Control"

#: DB:medium_format/description:61
msgctxt "medium_format"
msgid ""
"Copy Control CD (CCCD) is an umbrella term for CDs released circa 2001-2006 "
"containing software that is ostensibly designed to prevent the CD from being"
" ripped. There are a number of software variants: the most well-known are "
"Macrovision's Cactus Data Shield (CDS) and SunnComm's MediaMax."
msgstr "CD Copy Control (CCCD) è un termine ombrello per CD rilasciati nel periodo attorno al 2001-2006 contenenti software progettati per prevenire la copia del CD. I software utilizzati sono diversi: i più conosciuti sono Cactus Data Shield (CDS) di Macrovision e MediaMax di SunnComm."

#: DB:area_type/name:1
msgctxt "area_type"
msgid "Country"
msgstr "Paese"

#: DB:area_type/description:1
msgctxt "area_type"
msgid ""
"Country is used for areas included (or previously included) in ISO 3166-1, "
"e.g. United States."
msgstr "\"Paese\" è utilizzato per le aree incluse (attualmente o in passato) nello standard ISO 3166-1, per es. gli Stati Uniti."

#: DB:area_type/name:7
msgctxt "area_type"
msgid "County"
msgstr "Provincia"

#: DB:area_type/description:7
msgctxt "area_type"
msgid ""
"County is used for smaller administrative divisions of a country which are "
"not the main administrative divisions but are also not municipalities, e.g. "
"counties in the USA. These are not considered when displaying the parent "
"areas for a given area."
msgstr "\"Provincia\" è utilizzato per piccole suddivisioni amministrative di uno Stato che non siano le principali suddivisioni amministrative ma nemmeno i comuni, per es. le contee negli Stati Uniti. Queste non sono considerate nella visualizzazione delle aree superiori di una determinata area."

#: DB:work_attribute_type_allowed_value/value:608
msgctxt "work_attribute_type_allowed_value"
msgid "Cumhurilahi"
msgstr "Cumhurilahi"

#: DB:work_attribute_type_allowed_value/value:705
msgctxt "work_attribute_type_allowed_value"
msgid "Curcuna"
msgstr "Curcuna"

#: DB:work_attribute_type_allowed_value/value:890
msgctxt "work_attribute_type_allowed_value"
msgid "Cāndanī kēdār"
msgstr "Cāndanī kēdār"

#: DB:work_attribute_type_allowed_value/value:825
msgctxt "work_attribute_type_allowed_value"
msgid "Cār tāl"
msgstr "Cār tāl"

#: DB:work_attribute_type_allowed_value/value:826
msgctxt "work_attribute_type_allowed_value"
msgid "Cārtāl kī savārī"
msgstr "Cārtāl kī savārī"

#: DB:work_attribute_type_allowed_value/value:67
#: DB:work_attribute_type_allowed_value/value:891
msgctxt "work_attribute_type_allowed_value"
msgid "Cārukēśi"
msgstr "Cārukēśi"

#: DB:work_attribute_type_allowed_value/value:68
msgctxt "work_attribute_type_allowed_value"
msgid "Cāyānāṭa"
msgstr "Cāyānāṭa"

#: DB:work_attribute_type_allowed_value/value:69
msgctxt "work_attribute_type_allowed_value"
msgid "Cāyātarangiṇi"
msgstr "Cāyātarangiṇi"

#: DB:work_attribute_type_allowed_value/value:790
msgctxt "work_attribute_type_allowed_value"
msgid "D Dorian"
msgstr "D Dorian"

#: DB:work_attribute_type_allowed_value/value:802
msgctxt "work_attribute_type_allowed_value"
msgid "D Mixolydian"
msgstr "Re misolidio"

#: DB:work_attribute_type_allowed_value/value:8
msgctxt "work_attribute_type_allowed_value"
msgid "D major"
msgstr "Re maggiore"

#: DB:work_attribute_type_allowed_value/value:9
msgctxt "work_attribute_type_allowed_value"
msgid "D minor"
msgstr "Re minore"

#: DB:work_attribute_type_allowed_value/value:6
msgctxt "work_attribute_type_allowed_value"
msgid "D-flat major"
msgstr "Re bemolle maggiore"

#: DB:work_attribute_type_allowed_value/value:7
msgctxt "work_attribute_type_allowed_value"
msgid "D-flat minor"
msgstr "Re bemolle minore"

#: DB:work_attribute_type_allowed_value/value:813
msgctxt "work_attribute_type_allowed_value"
msgid "D-sharp major"
msgstr "Re diesis maggiore"

#: DB:work_attribute_type_allowed_value/value:10
msgctxt "work_attribute_type_allowed_value"
msgid "D-sharp minor"
msgstr "Re diesis minore"

#: DB:medium_format/name:11
msgctxt "medium_format"
msgid "DAT"
msgstr "DAT"

#: DB:medium_format/name:16
msgctxt "medium_format"
msgid "DCC"
msgstr "DCC"

#: DB:release_group_secondary_type/name:8
msgctxt "release_group_secondary_type"
msgid "DJ-mix"
msgstr "DJ mix"

#: DB:medium_format/name:44
msgctxt "medium_format"
msgid "DTS CD"
msgstr "CD DTS"

#: DB:medium_format/name:2
msgctxt "medium_format"
msgid "DVD"
msgstr "DVD"

#: DB:medium_format/name:18
msgctxt "medium_format"
msgid "DVD-Audio"
msgstr "DVD-Audio"

#: DB:medium_format/name:19
msgctxt "medium_format"
msgid "DVD-Video"
msgstr "DVD-Video"

#: DB:medium_format/name:47
msgctxt "medium_format"
msgid "DVDplus"
msgstr "DVDplus"

#: DB:medium_format/name:70
msgctxt "medium_format"
msgid "DVDplus (CD side)"
msgstr "DVDplus (lato CD)"

#: DB:medium_format/name:68
msgctxt "medium_format"
msgid "DVDplus (DVD-Audio side)"
msgstr "DVDplus (lato DVD-Audio)"

#: DB:medium_format/name:69
msgctxt "medium_format"
msgid "DVDplus (DVD-Video side)"
msgstr "DVDplus (lato DVD-Video)"

#: DB:work_attribute_type_allowed_value/value:343
msgctxt "work_attribute_type_allowed_value"
msgid "Danişveran"
msgstr "Danişveran"

#: DB:work_attribute_type_allowed_value/value:711
msgctxt "work_attribute_type_allowed_value"
msgid "Darb"
msgstr "Darb"

#: DB:work_attribute_type_allowed_value/value:712
msgctxt "work_attribute_type_allowed_value"
msgid "Darb-ı Fetih"
msgstr "Darb-ı Fetih"

#: DB:work_attribute_type_allowed_value/value:713
msgctxt "work_attribute_type_allowed_value"
msgid "Darb-ı Hüner"
msgstr "Darb-ı Hüner"

#: DB:work_attribute_type_allowed_value/value:714
msgctxt "work_attribute_type_allowed_value"
msgid "Darb-ı Kürdi"
msgstr "Darb-ı Kürdi"

#: DB:work_attribute_type_allowed_value/value:715
msgctxt "work_attribute_type_allowed_value"
msgid "Darb-ı Türki"
msgstr "Darb-ı Türki"

#: DB:work_attribute_type_allowed_value/value:796
msgctxt "work_attribute_type_allowed_value"
msgid "Darbeyn"
msgstr "Darbeyn"

#: DB:work_attribute_type_allowed_value/value:73
msgctxt "work_attribute_type_allowed_value"
msgid "Darbār"
msgstr "Darbār"

#: DB:work_attribute_type_allowed_value/value:895
msgctxt "work_attribute_type_allowed_value"
msgid "Darbāri"
msgstr "Darbāri"

#: DB:work_attribute_type_allowed_value/value:74
msgctxt "work_attribute_type_allowed_value"
msgid "Darbārī kānaḍa"
msgstr "Darbārī kānaḍa"

#: DB:work_attribute_type_allowed_value/value:896
msgctxt "work_attribute_type_allowed_value"
msgid "Darbārī tōḍī"
msgstr "Darbārī tōḍī"

#: DB:medium_format/name:43
msgctxt "medium_format"
msgid "Data CD"
msgstr "CD dati"

#: DB:release_group_secondary_type/name:10
msgctxt "release_group_secondary_type"
msgid "Demo"
msgstr "Demo"

#: DB:work_attribute_type_allowed_value/value:610
msgctxt "work_attribute_type_allowed_value"
msgid "Destan"
msgstr "Destan"

#: DB:work_attribute_type_allowed_value/value:716
msgctxt "work_attribute_type_allowed_value"
msgid "Devr-i Aryan"
msgstr "Devr-i Aryan"

#: DB:work_attribute_type_allowed_value/value:717
msgctxt "work_attribute_type_allowed_value"
msgid "Devr-i Hindi"
msgstr "Devr-i Hindi"

#: DB:work_attribute_type_allowed_value/value:718
msgctxt "work_attribute_type_allowed_value"
msgid "Devr-i Hindi II"
msgstr "Devr-i Hindi II"

#: DB:work_attribute_type_allowed_value/value:719
msgctxt "work_attribute_type_allowed_value"
msgid "Devr-i Kebir"
msgstr "Devr-i Kebir"

#: DB:work_attribute_type_allowed_value/value:720
msgctxt "work_attribute_type_allowed_value"
msgid "Devr-i Revan"
msgstr "Devr-i Revan"

#: DB:work_attribute_type_allowed_value/value:721
msgctxt "work_attribute_type_allowed_value"
msgid "Devr-i Revan-ı Hindi"
msgstr "Devr-i Revan-ı Hindi"

#: DB:work_attribute_type_allowed_value/value:722
msgctxt "work_attribute_type_allowed_value"
msgid "Devr-i Süreyya"
msgstr "Devr-i Süreyya"

#: DB:work_attribute_type_allowed_value/value:723
msgctxt "work_attribute_type_allowed_value"
msgid "Devr-i Süreyya Sofyanı"
msgstr "Devr-i Süreyya Sofyanı"

#: DB:work_attribute_type_allowed_value/value:724
msgctxt "work_attribute_type_allowed_value"
msgid "Devr-i Turan"
msgstr "Devr-i Turan"

#: DB:work_attribute_type_allowed_value/value:797
msgctxt "work_attribute_type_allowed_value"
msgid "Devr-i Turan II"
msgstr "Devr-i Turan II"

#: DB:work_attribute_type_allowed_value/value:79
msgctxt "work_attribute_type_allowed_value"
msgid "Devāmṛtavarṣiṇi"
msgstr "Devāmṛtavarṣiṇi"

#: DB:work_attribute_type_allowed_value/value:829
msgctxt "work_attribute_type_allowed_value"
msgid "Dhamar"
msgstr "Dhamar"

#: DB:work_attribute_type_allowed_value/value:80
#: DB:work_attribute_type_allowed_value/value:902
msgctxt "work_attribute_type_allowed_value"
msgid "Dhanaśrī"
msgstr "Dhanaśrī"

#: DB:work_attribute_type_allowed_value/value:81
msgctxt "work_attribute_type_allowed_value"
msgid "Dhanyāsi"
msgstr "Dhanyāsi"

#: DB:work_attribute_type_allowed_value/value:903
msgctxt "work_attribute_type_allowed_value"
msgid "Dhanī"
msgstr "Dhanī"

#: DB:work_attribute_type_allowed_value/value:82
msgctxt "work_attribute_type_allowed_value"
msgid "Dharmāvati"
msgstr "Dharmāvati"

#: DB:work_attribute_type_allowed_value/value:285
msgctxt "work_attribute_type_allowed_value"
msgid "Dhr̥va"
msgstr "Dhr̥va"

#: DB:work_attribute_type_allowed_value/value:83
msgctxt "work_attribute_type_allowed_value"
msgid "Dhēnuka"
msgstr "Dhēnuka"

#: DB:release_packaging/name:17
msgctxt "release_packaging"
msgid "Digibook"
msgstr "Digibook"

#: DB:release_packaging/name:3
msgctxt "release_packaging"
msgid "Digipak"
msgstr "Digipak"

#: DB:medium_format/name:12
msgctxt "medium_format"
msgid "Digital Media"
msgstr "Supporto digitale"

#: DB:work_attribute_type_allowed_value/value:345
msgctxt "work_attribute_type_allowed_value"
msgid "Dil Efruz"
msgstr "Dil Efruz"

#: DB:work_attribute_type_allowed_value/value:344
msgctxt "work_attribute_type_allowed_value"
msgid "Dildar"
msgstr "Dildar"

#: DB:work_attribute_type_allowed_value/value:348
msgctxt "work_attribute_type_allowed_value"
msgid "Dilkeside"
msgstr "Dilkeside"

#: DB:work_attribute_type_allowed_value/value:346
msgctxt "work_attribute_type_allowed_value"
msgid "Dilkeş"
msgstr "Dilkeş"

#: DB:work_attribute_type_allowed_value/value:347
msgctxt "work_attribute_type_allowed_value"
msgid "Dilkeşhaveran"
msgstr "Dilkeşhaveran"

#: DB:work_attribute_type_allowed_value/value:349
msgctxt "work_attribute_type_allowed_value"
msgid "Dilküşa"
msgstr "Dilküşa"

#: DB:work_attribute_type_allowed_value/value:350
msgctxt "work_attribute_type_allowed_value"
msgid "Dilnevaz"
msgstr "Dilnevaz"

#: DB:work_attribute_type_allowed_value/value:351
msgctxt "work_attribute_type_allowed_value"
msgid "Dilnişin"
msgstr "Dilnişin"

#: DB:work_attribute_type_allowed_value/value:904
msgctxt "work_attribute_type_allowed_value"
msgid "Din kī puriyā"
msgstr "Din kī puriyā"

#: DB:release_packaging/name:13
msgctxt "release_packaging"
msgid "Discbox Slider"
msgstr "Discbox slider"

#: DB:label_type/name:1
msgctxt "label_type"
msgid "Distributor"
msgstr "Distributore"

#: DB:area_type/name:5
msgctxt "area_type"
msgid "District"
msgstr "Quartiere"

#: DB:area_type/description:5
msgctxt "area_type"
msgid "District is used for a division of a large city, e.g. Queens."
msgstr "\"Quartiere\" è utilizzato per una suddivisione di una grande città, per es. Queens."

#: DB:work_attribute_type_allowed_value/value:611
msgctxt "work_attribute_type_allowed_value"
msgid "Divan"
msgstr "Divan"

#: DB:work_attribute_type_allowed_value/value:725
msgctxt "work_attribute_type_allowed_value"
msgid "Dolap"
msgstr "Dolap"

#: DB:medium_format/name:4
msgctxt "medium_format"
msgid "DualDisc"
msgstr "DualDisc"

#: DB:medium_format/name:67
msgctxt "medium_format"
msgid "DualDisc (CD side)"
msgstr "DualDisc (lato CD)"

#: DB:medium_format/name:65
msgctxt "medium_format"
msgid "DualDisc (DVD-Audio side)"
msgstr "DualDisc (lato DVD-Audio)"

#: DB:medium_format/name:66
msgctxt "medium_format"
msgid "DualDisc (DVD-Video side)"
msgstr "DualDisc (lato DVD-Video)"

#: DB:work_attribute_type_allowed_value/value:612
msgctxt "work_attribute_type_allowed_value"
msgid "Durak"
msgstr "Durak"

#: DB:work_attribute_type_allowed_value/value:726
msgctxt "work_attribute_type_allowed_value"
msgid "Durak Evferi"
msgstr "Durak Evferi"

#: DB:work_attribute_type_allowed_value/value:86
msgctxt "work_attribute_type_allowed_value"
msgid "Durga"
msgstr "Durga"

#: DB:work_attribute_type_allowed_value/value:906
msgctxt "work_attribute_type_allowed_value"
msgid "Durgā"
msgstr "Durgā"

#: DB:work_attribute_type_allowed_value/value:87
msgctxt "work_attribute_type_allowed_value"
msgid "Dvijāvanti"
msgstr "Dvijāvanti"

#: DB:work_attribute_type_allowed_value/value:352
msgctxt "work_attribute_type_allowed_value"
msgid "Dügah"
msgstr "Dügah"

#: DB:work_attribute_type_allowed_value/value:354
msgctxt "work_attribute_type_allowed_value"
msgid "Dügah Maye"
msgstr "Dügah Maye"

#: DB:work_attribute_type_allowed_value/value:353
msgctxt "work_attribute_type_allowed_value"
msgid "Dügahbuselik"
msgstr "Dügahbuselik"

#: DB:work_attribute_type_allowed_value/value:727
msgctxt "work_attribute_type_allowed_value"
msgid "Dümen"
msgstr "Dümen"

#: DB:work_attribute_type_allowed_value/value:728
msgctxt "work_attribute_type_allowed_value"
msgid "Düyek"
msgstr "Düyek"

#: DB:work_attribute_type_allowed_value/value:355
msgctxt "work_attribute_type_allowed_value"
msgid "Düşems"
msgstr "Düşems"

#: DB:work_attribute_type_allowed_value/value:828
msgctxt "work_attribute_type_allowed_value"
msgid "Dādrā"
msgstr "Dādrā"

#: DB:work_attribute_type_allowed_value/value:899
msgctxt "work_attribute_type_allowed_value"
msgid "Dēsi"
msgstr "Dēsi"

#: DB:work_attribute_type_allowed_value/value:900
msgctxt "work_attribute_type_allowed_value"
msgid "Dēv gāndhār"
msgstr "Dēv gāndhār"

#: DB:work_attribute_type_allowed_value/value:76
msgctxt "work_attribute_type_allowed_value"
msgid "Dēvagāndhāri"
msgstr "Dēvagāndhāri"

#: DB:work_attribute_type_allowed_value/value:77
msgctxt "work_attribute_type_allowed_value"
msgid "Dēvakriya"
msgstr "Dēvakriya"

#: DB:work_attribute_type_allowed_value/value:78
msgctxt "work_attribute_type_allowed_value"
msgid "Dēvamanōhari"
msgstr "Dēvamanōhari"

#: DB:work_attribute_type_allowed_value/value:901
msgctxt "work_attribute_type_allowed_value"
msgid "Dēvgirī bilāval"
msgstr "Dēvgirī bilāval"

#: DB:work_attribute_type_allowed_value/value:75
#: DB:work_attribute_type_allowed_value/value:897
msgctxt "work_attribute_type_allowed_value"
msgid "Dēś"
msgstr "Dēś"

#: DB:work_attribute_type_allowed_value/value:898
msgctxt "work_attribute_type_allowed_value"
msgid "Dēśakār"
msgstr "Dēśakār"

#: DB:work_attribute_type_allowed_value/value:292
msgctxt "work_attribute_type_allowed_value"
msgid "Dēśādi"
msgstr "Dēśādi"

#: DB:work_attribute_type_allowed_value/value:830
msgctxt "work_attribute_type_allowed_value"
msgid "Dīpacaṇḍī"
msgstr "Dīpacaṇḍī"

#: DB:work_attribute_type_allowed_value/value:84
msgctxt "work_attribute_type_allowed_value"
msgid "Dīpakaṁ"
msgstr "Dīpakaṁ"

#: DB:work_attribute_type_allowed_value/value:905
msgctxt "work_attribute_type_allowed_value"
msgid "Dīpāvali"
msgstr "Dīpāvali"

#: DB:work_attribute_type_allowed_value/value:85
msgctxt "work_attribute_type_allowed_value"
msgid "Dīpāḷi"
msgstr "Dīpāḷi"

#: DB:work_attribute_type_allowed_value/value:791
msgctxt "work_attribute_type_allowed_value"
msgid "E Dorian"
msgstr "E Dorian"

#: DB:work_attribute_type_allowed_value/value:803
msgctxt "work_attribute_type_allowed_value"
msgid "E Mixolydian"
msgstr "Mi misolidio"

#: DB:work_attribute_type_allowed_value/value:13
msgctxt "work_attribute_type_allowed_value"
msgid "E major"
msgstr "Mi maggiore"

#: DB:work_attribute_type_allowed_value/value:14
msgctxt "work_attribute_type_allowed_value"
msgid "E minor"
msgstr "Mi minore"

#: DB:work_attribute_type_allowed_value/value:11
msgctxt "work_attribute_type_allowed_value"
msgid "E-flat major"
msgstr "Mi bemolle maggiore"

#: DB:work_attribute_type_allowed_value/value:12
msgctxt "work_attribute_type_allowed_value"
msgid "E-flat minor"
msgstr "Mi bemolle minore"

#: DB:work_attribute_type_allowed_value/value:814
msgctxt "work_attribute_type_allowed_value"
msgid "E-sharp major"
msgstr "Mi diesis maggiore"

#: DB:work_attribute_type_allowed_value/value:15
msgctxt "work_attribute_type_allowed_value"
msgid "E-sharp minor"
msgstr "Mi diesis minore"

#: DB:work_attribute_type/name:37
msgctxt "work_attribute_type"
msgid "ECAD ID"
msgstr "ID ECAD"

#: DB:release_group_primary_type/name:3
msgctxt "release_group_primary_type"
msgid "EP"
msgstr "EP"

#: DB:medium_format/name:50
msgctxt "medium_format"
msgid "Edison Diamond Disc"
msgstr "Edison Diamond Disc"

#: DB:place_type/name:7
msgctxt "place_type"
msgid "Educational institution"
msgstr "Istituzione di istruzione"

#: DB:instrument_type/name:4
msgctxt "instrument_type"
msgid "Electronic instrument"
msgstr "Strumenti elettronici"

#: DB:medium_format/name:42
msgctxt "medium_format"
msgid "Enhanced CD"
msgstr "Enhanced CD"

#: DB:instrument_type/name:6
msgctxt "instrument_type"
msgid "Ensemble"
msgstr "Ensemble"

#: DB:work_attribute_type_allowed_value/value:356
msgctxt "work_attribute_type_allowed_value"
msgid "Eski Sipihr"
msgstr "Eski Sipihr"

#: DB:work_attribute_type_allowed_value/value:613
msgctxt "work_attribute_type_allowed_value"
msgid "Etüd"
msgstr "Etüd"

#: DB:work_attribute_type_allowed_value/value:357
msgctxt "work_attribute_type_allowed_value"
msgid "Evcara"
msgstr "Evcara"

#: DB:editor_collection_type/name:4
msgctxt "collection_type"
msgid "Event"
msgstr "Evento"

#: DB:event_alias_type/name:1
msgctxt "alias_type"
msgid "Event name"
msgstr "Nome evento"

#: DB:series_type/name:6
msgctxt "series_type"
msgid "Event series"
msgstr "Serie di eventi"

#: DB:work_attribute_type_allowed_value/value:729
msgctxt "work_attribute_type_allowed_value"
msgid "Evfer"
msgstr "Evfer"

#: DB:work_attribute_type_allowed_value/value:358
msgctxt "work_attribute_type_allowed_value"
msgid "Eviç"
msgstr "Eviç"

#: DB:work_attribute_type_allowed_value/value:359
msgctxt "work_attribute_type_allowed_value"
msgid "Eviç Bahr-i Nazik"
msgstr "Eviç Bahr-i Nazik"

#: DB:work_attribute_type_allowed_value/value:360
msgctxt "work_attribute_type_allowed_value"
msgid "Eviç Huzi"
msgstr "Eviç Huzi"

#: DB:work_attribute_type_allowed_value/value:364
msgctxt "work_attribute_type_allowed_value"
msgid "Eviç Maye"
msgstr "Eviç Maye"

#: DB:work_attribute_type_allowed_value/value:361
msgctxt "work_attribute_type_allowed_value"
msgid "Eviç Ruy-i Neva"
msgstr "Eviç Ruy-i Neva"

#: DB:work_attribute_type_allowed_value/value:365
msgctxt "work_attribute_type_allowed_value"
msgid "Eviç Saba"
msgstr "Eviç Saba"

#: DB:work_attribute_type_allowed_value/value:366
msgctxt "work_attribute_type_allowed_value"
msgid "Eviç Şevk"
msgstr "Eviç Şevk"

#: DB:work_attribute_type_allowed_value/value:362
msgctxt "work_attribute_type_allowed_value"
msgid "Eviçbuselik"
msgstr "Eviçbuselik"

#: DB:work_attribute_type_allowed_value/value:363
msgctxt "work_attribute_type_allowed_value"
msgid "Eviçkürdi"
msgstr "Eviçkürdi"

#: DB:work_attribute_type_allowed_value/value:730
msgctxt "work_attribute_type_allowed_value"
msgid "Evsat"
msgstr "Evsat"

#: DB:work_attribute_type_allowed_value/value:614
msgctxt "work_attribute_type_allowed_value"
msgid "Ezan"
msgstr "Ezan"

#: DB:work_attribute_type_allowed_value/value:792
msgctxt "work_attribute_type_allowed_value"
msgid "F Dorian"
msgstr "F Dorian"

#: DB:work_attribute_type_allowed_value/value:804
msgctxt "work_attribute_type_allowed_value"
msgid "F Mixolydian"
msgstr "Fa misolidio"

#: DB:work_attribute_type_allowed_value/value:17
msgctxt "work_attribute_type_allowed_value"
msgid "F major"
msgstr "Fa maggiore"

#: DB:work_attribute_type_allowed_value/value:18
msgctxt "work_attribute_type_allowed_value"
msgid "F minor"
msgstr "Fa minore"

#: DB:work_attribute_type_allowed_value/value:16
msgctxt "work_attribute_type_allowed_value"
msgid "F-flat major"
msgstr "Fa bemolle maggiore"

#: DB:work_attribute_type_allowed_value/value:815
msgctxt "work_attribute_type_allowed_value"
msgid "F-flat minor"
msgstr "Fa bemolle minore"

#: DB:work_attribute_type_allowed_value/value:19
msgctxt "work_attribute_type_allowed_value"
msgid "F-sharp major"
msgstr "Fa diesis maggiore"

#: DB:work_attribute_type_allowed_value/value:20
msgctxt "work_attribute_type_allowed_value"
msgid "F-sharp minor"
msgstr "Fa diesis minore"

#: DB:work_attribute_type_allowed_value/value:731
msgctxt "work_attribute_type_allowed_value"
msgid "Fahte"
msgstr "Fahte"

#: DB:instrument_type/name:7
msgctxt "instrument_type"
msgid "Family"
msgstr "Famiglie"

#: DB:work_attribute_type_allowed_value/value:615
msgctxt "work_attribute_type_allowed_value"
msgid "Fantezi"
msgstr "Fantezi"

#: DB:release_packaging/name:10
msgctxt "release_packaging"
msgid "Fatbox"
msgstr "Fatbox"

#: DB:gender/name:2
msgctxt "gender"
msgid "Female"
msgstr "Donna"

#: DB:work_attribute_type_allowed_value/value:732
msgctxt "work_attribute_type_allowed_value"
msgid "Fer"
msgstr "Fer"

#: DB:work_attribute_type_allowed_value/value:733
msgctxt "work_attribute_type_allowed_value"
msgid "Fer'i Muhammes"
msgstr "Fer'i Muhammes"

#: DB:work_attribute_type_allowed_value/value:367
msgctxt "work_attribute_type_allowed_value"
msgid "Ferahfeza"
msgstr "Ferahfeza"

#: DB:work_attribute_type_allowed_value/value:368
msgctxt "work_attribute_type_allowed_value"
msgid "Ferahnak"
msgstr "Ferahnak"

#: DB:work_attribute_type_allowed_value/value:369
msgctxt "work_attribute_type_allowed_value"
msgid "Ferahnakaşiran"
msgstr "Ferahnakaşiran"

#: DB:work_attribute_type_allowed_value/value:370
msgctxt "work_attribute_type_allowed_value"
msgid "Ferahnüma"
msgstr "Ferahnüma"

#: DB:work_attribute_type_allowed_value/value:371
msgctxt "work_attribute_type_allowed_value"
msgid "Ferahzad"
msgstr "Ferahzad"

#: DB:event_type/name:2
msgctxt "event_type"
msgid "Festival"
msgstr "Festival"

#: DB:series_type/name:8
msgctxt "series_type"
msgid "Festival"
msgstr "Festival"

#: DB:work_attribute_type_allowed_value/value:372
msgctxt "work_attribute_type_allowed_value"
msgid "Feth-i Bağdad"
msgstr "Feth-i Bağdad"

#: DB:work_attribute_type_allowed_value/value:373
msgctxt "work_attribute_type_allowed_value"
msgid "Feth-i Belgrad"
msgstr "Feth-i Belgrad"

#: DB:work_attribute_type_allowed_value/value:374
msgctxt "work_attribute_type_allowed_value"
msgid "Feth-i Dil"
msgstr "Feth-i Dil"

#: DB:work_attribute_type_allowed_value/value:375
msgctxt "work_attribute_type_allowed_value"
msgid "Feth-i Hicaz"
msgstr "Feth-i Hicaz"

#: DB:work_attribute_type_allowed_value/value:734
msgctxt "work_attribute_type_allowed_value"
msgid "Fireng-i Fer"
msgstr "Fireng-i Fer"

#: DB:medium_format/description:73
msgctxt "medium_format"
msgid ""
"Flat discs with grooves used in phonographs/gramophones. For shellac and "
"vinyl records, use that specifically"
msgstr "Dischi piatti con solchi utilizzati in fonografi/grammofoni. Per i dischi in gommalacca e vinile, utilizza specificamente quei tipi"

#: DB:medium_format/name:51
msgctxt "medium_format"
msgid "Flexi-disc"
msgstr "Flexi-disc"

#: DB:medium_format/description:51
msgctxt "medium_format"
msgid ""
"Flexi-discs are phonograph records made of a thin, flexible vinyl sheet with"
" a molded-in groove, designed to be playable on a normal phonograph "
"turntable."
msgstr "I flexi-disc sono dischi per fonografo realizzati con un foglio di vinile sottile e flessibile con un solco inciso, progettati per essere riprodotti su un normale piatto per fonografo."

#: DB:medium_format/name:76
msgctxt "medium_format"
msgid "Floppy Disk"
msgstr "Floppy disk"

#: DB:gender/description:4
msgctxt "gender"
msgid ""
"For cases where gender just doesn't apply at all (like companies entered as "
"artists)."
msgstr "Per i casi in cui il genere non è applicabile (per esempio, società inserite come artisti)."

#: DB:work_attribute_type/name:16
msgctxt "work_attribute_type"
msgid "Form (Ottoman, Turkish)"
msgstr "Forma (ottomana, turca)"

#: DB:area_alias_type/name:2
msgctxt "alias_type"
msgid "Formal name"
msgstr "Nome ufficiale"

#: DB:work_attribute_type_allowed_value/value:735
msgctxt "work_attribute_type_allowed_value"
msgid "Frengçin"
msgstr "Frengçin"

#: DB:cover_art_archive.art_type/name:1
msgctxt "cover_art_type"
msgid "Front"
msgstr "Fronte"

#: DB:work_attribute_type_allowed_value/value:793
msgctxt "work_attribute_type_allowed_value"
msgid "G Dorian"
msgstr "G Dorian"

#: DB:work_attribute_type_allowed_value/value:805
msgctxt "work_attribute_type_allowed_value"
msgid "G Mixolydian"
msgstr "Sol misolidio"

#: DB:work_attribute_type_allowed_value/value:22
msgctxt "work_attribute_type_allowed_value"
msgid "G major"
msgstr "Sol maggiore"

#: DB:work_attribute_type_allowed_value/value:23
msgctxt "work_attribute_type_allowed_value"
msgid "G minor"
msgstr "Sol minore"

#: DB:work_attribute_type_allowed_value/value:21
msgctxt "work_attribute_type_allowed_value"
msgid "G-flat major"
msgstr "Sol bemolle maggiore"

#: DB:work_attribute_type_allowed_value/value:816
msgctxt "work_attribute_type_allowed_value"
msgid "G-flat minor"
msgstr "Sol bemolle minore"

#: DB:work_attribute_type_allowed_value/value:24
msgctxt "work_attribute_type_allowed_value"
msgid "G-sharp major"
msgstr "Sol diesis maggiore"

#: DB:work_attribute_type_allowed_value/value:25
msgctxt "work_attribute_type_allowed_value"
msgid "G-sharp minor"
msgstr "Sol diesis minore"

#: DB:work_attribute_type/name:9
msgctxt "work_attribute_type"
msgid "GEMA ID"
msgstr "ID GEMA"

#: DB:work_attribute_type_allowed_value/value:88
msgctxt "work_attribute_type_allowed_value"
msgid "Gamakakriya"
msgstr "Gamakakriya"

#: DB:work_attribute_type_allowed_value/value:89
msgctxt "work_attribute_type_allowed_value"
msgid "Gamakakriya/Pūrvīkaḷyāṇi"
msgstr "Gamakakriya/Pūrvīkaḷyāṇi"

#: DB:work_attribute_type_allowed_value/value:95
msgctxt "work_attribute_type_allowed_value"
msgid "Garuḍadhvani"
msgstr "Garuḍadhvani"

#: DB:release_packaging/name:12
msgctxt "release_packaging"
msgid "Gatefold Cover"
msgstr "Copertina pieghevole"

#: DB:work_attribute_type_allowed_value/value:911
msgctxt "work_attribute_type_allowed_value"
msgid "Gaurī"
msgstr "Gaurī"

#: DB:work_attribute_type_allowed_value/value:912
msgctxt "work_attribute_type_allowed_value"
msgid "Gaurī basant"
msgstr "Gaurī basant"

#: DB:work_attribute_type_allowed_value/value:99
msgctxt "work_attribute_type_allowed_value"
msgid "Gaurīmanōhari"
msgstr "Gaurīmanōhari"

#: DB:work_attribute_type_allowed_value/value:909
msgctxt "work_attribute_type_allowed_value"
msgid "Gauḍ malhār"
msgstr "Gauḍ malhār"

#: DB:work_attribute_type_allowed_value/value:910
msgctxt "work_attribute_type_allowed_value"
msgid "Gauḍ sāraṅg"
msgstr "Gauḍ sāraṅg"

#: DB:work_attribute_type_allowed_value/value:96
msgctxt "work_attribute_type_allowed_value"
msgid "Gauḍa malhār"
msgstr "Gauḍa malhār"

#: DB:work_attribute_type_allowed_value/value:97
msgctxt "work_attribute_type_allowed_value"
msgid "Gauḷa"
msgstr "Gauḷa"

#: DB:work_attribute_type_allowed_value/value:98
msgctxt "work_attribute_type_allowed_value"
msgid "Gauḷipantu"
msgstr "Gauḷipantu"

#: DB:work_attribute_type_allowed_value/value:913
msgctxt "work_attribute_type_allowed_value"
msgid "Gavti"
msgstr "Gavti"

#: DB:work_attribute_type_allowed_value/value:616
msgctxt "work_attribute_type_allowed_value"
msgid "Gazel"
msgstr "Gazel"

#: DB:work_attribute_type_allowed_value/value:90
msgctxt "work_attribute_type_allowed_value"
msgid "Gaṁbhīra nāṭa"
msgstr "Gaṁbhīra nāṭa"

#: DB:work_attribute_type_allowed_value/value:91
msgctxt "work_attribute_type_allowed_value"
msgid "Gaṁbhīra vāṇi"
msgstr "Gaṁbhīra vāṇi"

#: DB:work_attribute_type_allowed_value/value:376
msgctxt "work_attribute_type_allowed_value"
msgid "Gerdaniye"
msgstr "Gerdaniye"

#: DB:work_attribute_type_allowed_value/value:377
msgctxt "work_attribute_type_allowed_value"
msgid "Gerdaniyebuselik"
msgstr "Gerdaniyebuselik"

#: DB:work_attribute_type_allowed_value/value:378
msgctxt "work_attribute_type_allowed_value"
msgid "Gerdaniyekürdi"
msgstr "Gerdaniyekürdi"

#: DB:work_attribute_type_allowed_value/value:380
msgctxt "work_attribute_type_allowed_value"
msgid "Geveşt"
msgstr "Geveşt"

#: DB:work_attribute_type_allowed_value/value:379
msgctxt "work_attribute_type_allowed_value"
msgid "Geştü Güzar-ı Bahar"
msgstr "Geştü Güzar-ı Bahar"

#: DB:work_attribute_type_allowed_value/value:100
msgctxt "work_attribute_type_allowed_value"
msgid "Ghanṭa"
msgstr "Ghanṭa"

#: DB:work_attribute_type_allowed_value/value:381
msgctxt "work_attribute_type_allowed_value"
msgid "Gonca-i Rana"
msgstr "Gonca-i Rana"

#: DB:artist_type/name:2
msgctxt "artist_type"
msgid "Group"
msgstr "Gruppo"

#: DB:work_attribute_type_allowed_value/value:916
msgctxt "work_attribute_type_allowed_value"
msgid "Gurjarī tōḍī"
msgstr "Gurjarī tōḍī"

#: DB:work_attribute_type_allowed_value/value:102
msgctxt "work_attribute_type_allowed_value"
msgid "Gurjāri"
msgstr "Gurjāri"

#: DB:work_attribute_type_allowed_value/value:915
msgctxt "work_attribute_type_allowed_value"
msgid "Guṇakārī"
msgstr "Guṇakārī"

#: DB:work_attribute_type_allowed_value/value:382
msgctxt "work_attribute_type_allowed_value"
msgid "Güldeste"
msgstr "Güldeste"

#: DB:work_attribute_type_allowed_value/value:384
msgctxt "work_attribute_type_allowed_value"
msgid "Gülizar"
msgstr "Gülizar"

#: DB:work_attribute_type_allowed_value/value:385
msgctxt "work_attribute_type_allowed_value"
msgid "Gülizarbuselik"
msgstr "Gülizarbuselik"

#: DB:work_attribute_type_allowed_value/value:386
msgctxt "work_attribute_type_allowed_value"
msgid "Gülnari"
msgstr "Gülnari"

#: DB:work_attribute_type_allowed_value/value:387
msgctxt "work_attribute_type_allowed_value"
msgid "Gülruh"
msgstr "Gülruh"

#: DB:work_attribute_type_allowed_value/value:383
msgctxt "work_attribute_type_allowed_value"
msgid "Gülzar"
msgstr "Gülzar"

#: DB:work_attribute_type_allowed_value/value:388
msgctxt "work_attribute_type_allowed_value"
msgid "Gülşen-i Vefa"
msgstr "Gülşen-i Vefa"

#: DB:work_attribute_type_allowed_value/value:617
msgctxt "work_attribute_type_allowed_value"
msgid "Güvende"
msgstr "Güvende"

#: DB:work_attribute_type_allowed_value/value:92
msgctxt "work_attribute_type_allowed_value"
msgid "Gānamūrti"
msgstr "Gānamūrti"

#: DB:work_attribute_type_allowed_value/value:93
msgctxt "work_attribute_type_allowed_value"
msgid "Gānavāridhi"
msgstr "Gānavāridhi"

#: DB:work_attribute_type_allowed_value/value:908
msgctxt "work_attribute_type_allowed_value"
msgid "Gāndhī malhār"
msgstr "Gāndhī malhār"

#: DB:work_attribute_type_allowed_value/value:94
msgctxt "work_attribute_type_allowed_value"
msgid "Gāngēyabhūṣaṇi"
msgstr "Gāngēyabhūṣaṇi"

#: DB:work_attribute_type_allowed_value/value:101
msgctxt "work_attribute_type_allowed_value"
msgid "Gōpikāvasantaṁ"
msgstr "Gōpikāvasantaṁ"

#: DB:work_attribute_type_allowed_value/value:914
msgctxt "work_attribute_type_allowed_value"
msgid "Gōrākh kalyāṇ"
msgstr "Gōrākh kalyāṇ"

#: DB:medium_format/name:17
msgctxt "medium_format"
msgid "HD-DVD"
msgstr "HD-DVD"

#: DB:medium_format/name:25
msgctxt "medium_format"
msgid "HDCD"
msgstr "HDCD"

#: DB:medium_format/name:37
msgctxt "medium_format"
msgid "HQCD"
msgstr "HQCD"

#: DB:work_attribute_type_allowed_value/value:736
msgctxt "work_attribute_type_allowed_value"
msgid "Hafif"
msgstr "Hafif"

#: DB:work_attribute_type_allowed_value/value:618
msgctxt "work_attribute_type_allowed_value"
msgid "Halk Türküsü"
msgstr "Halk Türküsü"

#: DB:work_attribute_type_allowed_value/value:104
msgctxt "work_attribute_type_allowed_value"
msgid "Hamsadhvani"
msgstr "Hamsadhvani"

#: DB:work_attribute_type_allowed_value/value:918
msgctxt "work_attribute_type_allowed_value"
msgid "Hamsadhvāni"
msgstr "Hamsadhvāni"

#: DB:work_attribute_type_allowed_value/value:919
msgctxt "work_attribute_type_allowed_value"
msgid "Hamsanārāyaṇi"
msgstr "Hamsanārāyaṇi"

#: DB:work_attribute_type_allowed_value/value:107
msgctxt "work_attribute_type_allowed_value"
msgid "Hamsavinōdini"
msgstr "Hamsavinōdini"

#: DB:work_attribute_type_allowed_value/value:917
msgctxt "work_attribute_type_allowed_value"
msgid "Hamīr"
msgstr "Hamīr"

#: DB:work_attribute_type_allowed_value/value:103
msgctxt "work_attribute_type_allowed_value"
msgid "Hamīr kaḷyaṇi"
msgstr "Hamīr kaḷyaṇi"

#: DB:work_attribute_type_allowed_value/value:108
msgctxt "work_attribute_type_allowed_value"
msgid "Harikāmbhōji"
msgstr "Harikāmbhōji"

#: DB:work_attribute_type_allowed_value/value:389
msgctxt "work_attribute_type_allowed_value"
msgid "Haver"
msgstr "Haver"

#: DB:work_attribute_type_allowed_value/value:737
msgctxt "work_attribute_type_allowed_value"
msgid "Havi"
msgstr "Havi"

#: DB:work_attribute_type_allowed_value/value:105
msgctxt "work_attribute_type_allowed_value"
msgid "Haṁsanādaṁ"
msgstr "Haṁsanādaṁ"

#: DB:work_attribute_type_allowed_value/value:106
msgctxt "work_attribute_type_allowed_value"
msgid "Haṁsānandi"
msgstr "Haṁsānandi"

#: DB:work_attribute_type_allowed_value/value:390
msgctxt "work_attribute_type_allowed_value"
msgid "Heftgah"
msgstr "Heftgah"

#: DB:work_attribute_type_allowed_value/value:738
msgctxt "work_attribute_type_allowed_value"
msgid "Hezeç"
msgstr "Hezeç"

#: DB:medium_format/name:75
msgctxt "medium_format"
msgid "HiPac"
msgstr "HiPac"

#: DB:work_attribute_type_allowed_value/value:391
msgctxt "work_attribute_type_allowed_value"
msgid "Hicaz"
msgstr "Hicaz"

#: DB:work_attribute_type_allowed_value/value:395
msgctxt "work_attribute_type_allowed_value"
msgid "Hicaz Büzürk"
msgstr "Hicaz Büzürk"

#: DB:work_attribute_type_allowed_value/value:396
msgctxt "work_attribute_type_allowed_value"
msgid "Hicaz Dilkeş"
msgstr "Hicaz Dilkeş"

#: DB:work_attribute_type_allowed_value/value:398
msgctxt "work_attribute_type_allowed_value"
msgid "Hicaz Hümayun"
msgstr "Hicaz Hümayun"

#: DB:work_attribute_type_allowed_value/value:409
msgctxt "work_attribute_type_allowed_value"
msgid "Hicaz Uzzal"
msgstr "Hicaz Uzzal"

#: DB:work_attribute_type_allowed_value/value:392
msgctxt "work_attribute_type_allowed_value"
msgid "Hicaz Zemzeme"
msgstr "Hicaz Zemzeme"

#: DB:work_attribute_type_allowed_value/value:410
msgctxt "work_attribute_type_allowed_value"
msgid "Hicaz Zirgüle"
msgstr "Hicaz Zirgüle"

#: DB:work_attribute_type_allowed_value/value:393
msgctxt "work_attribute_type_allowed_value"
msgid "Hicazaşiran"
msgstr "Hicazaşiran"

#: DB:work_attribute_type_allowed_value/value:394
msgctxt "work_attribute_type_allowed_value"
msgid "Hicazbuselik"
msgstr "Hicazbuselik"

#: DB:work_attribute_type_allowed_value/value:397
msgctxt "work_attribute_type_allowed_value"
msgid "Hicazeyn"
msgstr "Hicazeyn"

#: DB:work_attribute_type_allowed_value/value:399
msgctxt "work_attribute_type_allowed_value"
msgid "Hicazi Acem"
msgstr "Hicazi Acem"

#: DB:work_attribute_type_allowed_value/value:400
msgctxt "work_attribute_type_allowed_value"
msgid "Hicazi Irak"
msgstr "Hicazi Irak"

#: DB:work_attribute_type_allowed_value/value:401
msgctxt "work_attribute_type_allowed_value"
msgid "Hicazi Muhalif"
msgstr "Hicazi Muhalif"

#: DB:work_attribute_type_allowed_value/value:402
msgctxt "work_attribute_type_allowed_value"
msgid "Hicazi Rumi"
msgstr "Hicazi Rumi"

#: DB:work_attribute_type_allowed_value/value:403
msgctxt "work_attribute_type_allowed_value"
msgid "Hicazi Türki"
msgstr "Hicazi Türki"

#: DB:work_attribute_type_allowed_value/value:404
msgctxt "work_attribute_type_allowed_value"
msgid "Hicazi Uşşak"
msgstr "Hicazi Uşşak"

#: DB:work_attribute_type_allowed_value/value:405
msgctxt "work_attribute_type_allowed_value"
msgid "Hicazkar"
msgstr "Hicazkar"

#: DB:work_attribute_type_allowed_value/value:408
msgctxt "work_attribute_type_allowed_value"
msgid "Hicazkar-Kürdi"
msgstr "Hicazkar-Kürdi"

#: DB:work_attribute_type_allowed_value/value:407
msgctxt "work_attribute_type_allowed_value"
msgid "Hicazkar-ı Kadim"
msgstr "Hicazkar-ı Kadim"

#: DB:work_attribute_type_allowed_value/value:406
msgctxt "work_attribute_type_allowed_value"
msgid "Hicazkarbuselik"
msgstr "Hicazkarbuselik"

#: DB:work_attribute_type_allowed_value/value:112
msgctxt "work_attribute_type_allowed_value"
msgid "Hindustān gāndhāri"
msgstr "Hindustān gāndhāri"

#: DB:work_attribute_type_allowed_value/value:924
msgctxt "work_attribute_type_allowed_value"
msgid "Hindōl"
msgstr "Hindōl"

#: DB:work_attribute_type_allowed_value/value:925
msgctxt "work_attribute_type_allowed_value"
msgid "Hindōl pañcam"
msgstr "Hindōl pañcam"

#: DB:work_attribute_type_allowed_value/value:110
msgctxt "work_attribute_type_allowed_value"
msgid "Hindōḷa vasantaṁ"
msgstr "Hindōḷa vasantaṁ"

#: DB:work_attribute_type_allowed_value/value:111
msgctxt "work_attribute_type_allowed_value"
msgid "Hindōḷaṁ"
msgstr "Hindōḷaṁ"

#: DB:work_attribute_type_allowed_value/value:411
msgctxt "work_attribute_type_allowed_value"
msgid "Hisar"
msgstr "Hisar"

#: DB:work_attribute_type_allowed_value/value:412
msgctxt "work_attribute_type_allowed_value"
msgid "Hisar Vech-i Şehnaz"
msgstr "Hisar Vech-i Şehnaz"

#: DB:work_attribute_type_allowed_value/value:413
msgctxt "work_attribute_type_allowed_value"
msgid "Hisarbuselik"
msgstr "Hisarbuselik"

#: DB:label_type/name:2
msgctxt "label_type"
msgid "Holding"
msgstr "Holding"

#: DB:work_attribute_type_allowed_value/value:414
msgctxt "work_attribute_type_allowed_value"
msgid "Horasan"
msgstr "Horasan"

#: DB:work_attribute_type_allowed_value/value:415
msgctxt "work_attribute_type_allowed_value"
msgid "Horosani Beyati"
msgstr "Horosani Beyati"

#: DB:work_attribute_type_allowed_value/value:416
msgctxt "work_attribute_type_allowed_value"
msgid "Hoş Aver"
msgstr "Hoş Aver"

#: DB:work_attribute_type_allowed_value/value:926
msgctxt "work_attribute_type_allowed_value"
msgid "Husaini"
msgstr "Husaini"

#: DB:work_attribute_type_allowed_value/value:113
msgctxt "work_attribute_type_allowed_value"
msgid "Hussēnī"
msgstr "Hussēnī"

#: DB:work_attribute_type_allowed_value/value:619
msgctxt "work_attribute_type_allowed_value"
msgid "Hutbe"
msgstr "Hutbe"

#: DB:work_attribute_type_allowed_value/value:417
msgctxt "work_attribute_type_allowed_value"
msgid "Huzi"
msgstr "Huzi"

#: DB:medium_format/name:38
msgctxt "medium_format"
msgid "Hybrid SACD"
msgstr "SACD ibrido"

#: DB:medium_format/name:63
msgctxt "medium_format"
msgid "Hybrid SACD (CD layer)"
msgstr "SACD ibrido (strato CD)"

#: DB:medium_format/name:64
msgctxt "medium_format"
msgid "Hybrid SACD (SACD layer)"
msgstr "SACD ibrido (strato SACD)"

#: DB:medium_format/name:87
msgctxt "medium_format"
<<<<<<< HEAD
msgid "Hybrid SACD (SACD layer, 2 channel)"
=======
msgid "Hybrid SACD (SACD layer, 2 channels)"
>>>>>>> 01cadc6d
msgstr "SACD ibrido (strato SACD, 2 canali)"

#: DB:medium_format/name:86
msgctxt "medium_format"
msgid "Hybrid SACD (SACD layer, multichannel)"
msgstr "SACD ibrido (strato SACD, multicanale)"

#: DB:work_attribute_type_allowed_value/value:418
msgctxt "work_attribute_type_allowed_value"
msgid "Hüdavendigar"
msgstr "Hüdavendigar"

#: DB:work_attribute_type_allowed_value/value:419
msgctxt "work_attribute_type_allowed_value"
msgid "Hüseyni"
msgstr "Hüseyni"

#: DB:work_attribute_type_allowed_value/value:422
msgctxt "work_attribute_type_allowed_value"
msgid "Hüseyni Araban"
msgstr "Hüseyni Araban"

#: DB:work_attribute_type_allowed_value/value:420
msgctxt "work_attribute_type_allowed_value"
msgid "Hüseyni Gülizar"
msgstr "Hüseyni Gülizar"

#: DB:work_attribute_type_allowed_value/value:421
msgctxt "work_attribute_type_allowed_value"
msgid "Hüseyni Zemzeme"
msgstr "Hüseyni Zemzeme"

#: DB:work_attribute_type_allowed_value/value:423
msgctxt "work_attribute_type_allowed_value"
msgid "Hüseyniaşiran"
msgstr "Hüseyniaşiran"

#: DB:work_attribute_type_allowed_value/value:424
msgctxt "work_attribute_type_allowed_value"
msgid "Hüseynibuselik"
msgstr "Hüseynibuselik"

#: DB:work_attribute_type_allowed_value/value:425
msgctxt "work_attribute_type_allowed_value"
msgid "Hüzzam"
msgstr "Hüzzam"

#: DB:work_attribute_type_allowed_value/value:426
msgctxt "work_attribute_type_allowed_value"
msgid "Hüzzam-ı Cedid"
msgstr "Hüzzam-ı Cedid"

#: DB:work_attribute_type_allowed_value/value:920
msgctxt "work_attribute_type_allowed_value"
msgid "Hēm bihāg"
msgstr "Hēm bihāg"

#: DB:work_attribute_type_allowed_value/value:921
msgctxt "work_attribute_type_allowed_value"
msgid "Hēm lalit"
msgstr "Hēm lalit"

#: DB:work_attribute_type_allowed_value/value:922
msgctxt "work_attribute_type_allowed_value"
msgid "Hēmant"
msgstr "Hēmant"

#: DB:work_attribute_type_allowed_value/value:109
msgctxt "work_attribute_type_allowed_value"
msgid "Hēmavati"
msgstr "Hēmavati"

#: DB:work_attribute_type_allowed_value/value:923
msgctxt "work_attribute_type_allowed_value"
msgid "Hēmāvānti"
msgstr "Hēmāvānti"

#: DB:work_attribute_type/name:29
msgctxt "work_attribute_type"
msgid "ICE ID"
msgstr "ID ICE"

#: DB:work_attribute_type/description:24
msgctxt "work_attribute_type"
msgid "ID for the Argentinean rights society SADAIC"
msgstr "ID per la società di diritti argentina SADAIC"

#: DB:work_attribute_type/description:13
msgctxt "work_attribute_type"
msgid "ID for the Australasian rights society APRA"
msgstr "ID per la società di diritti australasiana APRA"

#: DB:work_attribute_type/description:23
msgctxt "work_attribute_type"
msgid "ID for the Austrian rights society AKM"
msgstr "ID per la società di diritti austriaca AKM"

#: DB:work_attribute_type/description:28
msgctxt "work_attribute_type"
msgid "ID for the Belgian rights society SABAM"
msgstr "ID per la società di diritti belga SABAM"

#: DB:work_attribute_type/description:37
msgctxt "work_attribute_type"
msgid "ID for the Brazilian rights society ECAD"
msgstr "ID per la società di diritti brasiliana ECAD"

#: DB:work_attribute_type/description:34
msgctxt "work_attribute_type"
msgid "ID for the British rights society PRS for Music"
msgstr "ID per la società di diritti britannica PRS for Music"

#: DB:work_attribute_type/description:10
msgctxt "work_attribute_type"
msgid "ID for the Canadian rights society SOCAN"
msgstr "ID per la società di diritti canadese SOCAN"

#: DB:work_attribute_type/description:39
msgctxt "work_attribute_type"
msgid "ID for the Colombian rights society SAYCO"
msgstr "ID per la società di diritti colombiana SAYCO"

#: DB:work_attribute_type/description:44
msgctxt "work_attribute_type"
msgid "ID for the Costa Rican rights society ACAM"
msgstr "ID per la società di diritti costaricana ACAM"

#: DB:work_attribute_type/description:47
msgctxt "work_attribute_type"
msgid "ID for the Cuban rights society ACDAM"
msgstr "ID per la società di diritti cubana ACDAM"

#: DB:work_attribute_type/description:25
msgctxt "work_attribute_type"
msgid "ID for the Czech rights society OSA"
msgstr "ID per la società di diritti ceca OSA"

#: DB:work_attribute_type/description:51
msgctxt "work_attribute_type"
msgid "ID for the Danish rights society KODA"
msgstr "ID per la società di diritti danese KODA"

#: DB:work_attribute_type/description:26
msgctxt "work_attribute_type"
msgid "ID for the Dutch rights society BUMA/STEMRA"
msgstr "ID per la società di diritti olandese BUMA/STEMRA"

#: DB:work_attribute_type/description:40
msgctxt "work_attribute_type"
msgid "ID for the Ecuadorian rights society SAYCE"
msgstr "ID per la società di diritti ecuadoriana SAYCE"

#: DB:work_attribute_type/description:21
msgctxt "work_attribute_type"
msgid "ID for the French rights society Sacem"
msgstr "ID per la società di diritti francese SACEM"

#: DB:work_attribute_type/description:9
msgctxt "work_attribute_type"
msgid "ID for the German rights society GEMA"
msgstr "ID per la società di diritti tedesca GEMA"

#: DB:work_attribute_type/description:19
msgctxt "work_attribute_type"
msgid "ID for the Hong Kong rights society CASH"
msgstr "ID per la società di diritti hongkonghese CASH"

#: DB:work_attribute_type/description:48
msgctxt "work_attribute_type"
msgid "ID for the Hungarian rights society ARTISJUS"
msgstr "ID per la società di diritti ungherese ARTISJUS"

#: DB:work_attribute_type/description:29
msgctxt "work_attribute_type"
msgid "ID for the International Copyright Enterprise"
msgstr "ID per l'International Copyright Enterprise"

#: DB:work_attribute_type/description:52
msgctxt "work_attribute_type"
msgid "ID for the Irish rights society IMRO"
msgstr "ID per la società di diritti irlandese IMRO"

#: DB:work_attribute_type/description:36
msgctxt "work_attribute_type"
msgid "ID for the Italian rights society SIAE"
msgstr "ID per la società di diritti italiana SIAE"

#: DB:work_attribute_type/description:3
msgctxt "work_attribute_type"
msgid "ID for the Japanese rights society JASRAC"
msgstr "ID per la società di diritti giapponese JASRAC"

#: DB:work_attribute_type/description:33
msgctxt "work_attribute_type"
msgid "ID for the Japanese rights society NexTone"
msgstr "ID per la società di diritti giapponese NexTone"

#: DB:work_attribute_type/description:11
msgctxt "work_attribute_type"
msgid "ID for the Korean rights society KOMCA"
msgstr "ID per la società di diritti coreana KOMCA"

#: DB:work_attribute_type/description:49
msgctxt "work_attribute_type"
msgid "ID for the Malaysian rights society MACP"
msgstr "ID per la società di diritti malese MACP"

#: DB:work_attribute_type/description:27
msgctxt "work_attribute_type"
msgid "ID for the Mexican rights society SACM"
msgstr "ID per la società di diritti messicana SACM"

#: DB:work_attribute_type/description:46
msgctxt "work_attribute_type"
msgid "ID for the Paraguayan rights society APA"
msgstr "ID per la società di diritti paraguaiana APA"

#: DB:work_attribute_type/description:41
msgctxt "work_attribute_type"
msgid "ID for the Peruvian rights society APDAYC"
msgstr "ID per la società di diritti peruviana APDAYC"

#: DB:work_attribute_type/description:30
msgctxt "work_attribute_type"
msgid "ID for the Polish rights society ZAiKS"
msgstr "ID per la società di diritti polacca ZAiKS"

#: DB:work_attribute_type/description:35
msgctxt "work_attribute_type"
msgid "ID for the Portuguese rights society SPA"
msgstr "ID per la società di diritti portoghese SPA"

#: DB:work_attribute_type/description:45
msgctxt "work_attribute_type"
msgid "ID for the Singaporean rights society COMPASS"
msgstr "ID per la società di diritti singaporiana COMPASS"

#: DB:work_attribute_type/description:20
msgctxt "work_attribute_type"
msgid "ID for the Spanish rights society SGAE"
msgstr "ID per la società di diritti spagnola SGAE"

#: DB:work_attribute_type/description:50
msgctxt "work_attribute_type"
msgid "ID for the Swedish rights society STIM"
msgstr "ID per la società di diritti svedese STIM"

#: DB:work_attribute_type/description:18
msgctxt "work_attribute_type"
msgid "ID for the Swiss rights society SUISA"
msgstr "ID per la società di diritti svizzera SUISA"

#: DB:work_attribute_type/description:12
msgctxt "work_attribute_type"
msgid "ID for the Taiwanese rights society MÜST"
msgstr "ID per la società di diritti taiwanese MÜST"

#: DB:work_attribute_type/description:6
msgctxt "work_attribute_type"
msgid "ID for the US rights society ASCAP"
msgstr "ID per la società di diritti statunitense ASCAP"

#: DB:work_attribute_type/description:7
msgctxt "work_attribute_type"
msgid "ID for the US rights society BMI"
msgstr "ID per la società di diritti statunitense BMI"

#: DB:work_attribute_type/description:8
msgctxt "work_attribute_type"
msgid "ID for the US rights society SESAC"
msgstr "ID per la società di diritti statunitense SESAC"

#: DB:work_attribute_type/description:43
msgctxt "work_attribute_type"
msgid "ID for the Uruguayan rights society AGADU"
msgstr "ID per la società di diritti uruguaiana AGADU"

#: DB:work_attribute_type/description:42
msgctxt "work_attribute_type"
msgid "ID for the Venezuelan rights society SACVEN"
msgstr "ID per la società di diritti venezuelana SACVEN"

#: DB:work_attribute_type/description:38
msgctxt "work_attribute_type"
msgid "ID for the international (formerly US) rights society AMRA"
msgstr "ID per la società di diritti internazionale (precedentemente statunitense) AMRA"

#: DB:work_attribute_type/description:22
msgctxt "work_attribute_type"
msgid "ID for the private licensing company CCLI"
msgstr "ID per la società licenziataria privata CCLI"

#: DB:work_attribute_type/name:52
msgctxt "work_attribute_type"
msgid "IMRO ID"
msgstr "ID IMRO"

#: DB:work_attribute_type/name:14
msgctxt "work_attribute_type"
msgid "Identifiers"
msgstr "Identificatori"

#: DB:work_attribute_type_allowed_value/value:832
msgctxt "work_attribute_type_allowed_value"
msgid "Ikvāi"
msgstr "Ikvāi"

#: DB:label_type/name:9
msgctxt "label_type"
msgid "Imprint"
msgstr "Casa discografica"

#: DB:work_type/name:30
msgctxt "work_type"
msgid "Incidental music"
msgstr "Musica di scena"

#: DB:work_type/description:30
msgctxt "work_type"
msgid ""
"Incidental music is music written as background for (usually) a theatre "
"play."
msgstr "La musica di scena è musica composta, in genere, per fare da sfondo a una rappresentazione teatrale."

#: DB:place_type/name:5
msgctxt "place_type"
msgid "Indoor arena"
msgstr "Arena coperta"

#: DB:editor_collection_type/name:9
msgctxt "collection_type"
msgid "Instrument"
msgstr "Strumento"

#: DB:instrument_alias_type/name:1
msgctxt "alias_type"
msgid "Instrument name"
msgstr "Nome strumento"

#: DB:release_group_secondary_type/name:4
msgctxt "release_group_secondary_type"
msgid "Interview"
msgstr "Intervista"

#: DB:work_attribute_type_allowed_value/value:427
msgctxt "work_attribute_type_allowed_value"
msgid "Irak"
msgstr "Irak"

#: DB:work_attribute_type_allowed_value/value:428
msgctxt "work_attribute_type_allowed_value"
msgid "Irakaşiran"
msgstr "Irakaşiran"

#: DB:work_attribute_type_allowed_value/value:739
msgctxt "work_attribute_type_allowed_value"
msgid "Iraksak"
msgstr "Iraksak"

#: DB:work_attribute_type_allowed_value/value:429
msgctxt "work_attribute_type_allowed_value"
msgid "Isfahan"
msgstr "Isfahan"

#: DB:work_attribute_type_allowed_value/value:430
msgctxt "work_attribute_type_allowed_value"
msgid "Isfahan Ruy-i Neva"
msgstr "Isfahan Ruy-i Neva"

#: DB:work_attribute_type_allowed_value/value:431
msgctxt "work_attribute_type_allowed_value"
msgid "Isfahan Zemzeme"
msgstr "Isfahan Zemzeme"

#: DB:work_attribute_type_allowed_value/value:434
msgctxt "work_attribute_type_allowed_value"
msgid "Isfahan-ı Cedid"
msgstr "Isfahan-ı Cedid"

#: DB:work_attribute_type_allowed_value/value:432
msgctxt "work_attribute_type_allowed_value"
msgid "Isfahanbuselik"
msgstr "Isfahanbuselik"

#: DB:work_attribute_type_allowed_value/value:433
msgctxt "work_attribute_type_allowed_value"
msgid "Isfahanek"
msgstr "Isfahanek"

#: DB:work_attribute_type_allowed_value/value:435
msgctxt "work_attribute_type_allowed_value"
msgid "Isfahani"
msgstr "Isfahani"

#: DB:area_type/name:6
msgctxt "area_type"
msgid "Island"
msgstr "Isola"

#: DB:area_type/description:6
msgctxt "area_type"
msgid ""
"Island is used for islands and atolls which don't form subdivisions of their"
" own, e.g. Skye. These are not considered when displaying the parent areas "
"for a given area."
msgstr "\"Isola\" è utilizzato per isole e atolli che non formano suddivisioni independenti, per es. Skye. Queste non sono considerate nella visualizzazione delle aree superiori di una determinata area."

#: DB:work_attribute_type/name:3
msgctxt "work_attribute_type"
msgid "JASRAC ID"
msgstr "ID JASRAC"

#: DB:work_attribute_type_allowed_value/value:114
msgctxt "work_attribute_type_allowed_value"
msgid "Jaganmōhini"
msgstr "Jaganmōhini"

#: DB:work_attribute_type_allowed_value/value:927
msgctxt "work_attribute_type_allowed_value"
msgid "Jaijaivanti"
msgstr "Jaijaivanti"

#: DB:work_attribute_type_allowed_value/value:928
msgctxt "work_attribute_type_allowed_value"
msgid "Jait kalyāṇ"
msgstr "Jait kalyāṇ"

#: DB:work_attribute_type_allowed_value/value:115
msgctxt "work_attribute_type_allowed_value"
msgid "Janaranjani"
msgstr "Janaranjani"

#: DB:work_attribute_type_allowed_value/value:929
msgctxt "work_attribute_type_allowed_value"
msgid "Jaunpuri"
msgstr "Jaunpuri"

#: DB:work_attribute_type_allowed_value/value:116
msgctxt "work_attribute_type_allowed_value"
msgid "Jaya manōhari"
msgstr "Jaya manōhari"

#: DB:work_attribute_type_allowed_value/value:117
msgctxt "work_attribute_type_allowed_value"
msgid "Jayantasēna"
msgstr "Jayantasēna"

#: DB:work_attribute_type_allowed_value/value:118
msgctxt "work_attribute_type_allowed_value"
msgid "Jayantaśrī"
msgstr "Jayantaśrī"

#: DB:work_attribute_type_allowed_value/value:930
msgctxt "work_attribute_type_allowed_value"
msgid "Jayavantī tōḍī"
msgstr "Jayavantī tōḍī"

#: DB:work_attribute_type_allowed_value/value:833
msgctxt "work_attribute_type_allowed_value"
msgid "Jaṭ"
msgstr "Jaṭ"

#: DB:release_packaging/name:1
msgctxt "release_packaging"
msgid "Jewel Case"
msgstr "Jewel case"

#: DB:work_attribute_type_allowed_value/value:119
msgctxt "work_attribute_type_allowed_value"
msgid "Jhankāradhvani"
msgstr "Jhankāradhvani"

#: DB:work_attribute_type_allowed_value/value:834
msgctxt "work_attribute_type_allowed_value"
msgid "Jhaptāl"
msgstr "Jhaptāl"

#: DB:work_attribute_type_allowed_value/value:931
msgctxt "work_attribute_type_allowed_value"
msgid "Jhinjhaṭ mān̄j"
msgstr "Jhinjhaṭ mān̄j"

#: DB:work_attribute_type_allowed_value/value:932
msgctxt "work_attribute_type_allowed_value"
msgid "Jhinjhōṭi"
msgstr "Jhinjhōṭi"

#: DB:work_attribute_type_allowed_value/value:835
msgctxt "work_attribute_type_allowed_value"
msgid "Jhūmrā"
msgstr "Jhūmrā"

#: DB:work_attribute_type_allowed_value/value:120
msgctxt "work_attribute_type_allowed_value"
msgid "Jingala"
msgstr "Jingala"

#: DB:work_attribute_type_allowed_value/value:124
msgctxt "work_attribute_type_allowed_value"
msgid "Jyōti svarūpiṇi"
msgstr "Jyōti svarūpiṇi"

#: DB:work_attribute_type_allowed_value/value:121
#: DB:work_attribute_type_allowed_value/value:933
msgctxt "work_attribute_type_allowed_value"
msgid "Jōg"
msgstr "Jōg"

#: DB:work_attribute_type_allowed_value/value:122
msgctxt "work_attribute_type_allowed_value"
msgid "Jōgiya"
msgstr "Jōgiya"

#: DB:work_attribute_type_allowed_value/value:934
msgctxt "work_attribute_type_allowed_value"
msgid "Jōgiyā"
msgstr "Jōgiyā"

#: DB:work_attribute_type_allowed_value/value:935
msgctxt "work_attribute_type_allowed_value"
msgid "Jōgiyā asavāri"
msgstr "Jōgiyā asavāri"

#: DB:work_attribute_type_allowed_value/value:936
msgctxt "work_attribute_type_allowed_value"
msgid "Jōgkauns"
msgstr "Jōgkauns"

#: DB:work_attribute_type_allowed_value/value:123
msgctxt "work_attribute_type_allowed_value"
msgid "Jōnpuri"
msgstr "Jōnpuri"

#: DB:work_attribute_type/name:51
msgctxt "work_attribute_type"
msgid "KODA ID"
msgstr "ID KODA"

#: DB:work_attribute_type/name:11
msgctxt "work_attribute_type"
msgid "KOMCA ID"
msgstr "ID KOMCA"

#: DB:work_attribute_type_allowed_value/value:621
msgctxt "work_attribute_type_allowed_value"
msgid "Kalenderi"
msgstr "Kalenderi"

#: DB:work_attribute_type_allowed_value/value:128
msgctxt "work_attribute_type_allowed_value"
msgid "Kalgaḍa"
msgstr "Kalgaḍa"

#: DB:work_attribute_type_allowed_value/value:939
msgctxt "work_attribute_type_allowed_value"
msgid "Kalyāṇ"
msgstr "Kalyāṇ"

#: DB:work_attribute_type_allowed_value/value:130
#: DB:work_attribute_type_allowed_value/value:940
msgctxt "work_attribute_type_allowed_value"
msgid "Kalyāṇi"
msgstr "Kalyāṇi"

#: DB:work_attribute_type_allowed_value/value:127
#: DB:work_attribute_type_allowed_value/value:937
msgctxt "work_attribute_type_allowed_value"
msgid "Kalāvati"
msgstr "Kalāvati"

#: DB:work_attribute_type_allowed_value/value:938
msgctxt "work_attribute_type_allowed_value"
msgid "Kalāśrī"
msgstr "Kalāśrī"

#: DB:work_attribute_type_allowed_value/value:131
msgctxt "work_attribute_type_allowed_value"
msgid "Kamalāmanōhari"
msgstr "Kamalāmanōhari"

#: DB:work_attribute_type_allowed_value/value:622
msgctxt "work_attribute_type_allowed_value"
msgid "Kamet"
msgstr "Kamet"

#: DB:work_attribute_type_allowed_value/value:133
msgctxt "work_attribute_type_allowed_value"
msgid "Kamās"
msgstr "Kamās"

#: DB:work_attribute_type_allowed_value/value:137
msgctxt "work_attribute_type_allowed_value"
msgid "Kannaḍa gaula"
msgstr "Kannaḍa gaula"

#: DB:work_attribute_type_allowed_value/value:623
msgctxt "work_attribute_type_allowed_value"
msgid "Kanto"
msgstr "Kanto"

#: DB:work_attribute_type_allowed_value/value:742
msgctxt "work_attribute_type_allowed_value"
msgid "Kapalı Curcuna"
msgstr "Kapalı Curcuna"

#: DB:work_attribute_type_allowed_value/value:624
msgctxt "work_attribute_type_allowed_value"
msgid "Kar"
msgstr "Kar"

#: DB:work_attribute_type_allowed_value/value:626
msgctxt "work_attribute_type_allowed_value"
msgid "Kar-ı Natık"
msgstr "Kar-ı Natık"

#: DB:work_attribute_type_allowed_value/value:627
msgctxt "work_attribute_type_allowed_value"
msgid "Kar-ı Nev"
msgstr "Kar-ı Nev"

#: DB:work_attribute_type_allowed_value/value:437
msgctxt "work_attribute_type_allowed_value"
msgid "Karabağı"
msgstr "Karabağı"

#: DB:work_attribute_type_allowed_value/value:141
msgctxt "work_attribute_type_allowed_value"
msgid "Karaharapriya"
msgstr "Karaharapriya"

#: DB:work_attribute_type_allowed_value/value:438
msgctxt "work_attribute_type_allowed_value"
msgid "Karcığar"
msgstr "Karcığar"

#: DB:work_attribute_type_allowed_value/value:625
msgctxt "work_attribute_type_allowed_value"
msgid "Karçe"
msgstr "Karçe"

#: DB:work_attribute_type_allowed_value/value:628
msgctxt "work_attribute_type_allowed_value"
msgid "Karşılama"
msgstr "Karşılama"

#: DB:work_attribute_type_allowed_value/value:142
msgctxt "work_attribute_type_allowed_value"
msgid "Karṇaranjani"
msgstr "Karṇaranjani"

#: DB:work_attribute_type_allowed_value/value:143
msgctxt "work_attribute_type_allowed_value"
msgid "Karṇāṭaka behāg"
msgstr "Karṇāṭaka behāg"

#: DB:work_attribute_type_allowed_value/value:144
msgctxt "work_attribute_type_allowed_value"
msgid "Karṇāṭaka dēvagāndhāri"
msgstr "Karṇāṭaka dēvagāndhāri"

#: DB:work_attribute_type_allowed_value/value:145
msgctxt "work_attribute_type_allowed_value"
msgid "Karṇāṭaka kāpi"
msgstr "Karṇāṭaka kāpi"

#: DB:work_attribute_type_allowed_value/value:146
msgctxt "work_attribute_type_allowed_value"
msgid "Karṇāṭaka śudda sāvēri"
msgstr "Karṇāṭaka śudda sāvēri"

#: DB:work_attribute_type_allowed_value/value:629
msgctxt "work_attribute_type_allowed_value"
msgid "Kasaphavası"
msgstr "Kasaphavası"

#: DB:work_attribute_type_allowed_value/value:147
msgctxt "work_attribute_type_allowed_value"
msgid "Kathanakutūhalaṁ"
msgstr "Kathanakutūhalaṁ"

#: DB:work_attribute_type_allowed_value/value:743
msgctxt "work_attribute_type_allowed_value"
msgid "Katikofti"
msgstr "Katikofti"

#: DB:work_attribute_type_allowed_value/value:945
msgctxt "work_attribute_type_allowed_value"
msgid "Kaunsī kānaḍā"
msgstr "Kaunsī kānaḍā"

#: DB:work_attribute_type_allowed_value/value:946
msgctxt "work_attribute_type_allowed_value"
msgid "Kauśik dhvani"
msgstr "Kauśik dhvani"

#: DB:work_attribute_type_allowed_value/value:129
msgctxt "work_attribute_type_allowed_value"
msgid "Kaḷyāṇa vasantaṁ"
msgstr "Kaḷyāṇa vasantaṁ"

#: DB:work_attribute_type_allowed_value/value:125
msgctxt "work_attribute_type_allowed_value"
msgid "Kaḷā sāvēri"
msgstr "Kaḷā sāvēri"

#: DB:work_attribute_type_allowed_value/value:126
msgctxt "work_attribute_type_allowed_value"
msgid "Kaḷānidhi"
msgstr "Kaḷānidhi"

#: DB:work_attribute_type_allowed_value/value:439
msgctxt "work_attribute_type_allowed_value"
msgid "Kebüter"
msgstr "Kebüter"

#: DB:work_attribute_type_allowed_value/value:150
msgctxt "work_attribute_type_allowed_value"
msgid "Kedāraṁ"
msgstr "Kedāraṁ"

#: DB:release_packaging/name:6
msgctxt "release_packaging"
msgid "Keep Case"
msgstr "Amaray"

#: DB:work_attribute_type/name:1
msgctxt "work_attribute_type"
msgid "Key"
msgstr "Tonalità"

#: DB:work_attribute_type_allowed_value/value:950
msgctxt "work_attribute_type_allowed_value"
msgid "Khambāvati"
msgstr "Khambāvati"

#: DB:work_attribute_type_allowed_value/value:948
msgctxt "work_attribute_type_allowed_value"
msgid "Khamāj"
msgstr "Khamāj"

#: DB:work_attribute_type_allowed_value/value:949
msgctxt "work_attribute_type_allowed_value"
msgid "Khamāj bahār"
msgstr "Khamāj bahār"

#: DB:work_attribute_type_allowed_value/value:282
msgctxt "work_attribute_type_allowed_value"
msgid "Khaṇḍa chāpu"
msgstr "Khaṇḍa chāpu"

#: DB:work_attribute_type_allowed_value/value:293
msgctxt "work_attribute_type_allowed_value"
msgid "Khaṇḍa-jāti tripuṭa"
msgstr "Khaṇḍa-jāti tripuṭa"

#: DB:work_attribute_type_allowed_value/value:294
msgctxt "work_attribute_type_allowed_value"
msgid "Khaṇḍa-jāti ēka"
msgstr "Khaṇḍa-jāti ēka"

#: DB:work_attribute_type_allowed_value/value:951
msgctxt "work_attribute_type_allowed_value"
msgid "Khaṭa"
msgstr "Khaṭa"

#: DB:work_attribute_type_allowed_value/value:952
msgctxt "work_attribute_type_allowed_value"
msgid "Khokar"
msgstr "Khokar"

#: DB:work_attribute_type_allowed_value/value:837
msgctxt "work_attribute_type_allowed_value"
msgid "Khēmtāl"
msgstr "Khēmtāl"

#: DB:work_attribute_type_allowed_value/value:630
msgctxt "work_attribute_type_allowed_value"
msgid "Koda"
msgstr "Koda"

#: DB:work_attribute_type_allowed_value/value:631
msgctxt "work_attribute_type_allowed_value"
msgid "Koşma"
msgstr "Koşma"

#: DB:work_attribute_type_allowed_value/value:155
msgctxt "work_attribute_type_allowed_value"
msgid "Kuntalavarāḷi"
msgstr "Kuntalavarāḷi"

#: DB:work_attribute_type_allowed_value/value:955
msgctxt "work_attribute_type_allowed_value"
msgid "Kuntavarāli"
msgstr "Kuntavarāli"

#: DB:work_attribute_type_allowed_value/value:633
msgctxt "work_attribute_type_allowed_value"
msgid "Kur'an-ı Kerim"
msgstr "Kur'an-ı Kerim"

#: DB:work_attribute_type_allowed_value/value:156
msgctxt "work_attribute_type_allowed_value"
msgid "Kurinji"
msgstr "Kurinji"

#: DB:work_attribute_type_allowed_value/value:632
msgctxt "work_attribute_type_allowed_value"
msgid "Köçekçe"
msgstr "Köçekçe"

#: DB:work_attribute_type_allowed_value/value:634
msgctxt "work_attribute_type_allowed_value"
msgid "Küpe"
msgstr "Küpe"

#: DB:work_attribute_type_allowed_value/value:442
msgctxt "work_attribute_type_allowed_value"
msgid "Kürdi"
msgstr "Kürdi"

#: DB:work_attribute_type_allowed_value/value:443
msgctxt "work_attribute_type_allowed_value"
msgid "Kürdi Gerdaniye"
msgstr "Kürdi Gerdaniye"

#: DB:work_attribute_type_allowed_value/value:444
msgctxt "work_attribute_type_allowed_value"
msgid "Kürdilihicazkar"
msgstr "Kürdilihicazkar"

#: DB:work_attribute_type_allowed_value/value:635
msgctxt "work_attribute_type_allowed_value"
msgid "Kürthavası"
msgstr "Kürthavası"

#: DB:work_attribute_type_allowed_value/value:440
msgctxt "work_attribute_type_allowed_value"
msgid "Küçek"
msgstr "Küçek"

#: DB:work_attribute_type_allowed_value/value:441
msgctxt "work_attribute_type_allowed_value"
msgid "Küçekneva"
msgstr "Küçekneva"

#: DB:work_attribute_type_allowed_value/value:132
msgctxt "work_attribute_type_allowed_value"
msgid "Kāmaranjani"
msgstr "Kāmaranjani"

#: DB:work_attribute_type_allowed_value/value:134
msgctxt "work_attribute_type_allowed_value"
msgid "Kāmavardani/Pantuvarāḷi"
msgstr "Kāmavardani/Pantuvarāḷi"

#: DB:work_attribute_type_allowed_value/value:941
msgctxt "work_attribute_type_allowed_value"
msgid "Kāmbhōji"
msgstr "Kāmbhōji"

#: DB:work_attribute_type_allowed_value/value:942
msgctxt "work_attribute_type_allowed_value"
msgid "Kāmōdvanti"
msgstr "Kāmōdvanti"

#: DB:work_attribute_type_allowed_value/value:136
msgctxt "work_attribute_type_allowed_value"
msgid "Kānaḍa"
msgstr "Kānaḍa"

#: DB:work_attribute_type_allowed_value/value:943
msgctxt "work_attribute_type_allowed_value"
msgid "Kānaḍā"
msgstr "Kānaḍā"

#: DB:work_attribute_type_allowed_value/value:138
msgctxt "work_attribute_type_allowed_value"
msgid "Kāntāmaṇi"
msgstr "Kāntāmaṇi"

#: DB:work_attribute_type_allowed_value/value:944
msgctxt "work_attribute_type_allowed_value"
msgid "Kāphī"
msgstr "Kāphī"

#: DB:work_attribute_type_allowed_value/value:139
msgctxt "work_attribute_type_allowed_value"
msgid "Kāpi"
msgstr "Kāpi"

#: DB:work_attribute_type_allowed_value/value:140
msgctxt "work_attribute_type_allowed_value"
msgid "Kāpi nārāyaṇi"
msgstr "Kāpi nārāyaṇi"

#: DB:work_attribute_type_allowed_value/value:148
msgctxt "work_attribute_type_allowed_value"
msgid "Kāvaḍicindu"
msgstr "Kāvaḍicindu"

#: DB:work_attribute_type_allowed_value/value:135
msgctxt "work_attribute_type_allowed_value"
msgid "Kāṁbhōji"
msgstr "Kāṁbhōji"

#: DB:work_attribute_type_allowed_value/value:947
msgctxt "work_attribute_type_allowed_value"
msgid "Kēdār"
msgstr "Kēdār"

#: DB:work_attribute_type_allowed_value/value:149
msgctxt "work_attribute_type_allowed_value"
msgid "Kēdāragauḷa"
msgstr "Kēdāragauḷa"

#: DB:work_attribute_type_allowed_value/value:836
msgctxt "work_attribute_type_allowed_value"
msgid "Kēharvā"
msgstr "Kēharvā"

#: DB:work_attribute_type_allowed_value/value:152
#: DB:work_attribute_type_allowed_value/value:953
msgctxt "work_attribute_type_allowed_value"
msgid "Kīravāṇi"
msgstr "Kīravāṇi"

#: DB:work_attribute_type_allowed_value/value:151
msgctxt "work_attribute_type_allowed_value"
msgid "Kīraṇāvaḷi"
msgstr "Kīraṇāvaḷi"

#: DB:work_attribute_type_allowed_value/value:153
msgctxt "work_attribute_type_allowed_value"
msgid "Kōkiladhvani"
msgstr "Kōkiladhvani"

#: DB:work_attribute_type_allowed_value/value:154
msgctxt "work_attribute_type_allowed_value"
msgid "Kōkilapriya"
msgstr "Kōkilapriya"

#: DB:work_attribute_type_allowed_value/value:954
msgctxt "work_attribute_type_allowed_value"
msgid "Kōmal riṣabh asāvēri"
msgstr "Kōmal riṣabh asāvēri"

#: DB:editor_collection_type/name:10
msgctxt "collection_type"
msgid "Label"
msgstr "Etichetta"

#: DB:label_alias_type/name:1
msgctxt "alias_type"
msgid "Label name"
msgstr "Nome etichetta"

#: DB:work_attribute_type_allowed_value/value:956
msgctxt "work_attribute_type_allowed_value"
msgid "Lagan gāndhār"
msgstr "Lagan gāndhār"

#: DB:work_attribute_type_allowed_value/value:445
msgctxt "work_attribute_type_allowed_value"
msgid "Lalegül"
msgstr "Lalegül"

#: DB:work_attribute_type_allowed_value/value:957
msgctxt "work_attribute_type_allowed_value"
msgid "Lalit"
msgstr "Lalit"

#: DB:work_attribute_type_allowed_value/value:958
msgctxt "work_attribute_type_allowed_value"
msgid "Lalit bhaṭiyār"
msgstr "Lalit bhaṭiyār"

#: DB:work_attribute_type_allowed_value/value:959
msgctxt "work_attribute_type_allowed_value"
msgid "Lalit bibhās"
msgstr "Lalit bibhās"

#: DB:work_attribute_type_allowed_value/value:960
msgctxt "work_attribute_type_allowed_value"
msgid "Lalit pañcam"
msgstr "Lalit pañcam"

#: DB:work_attribute_type_allowed_value/value:961
msgctxt "work_attribute_type_allowed_value"
msgid "Lalit Śuddh Dhaivat"
msgstr "Lalit Śuddh Dhaivat"

#: DB:work_attribute_type_allowed_value/value:157
msgctxt "work_attribute_type_allowed_value"
msgid "Lalita"
msgstr "Lalita"

#: DB:work_attribute_type_allowed_value/value:158
msgctxt "work_attribute_type_allowed_value"
msgid "Lalita pancamaṁ"
msgstr "Lalita pancamaṁ"

#: DB:medium_format/name:5
msgctxt "medium_format"
msgid "LaserDisc"
msgstr "LaserDisc"

#: DB:work_attribute_type_allowed_value/value:159
msgctxt "work_attribute_type_allowed_value"
msgid "Latāngi"
msgstr "Latāngi"

#: DB:event_type/name:3
msgctxt "event_type"
msgid "Launch event"
msgstr "Evento di lancio"

#: DB:work_attribute_type_allowed_value/value:160
msgctxt "work_attribute_type_allowed_value"
msgid "Lavāngi"
msgstr "Lavāngi"

#: DB:work_attribute_type_allowed_value/value:962
msgctxt "work_attribute_type_allowed_value"
msgid "Laṅkēśrī"
msgstr "Laṅkēśrī"

#: DB:artist_alias_type/name:2
msgctxt "alias_type"
msgid "Legal name"
msgstr "Nome legale"

#: DB:work_attribute_type_allowed_value/value:744
msgctxt "work_attribute_type_allowed_value"
msgid "Lenk Fahte"
msgstr "Lenk Fahte"

#: DB:cover_art_archive.art_type/name:12
msgctxt "cover_art_type"
msgid "Liner"
msgstr "Fodera"

#: DB:release_group_secondary_type/name:6
msgctxt "release_group_secondary_type"
msgid "Live"
msgstr "Live"

#: DB:work_attribute_type_allowed_value/value:636
msgctxt "work_attribute_type_allowed_value"
msgid "Longa"
msgstr "Longa"

#: DB:work_attribute_type/name:49
msgctxt "work_attribute_type"
msgid "MACP ID"
msgstr "ID MACP"

#: DB:work_attribute_type_allowed_value/value:963
msgctxt "work_attribute_type_allowed_value"
msgid "Madhmad sāraṅg"
msgstr "Madhmad sāraṅg"

#: DB:work_attribute_type_allowed_value/value:964
msgctxt "work_attribute_type_allowed_value"
msgid "Madhukauns"
msgstr "Madhukauns"

#: DB:work_attribute_type_allowed_value/value:965
msgctxt "work_attribute_type_allowed_value"
msgid "Madhuvanti"
msgstr "Madhuvanti"

#: DB:work_attribute_type_allowed_value/value:161
msgctxt "work_attribute_type_allowed_value"
msgid "Madhyamā varāḷi"
msgstr "Madhyamā varāḷi"

#: DB:work_attribute_type_allowed_value/value:162
msgctxt "work_attribute_type_allowed_value"
msgid "Madhyamāvati"
msgstr "Madhyamāvati"

#: DB:work_attribute_type_allowed_value/value:295
msgctxt "work_attribute_type_allowed_value"
msgid "Madhyādi"
msgstr "Madhyādi"

#: DB:work_type/name:7
msgctxt "work_type"
msgid "Madrigal"
msgstr "Madrigale"

#: DB:work_attribute_type_allowed_value/value:163
msgctxt "work_attribute_type_allowed_value"
msgid "Maduvanti"
msgstr "Maduvanti"

#: DB:work_attribute_type_allowed_value/value:637
msgctxt "work_attribute_type_allowed_value"
msgid "Mahfelsürmesi"
msgstr "Mahfelsürmesi"

#: DB:work_attribute_type_allowed_value/value:446
msgctxt "work_attribute_type_allowed_value"
msgid "Mahur"
msgstr "Mahur"

#: DB:work_attribute_type_allowed_value/value:447
msgctxt "work_attribute_type_allowed_value"
msgid "Mahurbuselik"
msgstr "Mahurbuselik"

#: DB:work_attribute_type_allowed_value/value:448
msgctxt "work_attribute_type_allowed_value"
msgid "Mahurhan"
msgstr "Mahurhan"

#: DB:work_attribute_type_allowed_value/value:296
msgctxt "work_attribute_type_allowed_value"
msgid "Mahālakṣmi"
msgstr "Mahālakṣmi"

#: DB:work_attribute_type/name:15
msgctxt "work_attribute_type"
msgid "Makam (Ottoman, Turkish)"
msgstr "Makam (ottomano, turco)"

#: DB:work_attribute_type_allowed_value/value:164
msgctxt "work_attribute_type_allowed_value"
msgid "Malahari"
msgstr "Malahari"

#: DB:work_attribute_type_allowed_value/value:166
msgctxt "work_attribute_type_allowed_value"
msgid "Malayamārutaṁ"
msgstr "Malayamārutaṁ"

#: DB:gender/name:1
msgctxt "gender"
msgid "Male"
msgstr "Uomo"

#: DB:work_attribute_type_allowed_value/value:638
msgctxt "work_attribute_type_allowed_value"
msgid "Mandra"
msgstr "Mandra"

#: DB:work_attribute_type_allowed_value/value:168
msgctxt "work_attribute_type_allowed_value"
msgid "Mandāri"
msgstr "Mandāri"

#: DB:series_ordering_type/name:2
msgctxt "series_ordering_type"
msgid "Manual"
msgstr "Manuale"

#: DB:label_type/name:10
msgctxt "label_type"
msgid "Manufacturer"
msgstr "Fabbricante"

#: DB:work_attribute_type_allowed_value/value:172
msgctxt "work_attribute_type_allowed_value"
msgid "Manōranjani"
msgstr "Manōranjani"

#: DB:work_attribute_type_allowed_value/value:639
msgctxt "work_attribute_type_allowed_value"
msgid "Marş"
msgstr "Marş"

#: DB:work_type/name:8
msgctxt "work_type"
msgid "Mass"
msgstr "Messa"

#: DB:event_type/name:5
msgctxt "event_type"
msgid "Masterclass/Clinic"
msgstr "Master class/Clinic"

#: DB:work_attribute_type_allowed_value/value:449
msgctxt "work_attribute_type_allowed_value"
msgid "Maver"
msgstr "Maver"

#: DB:work_attribute_type_allowed_value/value:450
msgctxt "work_attribute_type_allowed_value"
msgid "Mavera"
msgstr "Mavera"

#: DB:work_attribute_type_allowed_value/value:451
msgctxt "work_attribute_type_allowed_value"
msgid "Maveraünnehir"
msgstr "Maveraünnehir"

#: DB:editor_collection_type/name:6
msgctxt "collection_type"
msgid "Maybe attending"
msgstr "Forse partecipo"

#: DB:work_attribute_type_allowed_value/value:452
msgctxt "work_attribute_type_allowed_value"
msgid "Maye"
msgstr "Maye"

#: DB:work_attribute_type_allowed_value/value:175
msgctxt "work_attribute_type_allowed_value"
msgid "Mayūra sāvēri"
msgstr "Mayūra sāvēri"

#: DB:work_attribute_type_allowed_value/value:970
msgctxt "work_attribute_type_allowed_value"
msgid "Maṅgal bhairav"
msgstr "Maṅgal bhairav"

#: DB:work_attribute_type_allowed_value/value:170
msgctxt "work_attribute_type_allowed_value"
msgid "Maṇirangu"
msgstr "Maṇirangu"

#: DB:work_attribute_type_allowed_value/value:286
msgctxt "work_attribute_type_allowed_value"
msgid "Maṭhya"
msgstr "Maṭhya"

#: DB:work_attribute_type_allowed_value/value:838
msgctxt "work_attribute_type_allowed_value"
msgid "Maṭṭā"
msgstr "Maṭṭā"

#: DB:work_attribute_type_allowed_value/value:453
msgctxt "work_attribute_type_allowed_value"
msgid "Meclis Efruz"
msgstr "Meclis Efruz"

#: DB:work_attribute_type_allowed_value/value:640
msgctxt "work_attribute_type_allowed_value"
msgid "Medhal"
msgstr "Medhal"

#: DB:cover_art_archive.art_type/name:4
msgctxt "cover_art_type"
msgid "Medium"
msgstr "Supporto"

#: DB:work_attribute_type_allowed_value/value:176
msgctxt "work_attribute_type_allowed_value"
msgid "Meghamalhar"
msgstr "Meghamalhar"

#: DB:work_attribute_type_allowed_value/value:641
msgctxt "work_attribute_type_allowed_value"
msgid "Mehter"
msgstr "Mehter"

#: DB:work_attribute_type_allowed_value/value:642
msgctxt "work_attribute_type_allowed_value"
msgid "Mersiye"
msgstr "Mersiye"

#: DB:work_attribute_type_allowed_value/value:745
msgctxt "work_attribute_type_allowed_value"
msgid "Mevlevi Evferi"
msgstr "Mevlevi Evferi"

#: DB:work_attribute_type_allowed_value/value:643
msgctxt "work_attribute_type_allowed_value"
msgid "Mevlidişerif"
msgstr "Mevlidişerif"

#: DB:medium_format/name:83
msgctxt "medium_format"
msgid "Microcassette"
msgstr "Microcassetta"

#: DB:medium_format/name:6
msgctxt "medium_format"
msgid "MiniDisc"
msgstr "MiniDisc"

#: DB:work_attribute_type_allowed_value/value:644
msgctxt "work_attribute_type_allowed_value"
msgid "Miraciye"
msgstr "Miraciye"

#: DB:release_group_secondary_type/name:9
msgctxt "release_group_secondary_type"
msgid "Mixtape/Street"
msgstr "Mixtape/Street"

#: DB:work_attribute_type_allowed_value/value:981
msgctxt "work_attribute_type_allowed_value"
msgid "Miyām̐ kī sāraṅg"
msgstr "Miyām̐ kī sāraṅg"

#: DB:work_attribute_type_allowed_value/value:982
msgctxt "work_attribute_type_allowed_value"
msgid "Miyām̐ malhār"
msgstr "Miyām̐ malhār"

#: DB:work_attribute_type_allowed_value/value:281
msgctxt "work_attribute_type_allowed_value"
msgid "Miśra chāpu"
msgstr "Miśra chāpu"

#: DB:work_attribute_type_allowed_value/value:977
msgctxt "work_attribute_type_allowed_value"
msgid "Miśra gārā"
msgstr "Miśra gārā"

#: DB:work_attribute_type_allowed_value/value:978
msgctxt "work_attribute_type_allowed_value"
msgid "Miśra kaliṅgaḍā"
msgstr "Miśra kaliṅgaḍā"

#: DB:work_attribute_type_allowed_value/value:177
msgctxt "work_attribute_type_allowed_value"
msgid "Miśra khamāj"
msgstr "Miśra khamāj"

#: DB:work_attribute_type_allowed_value/value:979
msgctxt "work_attribute_type_allowed_value"
msgid "Miśra māṇḍ"
msgstr "Miśra māṇḍ"

#: DB:work_attribute_type_allowed_value/value:178
msgctxt "work_attribute_type_allowed_value"
msgid "Miśra pahāḍi"
msgstr "Miśra pahāḍi"

#: DB:work_attribute_type_allowed_value/value:980
msgctxt "work_attribute_type_allowed_value"
msgid "Miśra pīlū"
msgstr "Miśra pīlū"

#: DB:work_attribute_type_allowed_value/value:180
msgctxt "work_attribute_type_allowed_value"
msgid "Miśra yaman"
msgstr "Miśra yaman"

#: DB:work_attribute_type_allowed_value/value:179
msgctxt "work_attribute_type_allowed_value"
msgid "Miśra śivaranjani"
msgstr "Miśra śivaranjani"

#: DB:work_attribute_type_allowed_value/value:287
msgctxt "work_attribute_type_allowed_value"
msgid "Miśra-jāti jhaṁpe"
msgstr "Miśra-jāti jhaṁpe"

#: DB:work_attribute_type_allowed_value/value:297
msgctxt "work_attribute_type_allowed_value"
msgid "Miśra-jāti rūpaka"
msgstr "Miśra-jāti rūpaka"

#: DB:work_type/name:9
msgctxt "work_type"
msgid "Motet"
msgstr "Mottetto"

#: DB:work_attribute_type_allowed_value/value:746
msgctxt "work_attribute_type_allowed_value"
msgid "Muaşşer"
msgstr "Muaşşer"

#: DB:work_attribute_type_allowed_value/value:454
msgctxt "work_attribute_type_allowed_value"
msgid "Muhalif"
msgstr "Muhalif"

#: DB:work_attribute_type_allowed_value/value:455
msgctxt "work_attribute_type_allowed_value"
msgid "Muhalif-i Irak"
msgstr "Muhalif-i Irak"

#: DB:work_attribute_type_allowed_value/value:456
msgctxt "work_attribute_type_allowed_value"
msgid "Muhalif-i Rast"
msgstr "Muhalif-i Rast"

#: DB:work_attribute_type_allowed_value/value:457
msgctxt "work_attribute_type_allowed_value"
msgid "Muhalif-i Uşşak"
msgstr "Muhalif-i Uşşak"

#: DB:work_attribute_type_allowed_value/value:747
msgctxt "work_attribute_type_allowed_value"
msgid "Muhammes"
msgstr "Muhammes"

#: DB:work_attribute_type_allowed_value/value:458
msgctxt "work_attribute_type_allowed_value"
msgid "Muhayyer"
msgstr "Muhayyer"

#: DB:work_attribute_type_allowed_value/value:459
msgctxt "work_attribute_type_allowed_value"
msgid "Muhayyer Sünbüle"
msgstr "Muhayyer Sünbüle"

#: DB:work_attribute_type_allowed_value/value:462
msgctxt "work_attribute_type_allowed_value"
msgid "Muhayyer Zengüle"
msgstr "Muhayyer Zengüle"

#: DB:work_attribute_type_allowed_value/value:460
msgctxt "work_attribute_type_allowed_value"
msgid "Muhayyerbuselik"
msgstr "Muhayyerbuselik"

#: DB:work_attribute_type_allowed_value/value:461
msgctxt "work_attribute_type_allowed_value"
msgid "Muhayyerkürdi"
msgstr "Muhayyerkürdi"

#: DB:work_attribute_type_allowed_value/value:183
msgctxt "work_attribute_type_allowed_value"
msgid "Mukhāri"
msgstr "Mukhāri"

#: DB:work_attribute_type_allowed_value/value:983
msgctxt "work_attribute_type_allowed_value"
msgid "Multāni"
msgstr "Multāni"

#: DB:area_type/name:4
msgctxt "area_type"
msgid "Municipality"
msgstr "Comune"

#: DB:area_type/description:4
msgctxt "area_type"
msgid ""
"Municipality is used for small administrative divisions which, for urban "
"municipalities, often contain a single city and a few surrounding villages. "
"Rural municipalities typically group several villages together."
msgstr "\"Comune\" è utilizzato per piccole suddivisioni amministrative che, nel caso di comuni urbani, spesso contengono una singola città e diversi villaggi circostanti. I comuni rurali raggruppano di solito diversi villaggi."

#: DB:work_attribute_type_allowed_value/value:645
msgctxt "work_attribute_type_allowed_value"
msgid "Murabba"
msgstr "Murabba"

#: DB:work_attribute_type_allowed_value/value:811
msgctxt "work_attribute_type_allowed_value"
msgid "Murabba Beste "
msgstr "Murabba Beste "

#: DB:medium_format/name:46
msgctxt "medium_format"
msgid "Music Card"
msgstr "Music Card"

#: DB:work_type/name:29
msgctxt "work_type"
msgid "Musical"
msgstr "Musical"

#: DB:work_type/description:29
msgctxt "work_type"
msgid ""
"Musical theatre is a form of theatrical performance that combines songs, "
"spoken dialogue, acting, and dance."
msgstr "Il musical è un genere di rappresentazione teatrale che unisce canzoni, dialoghi parlati, recitazione e danza."

#: DB:work_attribute_type_allowed_value/value:748
msgctxt "work_attribute_type_allowed_value"
msgid "Muzaaf Devr-i Kebir"
msgstr "Muzaaf Devr-i Kebir"

#: DB:work_attribute_type/name:12
msgctxt "work_attribute_type"
msgid "MÜST ID"
msgstr "ID MÜST"

#: DB:work_attribute_type_allowed_value/value:463
msgctxt "work_attribute_type_allowed_value"
msgid "Müberka"
msgstr "Müberka"

#: DB:work_attribute_type_allowed_value/value:646
msgctxt "work_attribute_type_allowed_value"
msgid "Münacaat"
msgstr "Münacaat"

#: DB:work_attribute_type_allowed_value/value:464
msgctxt "work_attribute_type_allowed_value"
msgid "Mürekkep Isfahan"
msgstr "Mürekkep Isfahan"

#: DB:work_attribute_type_allowed_value/value:749
msgctxt "work_attribute_type_allowed_value"
msgid "Mürekkep Nimsofyan"
msgstr "Mürekkep Nimsofyan"

#: DB:work_attribute_type_allowed_value/value:750
msgctxt "work_attribute_type_allowed_value"
msgid "Mürekkep Semai/Üçleme"
msgstr "Mürekkep Semai/Üçleme"

#: DB:work_attribute_type_allowed_value/value:751
msgctxt "work_attribute_type_allowed_value"
msgid "Mürekkep Sofyan"
msgstr "Mürekkep Sofyan"

#: DB:work_attribute_type_allowed_value/value:465
msgctxt "work_attribute_type_allowed_value"
msgid "Müselles"
msgstr "Müselles"

#: DB:work_attribute_type_allowed_value/value:752
msgctxt "work_attribute_type_allowed_value"
msgid "Müsemmen"
msgstr "Müsemmen"

#: DB:work_attribute_type_allowed_value/value:753
msgctxt "work_attribute_type_allowed_value"
msgid "Müsemmen II"
msgstr "Müsemmen II"

#: DB:work_attribute_type_allowed_value/value:466
msgctxt "work_attribute_type_allowed_value"
msgid "Müstear"
msgstr "Müstear"

#: DB:work_attribute_type_allowed_value/value:467
msgctxt "work_attribute_type_allowed_value"
msgid "Müşküye"
msgstr "Müşküye"

#: DB:work_attribute_type_allowed_value/value:966
msgctxt "work_attribute_type_allowed_value"
msgid "Mājh khamāj"
msgstr "Mājh khamāj"

#: DB:work_attribute_type_allowed_value/value:967
msgctxt "work_attribute_type_allowed_value"
msgid "Mālava"
msgstr "Mālava"

#: DB:work_attribute_type_allowed_value/value:968
msgctxt "work_attribute_type_allowed_value"
msgid "Mālkauns"
msgstr "Mālkauns"

#: DB:work_attribute_type_allowed_value/value:969
msgctxt "work_attribute_type_allowed_value"
msgid "Mālāvati"
msgstr "Mālāvati"

#: DB:work_attribute_type_allowed_value/value:167
msgctxt "work_attribute_type_allowed_value"
msgid "Mānavati"
msgstr "Mānavati"

#: DB:work_attribute_type_allowed_value/value:171
msgctxt "work_attribute_type_allowed_value"
msgid "Mānji"
msgstr "Mānji"

#: DB:work_attribute_type_allowed_value/value:169
msgctxt "work_attribute_type_allowed_value"
msgid "Mānḍu"
msgstr "Mānḍu"

#: DB:work_attribute_type_allowed_value/value:173
msgctxt "work_attribute_type_allowed_value"
msgid "Mārgahindōḷaṁ"
msgstr "Mārgahindōḷaṁ"

#: DB:work_attribute_type_allowed_value/value:971
msgctxt "work_attribute_type_allowed_value"
msgid "Mārvā"
msgstr "Mārvā"

#: DB:work_attribute_type_allowed_value/value:972
msgctxt "work_attribute_type_allowed_value"
msgid "Mārvāśrī mārvā"
msgstr "Mārvāśrī mārvā"

#: DB:work_attribute_type_allowed_value/value:973
msgctxt "work_attribute_type_allowed_value"
msgid "Mārūbihāg"
msgstr "Mārūbihāg"

#: DB:work_attribute_type_allowed_value/value:174
msgctxt "work_attribute_type_allowed_value"
msgid "Māyāmāḷavagauḷa"
msgstr "Māyāmāḷavagauḷa"

#: DB:work_attribute_type_allowed_value/value:165
msgctxt "work_attribute_type_allowed_value"
msgid "Māḷavi"
msgstr "Māḷavi"

#: DB:work_attribute_type_allowed_value/value:974
msgctxt "work_attribute_type_allowed_value"
msgid "Mēgh"
msgstr "Mēgh"

#: DB:work_attribute_type_allowed_value/value:975
msgctxt "work_attribute_type_allowed_value"
msgid "Mēgh malahār"
msgstr "Mēgh malahār"

#: DB:work_attribute_type_allowed_value/value:976
msgctxt "work_attribute_type_allowed_value"
msgid "Mīrā malhār"
msgstr "Mīrā malhār"

#: DB:work_attribute_type_allowed_value/value:181
msgctxt "work_attribute_type_allowed_value"
msgid "Mōhan kaḷyāṇi"
msgstr "Mōhan kaḷyāṇi"

#: DB:work_attribute_type_allowed_value/value:182
msgctxt "work_attribute_type_allowed_value"
msgid "Mōhanaṁ"
msgstr "Mōhanaṁ"

#: DB:work_attribute_type_allowed_value/value:647
msgctxt "work_attribute_type_allowed_value"
msgid "Naat"
msgstr "Naat"

#: DB:work_attribute_type_allowed_value/value:984
msgctxt "work_attribute_type_allowed_value"
msgid "Nagaḍ"
msgstr "Nagaḍ"

#: DB:work_attribute_type_allowed_value/value:648
msgctxt "work_attribute_type_allowed_value"
msgid "Nakış"
msgstr "Nakış"

#: DB:work_attribute_type_allowed_value/value:809
msgctxt "work_attribute_type_allowed_value"
msgid "Nakış Ağırsemai"
msgstr "Nakış Ağırsemai"

#: DB:work_attribute_type_allowed_value/value:808
msgctxt "work_attribute_type_allowed_value"
msgid "Nakış Beste"
msgstr "Nakış Beste"

#: DB:work_attribute_type_allowed_value/value:810
msgctxt "work_attribute_type_allowed_value"
msgid "Nakış Yürüksemai"
msgstr "Nakış Yürüksemai"

#: DB:work_attribute_type_allowed_value/value:985
msgctxt "work_attribute_type_allowed_value"
msgid "Nanād"
msgstr "Nanād"

#: DB:work_attribute_type_allowed_value/value:468
msgctxt "work_attribute_type_allowed_value"
msgid "Narefte"
msgstr "Narefte"

#: DB:work_attribute_type_allowed_value/value:649
msgctxt "work_attribute_type_allowed_value"
msgid "Natipeygamberi"
msgstr "Natipeygamberi"

#: DB:work_attribute_type_allowed_value/value:196
msgctxt "work_attribute_type_allowed_value"
msgid "Navarasa kannaḍa"
msgstr "Navarasa kannaḍa"

#: DB:work_attribute_type_allowed_value/value:195
msgctxt "work_attribute_type_allowed_value"
msgid "Navarāgamālika"
msgstr "Navarāgamālika"

#: DB:work_attribute_type_allowed_value/value:197
msgctxt "work_attribute_type_allowed_value"
msgid "Navrōj"
msgstr "Navrōj"

#: DB:work_attribute_type_allowed_value/value:754
msgctxt "work_attribute_type_allowed_value"
msgid "Nazlı Düyek"
msgstr "Nazlı Düyek"

#: DB:work_attribute_type_allowed_value/value:187
msgctxt "work_attribute_type_allowed_value"
msgid "Naḷinakānti"
msgstr "Naḷinakānti"

#: DB:work_attribute_type_allowed_value/value:986
msgctxt "work_attribute_type_allowed_value"
msgid "Naṭ bhairav"
msgstr "Naṭ bhairav"

#: DB:work_attribute_type_allowed_value/value:987
msgctxt "work_attribute_type_allowed_value"
msgid "Naṭ bihāg"
msgstr "Naṭ bihāg"

#: DB:work_attribute_type_allowed_value/value:988
msgctxt "work_attribute_type_allowed_value"
msgid "Naṭ kāmōd"
msgstr "Naṭ kāmōd"

#: DB:work_attribute_type_allowed_value/value:989
msgctxt "work_attribute_type_allowed_value"
msgid "Naṭ malhār"
msgstr "Naṭ malhār"

#: DB:work_attribute_type_allowed_value/value:990
msgctxt "work_attribute_type_allowed_value"
msgid "Naṭ nārāyaṇ"
msgstr "Naṭ nārāyaṇ"

#: DB:work_attribute_type_allowed_value/value:191
msgctxt "work_attribute_type_allowed_value"
msgid "Naṭabhairavi"
msgstr "Naṭabhairavi"

#: DB:work_attribute_type_allowed_value/value:194
msgctxt "work_attribute_type_allowed_value"
msgid "Naṭanārāyaṇi"
msgstr "Naṭanārāyaṇi"

#: DB:work_attribute_type_allowed_value/value:469
msgctxt "work_attribute_type_allowed_value"
msgid "Necd-i Hüseyni"
msgstr "Necd-i Hüseyni"

#: DB:work_attribute_type_allowed_value/value:650
msgctxt "work_attribute_type_allowed_value"
msgid "Nefes"
msgstr "Nefes"

#: DB:work_attribute_type_allowed_value/value:470
msgctxt "work_attribute_type_allowed_value"
msgid "Neresin"
msgstr "Neresin"

#: DB:work_attribute_type_allowed_value/value:472
msgctxt "work_attribute_type_allowed_value"
msgid "Neva"
msgstr "Neva"

#: DB:work_attribute_type_allowed_value/value:473
msgctxt "work_attribute_type_allowed_value"
msgid "Neva Bağdat"
msgstr "Neva Bağdat"

#: DB:work_attribute_type_allowed_value/value:474
msgctxt "work_attribute_type_allowed_value"
msgid "Neva Dilkeş"
msgstr "Neva Dilkeş"

#: DB:work_attribute_type_allowed_value/value:475
msgctxt "work_attribute_type_allowed_value"
msgid "Nevabuselik"
msgstr "Nevabuselik"

#: DB:work_attribute_type_allowed_value/value:476
msgctxt "work_attribute_type_allowed_value"
msgid "Nevakürdi"
msgstr "Nevakürdi"

#: DB:work_attribute_type_allowed_value/value:477
msgctxt "work_attribute_type_allowed_value"
msgid "Nevaziş"
msgstr "Nevaziş"

#: DB:work_attribute_type_allowed_value/value:478
msgctxt "work_attribute_type_allowed_value"
msgid "Neveda"
msgstr "Neveda"

#: DB:work_attribute_type_allowed_value/value:479
msgctxt "work_attribute_type_allowed_value"
msgid "Neveser"
msgstr "Neveser"

#: DB:work_attribute_type_allowed_value/value:480
msgctxt "work_attribute_type_allowed_value"
msgid "Nevkeş"
msgstr "Nevkeş"

#: DB:work_attribute_type_allowed_value/value:481
msgctxt "work_attribute_type_allowed_value"
msgid "Nevruz"
msgstr "Nevruz"

#: DB:work_attribute_type_allowed_value/value:482
msgctxt "work_attribute_type_allowed_value"
msgid "Nevruzi Rumi"
msgstr "Nevruzi Rumi"

#: DB:work_attribute_type/name:33
msgctxt "work_attribute_type"
msgid "NexTone ID"
msgstr "ID NexTone"

#: DB:work_attribute_type_allowed_value/value:471
msgctxt "work_attribute_type_allowed_value"
msgid "Neşataver"
msgstr "Neşataver"

#: DB:work_attribute_type_allowed_value/value:483
msgctxt "work_attribute_type_allowed_value"
msgid "Nigar"
msgstr "Nigar"

#: DB:work_attribute_type_allowed_value/value:484
msgctxt "work_attribute_type_allowed_value"
msgid "Nihavend-i Kebir"
msgstr "Nihavend-i Kebir"

#: DB:work_attribute_type_allowed_value/value:485
msgctxt "work_attribute_type_allowed_value"
msgid "Nihavend-i Rumi"
msgstr "Nihavend-i Rumi"

#: DB:work_attribute_type_allowed_value/value:486
msgctxt "work_attribute_type_allowed_value"
msgid "Nihavent"
msgstr "Nihavent"

#: DB:work_attribute_type_allowed_value/value:487
msgctxt "work_attribute_type_allowed_value"
msgid "Nikriz"
msgstr "Nikriz"

#: DB:work_attribute_type_allowed_value/value:755
msgctxt "work_attribute_type_allowed_value"
msgid "Nimberefşan"
msgstr "Nimberefşan"

#: DB:work_attribute_type_allowed_value/value:757
msgctxt "work_attribute_type_allowed_value"
msgid "Nimdevir"
msgstr "Nimdevir"

#: DB:work_attribute_type_allowed_value/value:758
msgctxt "work_attribute_type_allowed_value"
msgid "Nimevsat"
msgstr "Nimevsat"

#: DB:work_attribute_type_allowed_value/value:759
msgctxt "work_attribute_type_allowed_value"
msgid "Nimhafif"
msgstr "Nimhafif"

#: DB:work_attribute_type_allowed_value/value:760
msgctxt "work_attribute_type_allowed_value"
msgid "Nimsakil"
msgstr "Nimsakil"

#: DB:work_attribute_type_allowed_value/value:761
msgctxt "work_attribute_type_allowed_value"
msgid "Nimsofyan"
msgstr "Nimsofyan"

#: DB:work_attribute_type_allowed_value/value:756
msgctxt "work_attribute_type_allowed_value"
msgid "Nimçember"
msgstr "Nimçember"

#: DB:work_attribute_type_allowed_value/value:651
msgctxt "work_attribute_type_allowed_value"
msgid "Ninni"
msgstr "Ninni"

#: DB:work_attribute_type_allowed_value/value:200
msgctxt "work_attribute_type_allowed_value"
msgid "Nirōṣita"
msgstr "Nirōṣita"

#: DB:work_attribute_type_allowed_value/value:488
msgctxt "work_attribute_type_allowed_value"
msgid "Nişabur"
msgstr "Nişabur"

#: DB:work_attribute_type_allowed_value/value:489
msgctxt "work_attribute_type_allowed_value"
msgid "Nişaburek"
msgstr "Nişaburek"

#: DB:work_attribute_type_allowed_value/value:490
msgctxt "work_attribute_type_allowed_value"
msgid "Nişabureyn"
msgstr "Nişabureyn"

#: DB:release_packaging/name:7
msgctxt "release_packaging"
msgid "None"
msgstr "Nessuno"

#: DB:gender/name:4
msgctxt "gender"
msgid "Not applicable"
msgstr "Non applicabile"

#: DB:work_attribute_type_allowed_value/value:491
msgctxt "work_attribute_type_allowed_value"
msgid "Nuşingül"
msgstr "Nuşingül"

#: DB:work_attribute_type_allowed_value/value:492
msgctxt "work_attribute_type_allowed_value"
msgid "Nühüft"
msgstr "Nühüft"

#: DB:work_attribute_type_allowed_value/value:184
msgctxt "work_attribute_type_allowed_value"
msgid "Nādanāmakriya"
msgstr "Nādanāmakriya"

#: DB:work_attribute_type_allowed_value/value:185
msgctxt "work_attribute_type_allowed_value"
msgid "Nāga gāndhāri"
msgstr "Nāga gāndhāri"

#: DB:work_attribute_type_allowed_value/value:186
msgctxt "work_attribute_type_allowed_value"
msgid "Nāgasvarāvaḷi"
msgstr "Nāgasvarāvaḷi"

#: DB:work_attribute_type_allowed_value/value:188
msgctxt "work_attribute_type_allowed_value"
msgid "Nārāyaṇi"
msgstr "Nārāyaṇi"

#: DB:work_attribute_type_allowed_value/value:189
msgctxt "work_attribute_type_allowed_value"
msgid "Nāsikabhūṣaṇi"
msgstr "Nāsikabhūṣaṇi"

#: DB:work_attribute_type_allowed_value/value:198
msgctxt "work_attribute_type_allowed_value"
msgid "Nāyaki"
msgstr "Nāyaki"

#: DB:work_attribute_type_allowed_value/value:991
msgctxt "work_attribute_type_allowed_value"
msgid "Nāyakī kānaḍā"
msgstr "Nāyakī kānaḍā"

#: DB:work_attribute_type_allowed_value/value:190
msgctxt "work_attribute_type_allowed_value"
msgid "Nāṭa"
msgstr "Nāṭa"

#: DB:work_attribute_type_allowed_value/value:192
msgctxt "work_attribute_type_allowed_value"
msgid "Nāṭakapriya"
msgstr "Nāṭakapriya"

#: DB:work_attribute_type_allowed_value/value:193
msgctxt "work_attribute_type_allowed_value"
msgid "Nāṭakurinji"
msgstr "Nāṭakurinji"

#: DB:work_attribute_type_allowed_value/value:992
msgctxt "work_attribute_type_allowed_value"
msgid "Nīlāmbari"
msgstr "Nīlāmbari"

#: DB:work_attribute_type_allowed_value/value:199
msgctxt "work_attribute_type_allowed_value"
msgid "Nīlāṁbari"
msgstr "Nīlāṁbari"

#: DB:work_attribute_type/name:25
msgctxt "work_attribute_type"
msgid "OSA ID"
msgstr "ID OSA"

#: DB:cover_art_archive.art_type/name:5
msgctxt "cover_art_type"
msgid "Obi"
msgstr "Obi"

#: DB:release_status/name:1
msgctxt "release_status"
msgid "Official"
msgstr "Ufficiale"

#: DB:work_type/name:10
msgctxt "work_type"
msgid "Opera"
msgstr "Opera"

#: DB:work_type/name:24
msgctxt "work_type"
msgid "Operetta"
msgstr "Operetta"

#: DB:work_type/name:11
msgctxt "work_type"
msgid "Oratorio"
msgstr "Oratorio"

#: DB:artist_type/name:5
msgctxt "artist_type"
msgid "Orchestra"
msgstr "Orchestra"

#: DB:label_type/name:4
msgctxt "label_type"
msgid "Original Production"
msgstr "Produzione originale"

#: DB:artist_type/name:3
msgctxt "artist_type"
msgid "Other"
msgstr "Altro"

#: DB:cover_art_archive.art_type/name:8
msgctxt "cover_art_type"
msgid "Other"
msgstr "Altro"

#: DB:gender/name:3
msgctxt "gender"
msgid "Other"
msgstr "Altro"

#: DB:medium_format/name:13
msgctxt "medium_format"
msgid "Other"
msgstr "Altro"

#: DB:place_type/name:3
msgctxt "place_type"
msgid "Other"
msgstr "Altro"

#: DB:release_group_primary_type/name:11
msgctxt "release_group_primary_type"
msgid "Other"
msgstr "Altro"

#: DB:release_packaging/name:5
msgctxt "release_packaging"
msgid "Other"
msgstr "Altro"

#: DB:instrument_type/name:5
msgctxt "instrument_type"
msgid "Other instrument"
msgstr "Altri strumenti"

#: DB:work_type/name:12
msgctxt "work_type"
msgid "Overture"
msgstr "Ouverture"

#: DB:editor_collection_type/name:2
msgctxt "collection_type"
msgid "Owned music"
msgstr "Musica in mio possesso"

#: DB:work_attribute_type_allowed_value/value:762
msgctxt "work_attribute_type_allowed_value"
msgid "Oynak"
msgstr "Oynak"

#: DB:work_attribute_type_allowed_value/value:652
msgctxt "work_attribute_type_allowed_value"
msgid "Oyunhavası"
msgstr "Oyunhavası"

#: DB:work_attribute_type/name:34
msgctxt "work_attribute_type"
msgid "PRS tune code"
msgstr "Codice brano PRS"

#: DB:work_attribute_type_allowed_value/value:993
msgctxt "work_attribute_type_allowed_value"
msgid "Pahāḍi"
msgstr "Pahāḍi"

#: DB:work_attribute_type_allowed_value/value:839
msgctxt "work_attribute_type_allowed_value"
msgid "Pan̄cam savārī"
msgstr "Pan̄cam savārī"

#: DB:work_attribute_type_allowed_value/value:840
msgctxt "work_attribute_type_allowed_value"
msgid "Pan̄jābī "
msgstr "Pan̄jābī "

#: DB:work_attribute_type_allowed_value/value:994
msgctxt "work_attribute_type_allowed_value"
msgid "Paraj"
msgstr "Paraj"

#: DB:work_attribute_type_allowed_value/value:203
msgctxt "work_attribute_type_allowed_value"
msgid "Paras"
msgstr "Paras"

#: DB:work_type/name:13
msgctxt "work_type"
msgid "Partita"
msgstr "Partita"

#: DB:medium_format/name:58
msgctxt "medium_format"
msgid "Pathé disc"
msgstr "Disco Pathé"

#: DB:work_attribute_type_allowed_value/value:995
msgctxt "work_attribute_type_allowed_value"
msgid "Pañcam"
msgstr "Pañcam"

#: DB:work_attribute_type_allowed_value/value:996
msgctxt "work_attribute_type_allowed_value"
msgid "Paṭaman̄jari"
msgstr "Paṭaman̄jari"

#: DB:work_attribute_type_allowed_value/value:204
#: DB:work_attribute_type_allowed_value/value:997
msgctxt "work_attribute_type_allowed_value"
msgid "Paṭdīp"
msgstr "Paṭdīp"

#: DB:work_attribute_type_allowed_value/value:493
msgctxt "work_attribute_type_allowed_value"
msgid "Pençgah"
msgstr "Pençgah"

#: DB:work_attribute_type_allowed_value/value:494
msgctxt "work_attribute_type_allowed_value"
msgid "Pençgah-ı Asl"
msgstr "Pençgah-ı Asl"

#: DB:work_attribute_type_allowed_value/value:495
msgctxt "work_attribute_type_allowed_value"
msgid "Pençgah-ı Zaid"
msgstr "Pençgah-ı Zaid"

#: DB:instrument_type/name:3
msgctxt "instrument_type"
msgid "Percussion instrument"
msgstr "Strumenti a percussione"

#: DB:work_attribute_type_allowed_value/value:496
msgctxt "work_attribute_type_allowed_value"
msgid "Perr-i Zerrin"
msgstr "Perr-i Zerrin"

#: DB:artist_type/name:1
msgctxt "artist_type"
msgid "Person"
msgstr "Persona"

#: DB:work_attribute_type_allowed_value/value:497
msgctxt "work_attribute_type_allowed_value"
msgid "Pesendide"
msgstr "Pesendide"

#: DB:work_attribute_type_allowed_value/value:498
msgctxt "work_attribute_type_allowed_value"
msgid "Peyk-i Neşat"
msgstr "Peyk-i Neşat"

#: DB:work_attribute_type_allowed_value/value:499
msgctxt "work_attribute_type_allowed_value"
msgid "Peyk-i Safa"
msgstr "Peyk-i Safa"

#: DB:work_attribute_type_allowed_value/value:654
msgctxt "work_attribute_type_allowed_value"
msgid "Peşrev"
msgstr "Peşrev"

#: DB:medium_format/name:73
msgctxt "medium_format"
msgid "Phonograph record"
msgstr "Disco fonografico"

#: DB:medium_format/name:15
msgctxt "medium_format"
msgid "Piano Roll"
msgstr "Rullo per pianola"

#: DB:editor_collection_type/name:11
msgctxt "collection_type"
msgid "Place"
msgstr "Luogo"

#: DB:place_alias_type/name:1
msgctxt "alias_type"
msgid "Place name"
msgstr "Nome luogo"

#: DB:release_packaging/description:20
msgctxt "release_packaging"
msgid "Plastic CD tray inside a cardboard slipcover"
msgstr "Tray CD di plastica dentro una sovraccoperta di cartone"

#: DB:release_packaging/name:18
msgctxt "release_packaging"
msgid "Plastic Sleeve"
msgstr "Custodia di plastica"

#: DB:work_type/name:28
msgctxt "work_type"
msgid "Play"
msgstr "Rappresentazione teatrale"

#: DB:medium_format/name:74
msgctxt "medium_format"
msgid "PlayTape"
msgstr "PlayTape"

#: DB:medium_format/name:45
msgctxt "medium_format"
msgid "Playbutton"
msgstr "Playbutton"

#: DB:work_type/name:21
msgctxt "work_type"
msgid "Poem"
msgstr "Poema"

#: DB:work_attribute_type_allowed_value/value:655
msgctxt "work_attribute_type_allowed_value"
msgid "Pop şarkısı"
msgstr "Pop şarkısı"

#: DB:cover_art_archive.art_type/name:11
msgctxt "cover_art_type"
msgid "Poster"
msgstr "Poster"

#: DB:work_attribute_type_allowed_value/value:998
msgctxt "work_attribute_type_allowed_value"
msgid "Pratāpavarāli"
msgstr "Pratāpavarāli"

#: DB:place_type/name:8
msgctxt "place_type"
msgid "Pressing plant"
msgstr "Impianto di pressatura"

#: DB:label_type/name:3
msgctxt "label_type"
msgid "Production"
msgstr "Produzione"

#: DB:release_status/name:2
msgctxt "release_status"
msgid "Promotion"
msgstr "Promozionale"

#: DB:work_type/name:23
msgctxt "work_type"
msgid "Prose"
msgstr "Prosa"

#: DB:release_status/name:4
msgctxt "release_status"
msgid "Pseudo-Release"
msgstr "Pseudo-pubblicazione"

#: DB:label_type/name:7
msgctxt "label_type"
msgid "Publisher"
msgstr "Editore"

#: DB:work_attribute_type_allowed_value/value:999
msgctxt "work_attribute_type_allowed_value"
msgid "Puriyā"
msgstr "Puriyā"

#: DB:work_attribute_type_allowed_value/value:1000
msgctxt "work_attribute_type_allowed_value"
msgid "Puriyā dhanaśrī"
msgstr "Puriyā dhanaśrī"

#: DB:work_attribute_type_allowed_value/value:1001
msgctxt "work_attribute_type_allowed_value"
msgid "Puriyā kalyāṇ"
msgstr "Puriyā kalyāṇ"

#: DB:work_attribute_type_allowed_value/value:205
msgctxt "work_attribute_type_allowed_value"
msgid "Puṇṇāgavarāḷi"
msgstr "Puṇṇāgavarāḷi"

#: DB:work_attribute_type_allowed_value/value:209
msgctxt "work_attribute_type_allowed_value"
msgid "Puṣpalatika"
msgstr "Puṣpalatika"

#: DB:work_attribute_type_allowed_value/value:202
msgctxt "work_attribute_type_allowed_value"
msgid "Pālamanjari"
msgstr "Pālamanjari"

#: DB:work_attribute_type_allowed_value/value:201
msgctxt "work_attribute_type_allowed_value"
msgid "Pāḍi"
msgstr "Pāḍi"

#: DB:work_attribute_type_allowed_value/value:208
#: DB:work_attribute_type_allowed_value/value:1002
msgctxt "work_attribute_type_allowed_value"
msgid "Pūrvi"
msgstr "Pūrvi"

#: DB:work_attribute_type_allowed_value/value:206
msgctxt "work_attribute_type_allowed_value"
msgid "Pūrṇa ṣaḍjaṁ"
msgstr "Pūrṇa ṣaḍjaṁ"

#: DB:work_attribute_type_allowed_value/value:207
msgctxt "work_attribute_type_allowed_value"
msgid "Pūrṇacandrika"
msgstr "Pūrṇacandrika"

#: DB:work_type/name:14
msgctxt "work_type"
msgid "Quartet"
msgstr "Quartetto"

#: DB:work_attribute_type_allowed_value/value:500
msgctxt "work_attribute_type_allowed_value"
msgid "Rahatfeza"
msgstr "Rahatfeza"

#: DB:work_attribute_type_allowed_value/value:501
msgctxt "work_attribute_type_allowed_value"
msgid "Rahatülervah"
msgstr "Rahatülervah"

#: DB:work_attribute_type_allowed_value/value:763
msgctxt "work_attribute_type_allowed_value"
msgid "Raksaksağı"
msgstr "Raksaksağı"

#: DB:work_attribute_type_allowed_value/value:798
msgctxt "work_attribute_type_allowed_value"
msgid "Raksaksağı II"
msgstr "Raksaksağı II"

#: DB:work_attribute_type_allowed_value/value:764
msgctxt "work_attribute_type_allowed_value"
msgid "Raksan"
msgstr "Raksan"

#: DB:work_attribute_type_allowed_value/value:502
msgctxt "work_attribute_type_allowed_value"
msgid "Ramiş-i Can"
msgstr "Ramiş-i Can"

#: DB:work_attribute_type_allowed_value/value:215
msgctxt "work_attribute_type_allowed_value"
msgid "Ranjani"
msgstr "Ranjani"

#: DB:work_attribute_type_allowed_value/value:216
msgctxt "work_attribute_type_allowed_value"
msgid "Rasikapriya"
msgstr "Rasikapriya"

#: DB:work_attribute_type_allowed_value/value:503
msgctxt "work_attribute_type_allowed_value"
msgid "Rast"
msgstr "Rast"

#: DB:work_attribute_type_allowed_value/value:506
msgctxt "work_attribute_type_allowed_value"
msgid "Rast Haveran"
msgstr "Rast Haveran"

#: DB:work_attribute_type_allowed_value/value:513
msgctxt "work_attribute_type_allowed_value"
msgid "Rast-Maye"
msgstr "Rast-Maye"

#: DB:work_attribute_type_allowed_value/value:507
msgctxt "work_attribute_type_allowed_value"
msgid "Rast-ı Atik"
msgstr "Rast-ı Atik"

#: DB:work_attribute_type_allowed_value/value:508
msgctxt "work_attribute_type_allowed_value"
msgid "Rast-ı Cedid"
msgstr "Rast-ı Cedid"

#: DB:work_attribute_type_allowed_value/value:509
msgctxt "work_attribute_type_allowed_value"
msgid "Rast-ı Rumi"
msgstr "Rast-ı Rumi"

#: DB:work_attribute_type_allowed_value/value:510
msgctxt "work_attribute_type_allowed_value"
msgid "Rast-ı Sağır"
msgstr "Rast-ı Sağır"

#: DB:work_attribute_type_allowed_value/value:511
msgctxt "work_attribute_type_allowed_value"
msgid "Rast-ı Sultani"
msgstr "Rast-ı Sultani"

#: DB:work_attribute_type_allowed_value/value:504
msgctxt "work_attribute_type_allowed_value"
msgid "Rastaşiran"
msgstr "Rastaşiran"

#: DB:work_attribute_type_allowed_value/value:505
msgctxt "work_attribute_type_allowed_value"
msgid "Rastdilara"
msgstr "Rastdilara"

#: DB:work_attribute_type_allowed_value/value:512
msgctxt "work_attribute_type_allowed_value"
msgid "Rastkürdi"
msgstr "Rastkürdi"

#: DB:work_attribute_type_allowed_value/value:217
msgctxt "work_attribute_type_allowed_value"
msgid "Ratipati priya"
msgstr "Ratipati priya"

#: DB:work_attribute_type_allowed_value/value:218
msgctxt "work_attribute_type_allowed_value"
msgid "Ravicandrika"
msgstr "Ravicandrika"

#: DB:cover_art_archive.art_type/name:14
msgctxt "cover_art_type"
msgid "Raw/Unedited"
msgstr "Grezza/non editata"

#: DB:editor_collection_type/name:12
msgctxt "collection_type"
msgid "Recording"
msgstr "Registrazione"

#: DB:recording_alias_type/name:1
msgctxt "alias_type"
msgid "Recording name"
msgstr "Nome della registrazione"

#: DB:series_type/name:3
msgctxt "series_type"
msgid "Recording series"
msgstr "Serie di registrazioni"

#: DB:medium_format/name:10
msgctxt "medium_format"
msgid "Reel-to-reel"
msgstr "Bobina per registratore"

#: DB:work_attribute_type_allowed_value/value:514
msgctxt "work_attribute_type_allowed_value"
msgid "Rehavi"
msgstr "Rehavi"

#: DB:label_type/name:6
msgctxt "label_type"
msgid "Reissue Production"
msgstr "Produzione di riedizioni"

#: DB:work_attribute_type_allowed_value/value:515
msgctxt "work_attribute_type_allowed_value"
msgid "Rekb-i Zavil"
msgstr "Rekb-i Zavil"

#: DB:editor_collection_type/name:1
msgctxt "collection_type"
msgid "Release"
msgstr "Pubblicazione"

#: DB:editor_collection_type/name:13
msgctxt "collection_type"
msgid "Release group"
msgstr "Gruppo di pubblicazioni"

#: DB:release_group_alias_type/name:1
msgctxt "alias_type"
msgid "Release group name"
msgstr "Nome del gruppo di pubblicazioni"

#: DB:series_type/name:1
msgctxt "series_type"
msgid "Release group series"
msgstr "Serie di gruppi di pubblicazioni"

#: DB:release_alias_type/name:1
msgctxt "alias_type"
msgid "Release name"
msgstr "Nome della pubblicazione"

#: DB:series_type/name:2
msgctxt "series_type"
msgid "Release series"
msgstr "Serie di pubblicazioni"

#: DB:place_type/name:6
msgctxt "place_type"
msgid "Religious building"
msgstr "Edificio religioso"

#: DB:work_attribute_type_allowed_value/value:765
msgctxt "work_attribute_type_allowed_value"
msgid "Remel"
msgstr "Remel"

#: DB:release_group_secondary_type/name:7
msgctxt "release_group_secondary_type"
msgid "Remix"
msgstr "Remix"

#: DB:work_attribute_type_allowed_value/value:516
msgctxt "work_attribute_type_allowed_value"
msgid "Reng-i Dil"
msgstr "Reng-i Dil"

#: DB:work_attribute_type_allowed_value/value:517
msgctxt "work_attribute_type_allowed_value"
msgid "Revnaknüma"
msgstr "Revnaknüma"

#: DB:work_attribute_type_allowed_value/value:518
msgctxt "work_attribute_type_allowed_value"
msgid "Reyya"
msgstr "Reyya"

#: DB:label_type/name:8
msgctxt "label_type"
msgid "Rights Society"
msgstr "Società di tutela dei diritti d'autore"

#: DB:work_attribute_type_allowed_value/value:222
msgctxt "work_attribute_type_allowed_value"
msgid "Rudrapriya"
msgstr "Rudrapriya"

#: DB:work_attribute_type_allowed_value/value:519
msgctxt "work_attribute_type_allowed_value"
msgid "Ruhnüvaz"
msgstr "Ruhnüvaz"

#: DB:work_attribute_type_allowed_value/value:656
msgctxt "work_attribute_type_allowed_value"
msgid "Rumeli Türküsü"
msgstr "Rumeli Türküsü"

#: DB:series_type/name:9
msgctxt "series_type"
msgid "Run"
msgstr "Serie"

#: DB:work_attribute_type_allowed_value/value:521
msgctxt "work_attribute_type_allowed_value"
msgid "Ruy-i Dilara"
msgstr "Ruy-i Dilara"

#: DB:work_attribute_type_allowed_value/value:520
msgctxt "work_attribute_type_allowed_value"
msgid "Ruy-i Irak"
msgstr "Ruy-i Irak"

#: DB:work_attribute_type_allowed_value/value:600
msgctxt "work_attribute_type_allowed_value"
msgid "Ruy-i Neva"
msgstr "Ruy-i Neva"

#: DB:work_attribute_type/name:4
msgctxt "work_attribute_type"
msgid "Rāga (Carnatic)"
msgstr "Rāga (carnatico)"

#: DB:work_attribute_type/name:32
msgctxt "work_attribute_type"
msgid "Rāga (Hindustani)"
msgstr "Rāga (Hindustani)"

#: DB:work_attribute_type_allowed_value/value:1003
msgctxt "work_attribute_type_allowed_value"
msgid "Rāgamalikā"
msgstr "Rāgamalikā"

#: DB:work_attribute_type_allowed_value/value:210
msgctxt "work_attribute_type_allowed_value"
msgid "Rāgamālika"
msgstr "Rāgamālika"

#: DB:work_attribute_type_allowed_value/value:211
msgctxt "work_attribute_type_allowed_value"
msgid "Rāgavinōdini"
msgstr "Rāgavinōdini"

#: DB:work_attribute_type_allowed_value/value:212
#: DB:work_attribute_type_allowed_value/value:1004
msgctxt "work_attribute_type_allowed_value"
msgid "Rāgēśrī"
msgstr "Rāgēśrī"

#: DB:work_attribute_type_allowed_value/value:1005
msgctxt "work_attribute_type_allowed_value"
msgid "Rāj kalyāṇ"
msgstr "Rāj kalyāṇ"

#: DB:work_attribute_type_allowed_value/value:213
msgctxt "work_attribute_type_allowed_value"
msgid "Rāma manōhari"
msgstr "Rāma manōhari"

#: DB:work_attribute_type_allowed_value/value:1006
msgctxt "work_attribute_type_allowed_value"
msgid "Rāmakali"
msgstr "Rāmakali"

#: DB:work_attribute_type_allowed_value/value:214
msgctxt "work_attribute_type_allowed_value"
msgid "Rāmapriya"
msgstr "Rāmapriya"

#: DB:work_attribute_type_allowed_value/value:1007
msgctxt "work_attribute_type_allowed_value"
msgid "Rāmdāsī malhār"
msgstr "Rāmdāsī malhār"

#: DB:work_attribute_type_allowed_value/value:219
msgctxt "work_attribute_type_allowed_value"
msgid "Rēvagupti"
msgstr "Rēvagupti"

#: DB:work_attribute_type_allowed_value/value:220
msgctxt "work_attribute_type_allowed_value"
msgid "Rēvati"
msgstr "Rēvati"

#: DB:work_attribute_type_allowed_value/value:221
msgctxt "work_attribute_type_allowed_value"
msgid "Rītigauḷa"
msgstr "Rītigauḷa"

#: DB:work_attribute_type_allowed_value/value:841
msgctxt "work_attribute_type_allowed_value"
msgid "Rūpak"
msgstr "Rūpak"

#: DB:work_attribute_type_allowed_value/value:280
msgctxt "work_attribute_type_allowed_value"
msgid "Rūpaka"
msgstr "Rūpaka"

#: DB:work_attribute_type/name:28
msgctxt "work_attribute_type"
msgid "SABAM ID"
msgstr "ID SABAM"

#: DB:medium_format/name:3
msgctxt "medium_format"
msgid "SACD"
msgstr "SACD"

#: DB:medium_format/name:84
msgctxt "medium_format"
<<<<<<< HEAD
msgid "SACD (2 channel)"
=======
msgid "SACD (2 channels)"
>>>>>>> 01cadc6d
msgstr "SACD (2 canali)"

#: DB:medium_format/name:85
msgctxt "medium_format"
msgid "SACD (multichannel)"
msgstr "SACD (multicanale)"

#: DB:work_attribute_type/name:21
msgctxt "work_attribute_type"
msgid "SACEM ID"
msgstr "ID SACEM"

#: DB:work_attribute_type/name:27
msgctxt "work_attribute_type"
msgid "SACM ID"
msgstr "ID SACM"

#: DB:work_attribute_type/name:42
msgctxt "work_attribute_type"
msgid "SACVEN ID"
msgstr "ID SACVEN"

#: DB:work_attribute_type/name:24
msgctxt "work_attribute_type"
msgid "SADAIC ID"
msgstr "ID SADAIC"

#: DB:work_attribute_type/name:40
msgctxt "work_attribute_type"
msgid "SAYCE ID"
msgstr "ID SAYCE"

#: DB:work_attribute_type/name:39
msgctxt "work_attribute_type"
msgid "SAYCO ID"
msgstr "ID SAYCO"

#: DB:medium_format/name:62
msgctxt "medium_format"
msgid "SD Card"
msgstr "Scheda SD"

#: DB:work_attribute_type/name:8
msgctxt "work_attribute_type"
msgid "SESAC ID"
msgstr "ID SESAC"

#: DB:work_attribute_type/name:20
msgctxt "work_attribute_type"
msgid "SGAE ID"
msgstr "ID SGAE"

#: DB:medium_format/name:36
msgctxt "medium_format"
msgid "SHM-CD"
msgstr "SHM-CD"

#: DB:medium_format/name:57
msgctxt "medium_format"
msgid "SHM-SACD"
msgstr "SHM-SACD"

#: DB:medium_format/name:89
msgctxt "medium_format"
<<<<<<< HEAD
msgid "SHM-SACD (2 channel)"
=======
msgid "SHM-SACD (2 channels)"
>>>>>>> 01cadc6d
msgstr "SHM-SACD (2 canali)"

#: DB:medium_format/name:88
msgctxt "medium_format"
msgid "SHM-SACD (multichannel)"
msgstr "SHM-SACD (multicanale)"

#: DB:work_attribute_type/name:36
msgctxt "work_attribute_type"
msgid "SIAE ID"
msgstr "ID SIAE"

#: DB:work_attribute_type/name:10
msgctxt "work_attribute_type"
msgid "SOCAN ID"
msgstr "ID SOCAN"

#: DB:work_attribute_type/name:35
msgctxt "work_attribute_type"
msgid "SPA ID"
msgstr "ID SPA"

#: DB:work_attribute_type/name:50
msgctxt "work_attribute_type"
msgid "STIM ID"
msgstr "ID STIM"

#: DB:work_attribute_type/name:18
msgctxt "work_attribute_type"
msgid "SUISA ID"
msgstr "ID SUISA"

#: DB:medium_format/name:23
msgctxt "medium_format"
msgid "SVCD"
msgstr "SVCD"

#: DB:work_attribute_type_allowed_value/value:522
msgctxt "work_attribute_type_allowed_value"
msgid "Saba"
msgstr "Saba"

#: DB:work_attribute_type_allowed_value/value:523
msgctxt "work_attribute_type_allowed_value"
msgid "Saba Zemzeme"
msgstr "Saba Zemzeme"

#: DB:work_attribute_type_allowed_value/value:524
msgctxt "work_attribute_type_allowed_value"
msgid "Sabaaşiran"
msgstr "Sabaaşiran"

#: DB:work_attribute_type_allowed_value/value:525
msgctxt "work_attribute_type_allowed_value"
msgid "Sababuselik"
msgstr "Sababuselik"

#: DB:work_attribute_type_allowed_value/value:526
msgctxt "work_attribute_type_allowed_value"
msgid "Sabakürdi"
msgstr "Sabakürdi"

#: DB:work_attribute_type_allowed_value/value:1008
msgctxt "work_attribute_type_allowed_value"
msgid "Sahanā"
msgstr "Sahanā"

#: DB:work_attribute_type_allowed_value/value:223
msgctxt "work_attribute_type_allowed_value"
msgid "Sahānā"
msgstr "Sahānā"

#: DB:work_attribute_type_allowed_value/value:1009
msgctxt "work_attribute_type_allowed_value"
msgid "Sahēlī tōḍī"
msgstr "Sahēlī tōḍī"

#: DB:work_attribute_type_allowed_value/value:767
msgctxt "work_attribute_type_allowed_value"
msgid "Sakil"
msgstr "Sakil"

#: DB:work_attribute_type_allowed_value/value:658
msgctxt "work_attribute_type_allowed_value"
msgid "Salatüselam"
msgstr "Salatüselam"

#: DB:work_attribute_type_allowed_value/value:657
msgctxt "work_attribute_type_allowed_value"
msgid "Salatıümmiye"
msgstr "Salatıümmiye"

#: DB:work_attribute_type_allowed_value/value:1010
msgctxt "work_attribute_type_allowed_value"
msgid "Sampūrṇa mālkauns"
msgstr "Sampūrṇa mālkauns"

#: DB:work_attribute_type_allowed_value/value:1011
msgctxt "work_attribute_type_allowed_value"
msgid "San̄jari"
msgstr "San̄jari"

#: DB:work_attribute_type_allowed_value/value:231
#: DB:work_attribute_type_allowed_value/value:1014
msgctxt "work_attribute_type_allowed_value"
msgid "Sarasvati"
msgstr "Sarasvati"

#: DB:work_attribute_type_allowed_value/value:232
msgctxt "work_attribute_type_allowed_value"
msgid "Sarasvatī manōhari"
msgstr "Sarasvatī manōhari"

#: DB:work_attribute_type_allowed_value/value:230
msgctxt "work_attribute_type_allowed_value"
msgid "Sarasāngi"
msgstr "Sarasāngi"

#: DB:work_attribute_type_allowed_value/value:233
msgctxt "work_attribute_type_allowed_value"
msgid "Saurāṣtraṁ"
msgstr "Saurāṣtraṁ"

#: DB:work_attribute_type_allowed_value/value:1017
msgctxt "work_attribute_type_allowed_value"
msgid "Saurāṣṭram"
msgstr "Saurāṣṭram"

#: DB:work_attribute_type_allowed_value/value:659
msgctxt "work_attribute_type_allowed_value"
msgid "Savt"
msgstr "Savt"

#: DB:work_attribute_type_allowed_value/value:660
msgctxt "work_attribute_type_allowed_value"
msgid "Sazeseri"
msgstr "Sazeseri"

#: DB:work_attribute_type_allowed_value/value:527
msgctxt "work_attribute_type_allowed_value"
msgid "Sazkar"
msgstr "Sazkar"

#: DB:work_attribute_type_allowed_value/value:661
msgctxt "work_attribute_type_allowed_value"
msgid "Sazsemaisi"
msgstr "Sazsemaisi"

#: DB:artist_alias_type/name:3 DB:label_alias_type/name:2
#: DB:place_alias_type/name:2 DB:recording_alias_type/name:2
#: DB:release_alias_type/name:2 DB:release_group_alias_type/name:2
#: DB:work_alias_type/name:2 DB:area_alias_type/name:3
#: DB:instrument_alias_type/name:2 DB:series_alias_type/name:2
#: DB:event_alias_type/name:2
msgctxt "alias_type"
msgid "Search hint"
msgstr "Suggerimento di ricerca"

#: DB:work_attribute_type_allowed_value/value:528
msgctxt "work_attribute_type_allowed_value"
msgid "Segah"
msgstr "Segah"

#: DB:work_attribute_type_allowed_value/value:529
msgctxt "work_attribute_type_allowed_value"
msgid "Segah Araban"
msgstr "Segah Araban"

#: DB:work_attribute_type_allowed_value/value:530
msgctxt "work_attribute_type_allowed_value"
msgid "Segah Maye"
msgstr "Segah Maye"

#: DB:work_attribute_type_allowed_value/value:662
msgctxt "work_attribute_type_allowed_value"
msgid "Selam"
msgstr "Selam"

#: DB:work_attribute_type_allowed_value/value:531
msgctxt "work_attribute_type_allowed_value"
msgid "Selmek"
msgstr "Selmek"

#: DB:work_attribute_type_allowed_value/value:768
msgctxt "work_attribute_type_allowed_value"
msgid "Semai"
msgstr "Semai"

#: DB:work_attribute_type_allowed_value/value:235
msgctxt "work_attribute_type_allowed_value"
msgid "Sencuruṭṭi"
msgstr "Sencuruṭṭi"

#: DB:work_attribute_type_allowed_value/value:532
msgctxt "work_attribute_type_allowed_value"
msgid "Sengendaz"
msgstr "Sengendaz"

#: DB:work_attribute_type_allowed_value/value:766
msgctxt "work_attribute_type_allowed_value"
msgid "Sengin Türkaksağı"
msgstr "Sengin Türkaksağı"

#: DB:work_attribute_type_allowed_value/value:769
msgctxt "work_attribute_type_allowed_value"
msgid "Senginsemai"
msgstr "Senginsemai"

#: DB:work_attribute_type_allowed_value/value:770
msgctxt "work_attribute_type_allowed_value"
msgid "Serbest"
msgstr "Serbest"

#: DB:editor_collection_type/name:14
msgctxt "collection_type"
msgid "Series"
msgstr "Serie"

#: DB:series_alias_type/name:1
msgctxt "alias_type"
msgid "Series name"
msgstr "Nome serie"

#: DB:work_attribute_type_allowed_value/value:663
msgctxt "work_attribute_type_allowed_value"
msgid "Seyir"
msgstr "Seyir"

#: DB:medium_format/name:53
msgctxt "medium_format"
msgid "Shellac"
msgstr "Gommalacca"

#: DB:medium_format/description:53
msgctxt "medium_format"
msgid ""
"Shellac records were the most predominant type of gramophone record during "
"the first half of the 20th century."
msgstr "I dischi di gommalacca erano il tipo predominante di dischi da grammofono durante la prima metà del XX secolo."

#: DB:work_attribute_type_allowed_value/value:236
msgctxt "work_attribute_type_allowed_value"
msgid "Simhavāhini"
msgstr "Simhavāhini"

#: DB:work_attribute_type_allowed_value/value:237
#: DB:work_attribute_type_allowed_value/value:1018
msgctxt "work_attribute_type_allowed_value"
msgid "Simhēndra madhyamaṁ"
msgstr "Simhēndra madhyamaṁ"

#: DB:work_attribute_type_allowed_value/value:1019
msgctxt "work_attribute_type_allowed_value"
msgid "Sindhu bhairavi"
msgstr "Sindhu bhairavi"

#: DB:work_attribute_type_allowed_value/value:238
msgctxt "work_attribute_type_allowed_value"
msgid "Sindhubhairavi"
msgstr "Sindhubhairavi"

#: DB:work_attribute_type_allowed_value/value:239
msgctxt "work_attribute_type_allowed_value"
msgid "Sindhumandāri"
msgstr "Sindhumandāri"

#: DB:work_attribute_type_allowed_value/value:1020
msgctxt "work_attribute_type_allowed_value"
msgid "Sindhūra"
msgstr "Sindhūra"

#: DB:release_group_primary_type/name:2
msgctxt "release_group_primary_type"
msgid "Single"
msgstr "Singolo"

#: DB:work_attribute_type_allowed_value/value:533
msgctxt "work_attribute_type_allowed_value"
msgid "Sipihr"
msgstr "Sipihr"

#: DB:work_attribute_type_allowed_value/value:664
msgctxt "work_attribute_type_allowed_value"
msgid "Sirto"
msgstr "Sirto"

#: DB:work_attribute_type_allowed_value/value:843
msgctxt "work_attribute_type_allowed_value"
msgid "Sitārkhānī"
msgstr "Sitārkhānī"

#: DB:release_packaging/name:20
msgctxt "release_packaging"
msgid "Slidepack"
msgstr "Slidepack"

#: DB:release_packaging/name:2
msgctxt "release_packaging"
msgid "Slim Jewel Case"
msgstr "Slim jewel case"

#: DB:release_packaging/name:11
msgctxt "release_packaging"
msgid "Snap Case"
msgstr "Snap case"

#: DB:work_attribute_type_allowed_value/value:771
msgctxt "work_attribute_type_allowed_value"
msgid "Sofyan"
msgstr "Sofyan"

#: DB:work_type/name:5
msgctxt "work_type"
msgid "Sonata"
msgstr "Sonata"

#: DB:work_type/name:17
msgctxt "work_type"
msgid "Song"
msgstr "Canzone"

#: DB:work_type/name:15
msgctxt "work_type"
msgid "Song-cycle"
msgstr "Ciclo di canzoni"

#: DB:series_ordering_type/description:1
msgctxt "series_ordering_type"
msgid ""
"Sorts the items in the series automatically by their number attributes, "
"using a natural sort order."
msgstr "Ordina automaticamente gli elementi della serie in base al loro numero ordinale, utilizzando un ordinamento naturale."

#: DB:release_group_secondary_type/name:2
msgctxt "release_group_secondary_type"
msgid "Soundtrack"
msgstr "Colonna sonora"

#: DB:work_type/name:22
msgctxt "work_type"
msgid "Soundtrack"
msgstr "Colonna sonora"

#: DB:cover_art_archive.art_type/name:6
msgctxt "cover_art_type"
msgid "Spine"
msgstr "Dorso"

#: DB:release_group_secondary_type/name:3
msgctxt "release_group_secondary_type"
msgid "Spokenword"
msgstr "Spoken word (parlato)"

#: DB:place_type/name:4
msgctxt "place_type"
msgid "Stadium"
msgstr "Stadio"

#: DB:event_type/name:6
msgctxt "event_type"
msgid "Stage performance"
msgstr "Esibizione messa in scena"

#: DB:cover_art_archive.art_type/name:10
msgctxt "cover_art_type"
msgid "Sticker"
msgstr "Adesivo"

#: DB:instrument_type/name:2
msgctxt "instrument_type"
msgid "String instrument"
msgstr "Strumenti a corda"

#: DB:place_type/name:1
msgctxt "place_type"
msgid "Studio"
msgstr "Studio"

#: DB:area_type/name:2
msgctxt "area_type"
msgid "Subdivision"
msgstr "Circoscrizione"

#: DB:area_type/description:2
msgctxt "area_type"
msgid ""
"Subdivision is used for the main administrative divisions of a country, e.g."
" California, Ontario, Okinawa. These are considered when displaying the "
"parent areas for a given area."
msgstr "Suddivisione è utilizzato per la principale suddivisione amministrativa di uno Stato, per es. la California, l'Ontario, Okinawa. Queste sono considerate nella visualizzazione delle aree superiori di una determinata area."

#: DB:work_attribute_type_allowed_value/value:244
msgctxt "work_attribute_type_allowed_value"
msgid "Sucaritra"
msgstr "Sucaritra"

#: DB:work_attribute_type_allowed_value/value:1035
msgctxt "work_attribute_type_allowed_value"
msgid "Sugharaī"
msgstr "Sugharaī"

#: DB:work_attribute_type_allowed_value/value:1036
msgctxt "work_attribute_type_allowed_value"
msgid "Suhā"
msgstr "Suhā"

#: DB:work_type/name:6
msgctxt "work_type"
msgid "Suite"
msgstr "Suite"

#: DB:work_attribute_type_allowed_value/value:534
msgctxt "work_attribute_type_allowed_value"
msgid "Sultani"
msgstr "Sultani"

#: DB:work_attribute_type_allowed_value/value:535
msgctxt "work_attribute_type_allowed_value"
msgid "Sultani Irak"
msgstr "Sultani Irak"

#: DB:work_attribute_type_allowed_value/value:536
msgctxt "work_attribute_type_allowed_value"
msgid "Sultanıbuselik"
msgstr "Sultanıbuselik"

#: DB:work_attribute_type_allowed_value/value:537
msgctxt "work_attribute_type_allowed_value"
msgid "Sultanıcedid"
msgstr "Sultanıcedid"

#: DB:work_attribute_type_allowed_value/value:538
msgctxt "work_attribute_type_allowed_value"
msgid "Sultanıeviç"
msgstr "Sultanıeviç"

#: DB:work_attribute_type_allowed_value/value:539
msgctxt "work_attribute_type_allowed_value"
msgid "Sultanıhüzzam"
msgstr "Sultanıhüzzam"

#: DB:work_attribute_type_allowed_value/value:540
msgctxt "work_attribute_type_allowed_value"
msgid "Sultanısegah"
msgstr "Sultanısegah"

#: DB:work_attribute_type_allowed_value/value:541
msgctxt "work_attribute_type_allowed_value"
msgid "Sultanıyegah"
msgstr "Sultanıyegah"

#: DB:work_attribute_type_allowed_value/value:250
msgctxt "work_attribute_type_allowed_value"
msgid "Sumanēśaranjani"
msgstr "Sumanēśaranjani"

#: DB:work_attribute_type_allowed_value/value:251
msgctxt "work_attribute_type_allowed_value"
msgid "Sunādavinōdini"
msgstr "Sunādavinōdini"

#: DB:release_packaging/name:16
msgctxt "release_packaging"
msgid "Super Jewel Box"
msgstr "Super Jewel Box"

#: DB:work_attribute_type_allowed_value/value:1037
msgctxt "work_attribute_type_allowed_value"
msgid "Sur malhār"
msgstr "Sur malhār"

#: DB:work_attribute_type_allowed_value/value:1038
msgctxt "work_attribute_type_allowed_value"
msgid "Sur sugharai"
msgstr "Sur sugharai"

#: DB:work_attribute_type_allowed_value/value:252
msgctxt "work_attribute_type_allowed_value"
msgid "Suraṭi"
msgstr "Suraṭi"

#: DB:work_attribute_type_allowed_value/value:542
msgctxt "work_attribute_type_allowed_value"
msgid "Suzidil"
msgstr "Suzidil"

#: DB:work_attribute_type_allowed_value/value:543
msgctxt "work_attribute_type_allowed_value"
msgid "Suzidilara"
msgstr "Suzidilara"

#: DB:work_attribute_type_allowed_value/value:544
msgctxt "work_attribute_type_allowed_value"
msgid "Suzinak"
msgstr "Suzinak"

#: DB:work_attribute_type_allowed_value/value:546
msgctxt "work_attribute_type_allowed_value"
msgid "Suzinak Zirgüle"
msgstr "Suzinak Zirgüle"

#: DB:work_attribute_type_allowed_value/value:545
msgctxt "work_attribute_type_allowed_value"
msgid "Suzinak-ı Nev"
msgstr "Suzinak-ı Nev"

#: DB:work_attribute_type_allowed_value/value:253
msgctxt "work_attribute_type_allowed_value"
msgid "Svararanjani"
msgstr "Svararanjani"

#: DB:work_type/name:18
msgctxt "work_type"
msgid "Symphonic poem"
msgstr "Poema sinfonico"

#: DB:work_type/name:16
msgctxt "work_type"
msgid "Symphony"
msgstr "Sinfonia"

#: DB:work_attribute_type_allowed_value/value:547
msgctxt "work_attribute_type_allowed_value"
msgid "Sünbüle"
msgstr "Sünbüle"

#: DB:work_attribute_type_allowed_value/value:772
msgctxt "work_attribute_type_allowed_value"
msgid "Süreyya"
msgstr "Süreyya"

#: DB:work_attribute_type_allowed_value/value:548
msgctxt "work_attribute_type_allowed_value"
msgid "Sürurefza"
msgstr "Sürurefza"

#: DB:work_attribute_type_allowed_value/value:224
msgctxt "work_attribute_type_allowed_value"
msgid "Sālaga bhairavi"
msgstr "Sālaga bhairavi"

#: DB:work_attribute_type_allowed_value/value:225
msgctxt "work_attribute_type_allowed_value"
msgid "Sāma"
msgstr "Sāma"

#: DB:work_attribute_type_allowed_value/value:229
msgctxt "work_attribute_type_allowed_value"
msgid "Sāranga"
msgstr "Sāranga"

#: DB:work_attribute_type_allowed_value/value:1013
msgctxt "work_attribute_type_allowed_value"
msgid "Sāraṅg"
msgstr "Sāraṅg"

#: DB:work_attribute_type_allowed_value/value:228
msgctxt "work_attribute_type_allowed_value"
msgid "Sārāmati"
msgstr "Sārāmati"

#: DB:work_attribute_type_allowed_value/value:1015
msgctxt "work_attribute_type_allowed_value"
msgid "Sāvanī"
msgstr "Sāvanī"

#: DB:work_attribute_type_allowed_value/value:1016
msgctxt "work_attribute_type_allowed_value"
msgid "Sāvanī bihāg"
msgstr "Sāvanī bihāg"

#: DB:work_attribute_type_allowed_value/value:234
msgctxt "work_attribute_type_allowed_value"
msgid "Sāvēri"
msgstr "Sāvēri"

#: DB:work_attribute_type_allowed_value/value:1023
msgctxt "work_attribute_type_allowed_value"
msgid "Sōhinī"
msgstr "Sōhinī"

#: DB:work_attribute_type_allowed_value/value:1024
msgctxt "work_attribute_type_allowed_value"
msgid "Sōhinī bahār"
msgstr "Sōhinī bahār"

#: DB:work_attribute_type_allowed_value/value:1025
msgctxt "work_attribute_type_allowed_value"
msgid "Sōhōnī bhaṭiyār"
msgstr "Sōhōnī bhaṭiyār"

#: DB:work_attribute_type_allowed_value/value:1026
msgctxt "work_attribute_type_allowed_value"
msgid "Sōrath"
msgstr "Sōrath"

#: DB:work_attribute_type_allowed_value/value:844
msgctxt "work_attribute_type_allowed_value"
msgid "Sūltāl"
msgstr "Sūltāl"

#: DB:work_attribute_type_allowed_value/value:573
msgctxt "work_attribute_type_allowed_value"
msgid "Tahir"
msgstr "Tahir"

#: DB:work_attribute_type_allowed_value/value:574
msgctxt "work_attribute_type_allowed_value"
msgid "Tahirbuselik"
msgstr "Tahirbuselik"

#: DB:work_attribute_type_allowed_value/value:667
msgctxt "work_attribute_type_allowed_value"
msgid "Taksim"
msgstr "Taksim"

#: DB:work_attribute_type_allowed_value/value:255
msgctxt "work_attribute_type_allowed_value"
msgid "Tanarūpi"
msgstr "Tanarūpi"

#: DB:work_attribute_type_allowed_value/value:668
msgctxt "work_attribute_type_allowed_value"
msgid "Tango"
msgstr "Tango"

#: DB:work_attribute_type_allowed_value/value:1040
msgctxt "work_attribute_type_allowed_value"
msgid "Tankēśrī"
msgstr "Tankēśrī"

#: DB:work_attribute_type_allowed_value/value:575
msgctxt "work_attribute_type_allowed_value"
msgid "Tarz-ı Cedid"
msgstr "Tarz-ı Cedid"

#: DB:work_attribute_type_allowed_value/value:576
msgctxt "work_attribute_type_allowed_value"
msgid "Tarz-ı Cihan"
msgstr "Tarz-ı Cihan"

#: DB:work_attribute_type_allowed_value/value:577
msgctxt "work_attribute_type_allowed_value"
msgid "Tarz-ı Nevin"
msgstr "Tarz-ı Nevin"

#: DB:work_attribute_type_allowed_value/value:669
msgctxt "work_attribute_type_allowed_value"
msgid "Tavşanca"
msgstr "Tavşanca"

#: DB:work_attribute_type_allowed_value/value:578
msgctxt "work_attribute_type_allowed_value"
msgid "Tebriz"
msgstr "Tebriz"

#: DB:work_attribute_type_allowed_value/value:774
msgctxt "work_attribute_type_allowed_value"
msgid "Tek Vuruş"
msgstr "Tek Vuruş"

#: DB:work_attribute_type_allowed_value/value:670
msgctxt "work_attribute_type_allowed_value"
msgid "Tekbir"
msgstr "Tekbir"

#: DB:work_attribute_type_allowed_value/value:671
msgctxt "work_attribute_type_allowed_value"
msgid "Temcidmünacatı"
msgstr "Temcidmünacatı"

#: DB:work_attribute_type_allowed_value/value:579
msgctxt "work_attribute_type_allowed_value"
msgid "Tereşşüd"
msgstr "Tereşşüd"

#: DB:work_attribute_type_allowed_value/value:672
msgctxt "work_attribute_type_allowed_value"
msgid "Tesbih"
msgstr "Tesbih"

#: DB:work_attribute_type_allowed_value/value:673
msgctxt "work_attribute_type_allowed_value"
msgid "Tesbihilahi"
msgstr "Tesbihilahi"

#: DB:work_attribute_type_allowed_value/value:680
msgctxt "work_attribute_type_allowed_value"
msgid "Tevhid"
msgstr "Tevhid"

#: DB:work_attribute_type_allowed_value/value:674
msgctxt "work_attribute_type_allowed_value"
msgid "Tevşihilahi"
msgstr "Tevşihilahi"

#: DB:medium_format/description:70
msgctxt "medium_format"
msgid ""
"The CD layer of a DVDplus. The DVD layer should be added as a separate "
"medium."
msgstr "Lo strato CD di un DVDplus. Lo strato DVD va aggiunto come supporto separato."

#: DB:medium_format/description:67
msgctxt "medium_format"
msgid ""
"The CD layer of a DualDisc. The DVD layer should be added as a separate "
"medium."
msgstr "Lo strato CD di un DualDisc. Lo strato DVD va aggiunto come supporto separato."

#: DB:medium_format/description:63
msgctxt "medium_format"
msgid ""
"The CD layer of a hybrid SACD. The SACD layer should be added as a separate "
"medium."
msgstr "Lo strato CD di un SACD ibrido. Lo strato SACD va aggiunto come supporto separato."

#: DB:medium_format/description:82
msgctxt "medium_format"
msgid ""
"The CD side of a vinyl + CD VinylDisc. The vinyl side should be added as a "
"separate medium."
msgstr "Il lato CD di un VinylDisc vinile + CD. Il lato vinile va aggiunto come un supporto separato."

#: DB:medium_format/description:60
msgctxt "medium_format"
msgid ""
"The Capacitance Electronic Disc (CED) is an analog video disc playback "
"system developed by RCA, in which video and audio could be played back on a "
"TV set using a special needle and high-density groove system similar to "
"phonograph records."
msgstr "Il CED (Capacitance Electronic Disc) è un sistema di riproduzione di videodischi analogici sviluppato da RCA in cui video e audio possono essere riprodotti su un televisore utilizzando una puntina speciale e un sistema di solchi ad alta densità simile a quello dei dischi per fonografo."

#: DB:medium_format/description:68 DB:medium_format/description:69
msgctxt "medium_format"
msgid ""
"The DVD (audio) layer of a DVDplus. The CD layer should be added as a "
"separate medium."
msgstr "Lo strato DVD (audio) di un DVDplus. Lo strato CD va aggiunto come supporto separato."

#: DB:medium_format/description:65
msgctxt "medium_format"
msgid ""
"The DVD (audio) layer of a DualDisc. The CD layer should be added as a "
"separate medium."
msgstr "Lo strato DVD (audio) di un DualDisc. Lo strato CD va aggiunto come supporto separato."

#: DB:medium_format/description:66
msgctxt "medium_format"
msgid ""
"The DVD (video) layer of a DualDisc. The CD layer should be added as a "
"separate medium."
msgstr "Lo strato DVD (video) di un DualDisc. Lo strato CD va aggiunto come supporto separato."

#: DB:medium_format/description:80
msgctxt "medium_format"
msgid ""
"The DVD side of a vinyl + DVD VinylDisc. The vinyl side should be added as a"
" separate medium."
msgstr "Il lato DVD di un VinylDisc vinile + DVD. Il lato vinile va aggiunto come un supporto separato."

#: DB:medium_format/description:64
msgctxt "medium_format"
msgid ""
"The SACD layer of a hybrid SACD. The CD layer should be added as a separate "
"medium."
msgstr "Lo strato SACD di un SACD ibrido. Lo strato CD va aggiunto come supporto separato."

#: DB:work_type/description:7
msgctxt "work_type"
msgid ""
"The madrigal is a type of secular vocal music composition. In its original "
"form, it had no instrumental accompaniment, although accompaniment is much "
"more common in later madrigals."
msgstr "Il madrigale è un tipo di composizione musicale vocale a carattere profano. Nella sua forma originale non ha alcun accompagnamentro strumentale, ma l'accompagnamento è molto più comune nei madrigali di epoche successive."

#: DB:work_type/description:24
msgctxt "work_type"
msgid ""
"The operetta is a genre of light opera, in terms both of music and subject "
"matter. Operettas are generally short and include spoken parts."
msgstr "L'operetta è un genere di opera leggera sia in termini musicali che di soggetto. Le operette sono in genere brevi e includono parti parlate."

#: DB:release_packaging/description:1
msgctxt "release_packaging"
msgid "The traditional CD case, made of hard, brittle plastic."
msgstr "La custodia per CD tradizionale, in plastica rigida e fragile."

#: DB:medium_format/description:81
msgctxt "medium_format"
msgid ""
"The vinyl side of a VinylDisc. The CD or DVD side should be added as a "
"separate medium."
msgstr "Il lato vinile di un VinylDisc. Il lato CD o DVD va aggiunto come un supporto separato."

#: DB:artist_type/description:6
msgctxt "artist_type"
msgid ""
"This indicates a choir/chorus (an organized, usually large group of "
"singers). Smaller vocal ensembles and groupings that do not generally call "
"themselves choirs are better entered as “Group”."
msgstr "Questo indica un coro (un gruppo organizzato e solitamente grande di cantanti). Ensemble vocali più piccole e gruppi che generalmente non si riferiscono a se stessi come cori vanno inseriti come \"Gruppo\"."

#: DB:artist_type/description:4
msgctxt "artist_type"
msgid ""
"This indicates an individual fictional character (whether a fictional "
"person, animal or any other kind of character)."
msgstr "Questo indica un singolo personaggio di finzione (che sia una persona, animale o qualsiasi altro tipo di personaggio)."

#: DB:artist_type/description:1
msgctxt "artist_type"
msgid ""
"This indicates an individual person, be it under its legal name (“John "
"Lennon”), or a performance name (“Sting”)."
msgstr "Questo indica una singola persona, che sia sotto il suo nome legale (\"John Lennon\") o sotto un nome d'arte (\"Sting\")."

#: DB:artist_type/description:5
msgctxt "artist_type"
msgid ""
"This indicates an orchestra (an organized, usually large group of "
"instrumentalists). Smaller ensembles (such as trios and quartets) and "
"groupings that do not generally call themselves orchestras are better "
"entered as “Group”."
msgstr "Questo indica un'orchestra (un gruppo organizzato e solitamente grande di strumentisti). Ensemble più piccole (come trii e quartetti) e gruppi che generalmente non si riferiscono a se stessi come orchestre vanno inseriti come \"Gruppo\"."

#: DB:work_type/description:23
msgctxt "work_type"
msgid ""
"This represents literary works written in prose, that is, written in "
"relatively ordinary language without metrical structure (e.g. novels, short "
"stories, essays...)."
msgstr "Questa voce rappresenta le opere letterarie scritte in prosa, cioè scritte in un linguaggio relativamente ordinario, senza una metrica (per es. romanzi, storie brevi, saggi...)."

#: DB:medium_format/description:84
msgctxt "medium_format"
msgid ""
"This represents the 2 channel (stereo/mono) table of contents on a SACD."
msgstr "Questo rappresenta l'indice (stereo/mono) a 2 canali su un SACD."

#: DB:medium_format/description:89
msgctxt "medium_format"
msgid ""
"This represents the 2 channel (stereo/mono) table of contents on a SHM-SACD."
msgstr "Questo rappresenta l'indice (stereo/mono) a 2 canali su un SHM-SACD."

#: DB:medium_format/description:87
msgctxt "medium_format"
msgid ""
"This represents the 2 channel (stereo/mono) table of contents on a hybrid "
"SACD's SACD layer."
msgstr "Questo rappresenta l'indice (stereo/mono) a 2 canali sullo strato SACD di un SACD ibrido."

#: DB:medium_format/description:85
msgctxt "medium_format"
msgid "This represents the multichannel table of contents on a SACD."
msgstr "Questo rappresenta l'indice multicanale su un SACD."

#: DB:medium_format/description:88
msgctxt "medium_format"
msgid "This represents the multichannel table of contents on a SHM-SACD."
msgstr "Questo rappresenta l'indice multicanale su un SHM-SACD."

#: DB:medium_format/description:86
msgctxt "medium_format"
msgid ""
"This represents the multichannel table of contents on a hybrid SACD's SACD "
"layer."
msgstr "Questo rappresenta l'indice multicanale sullo strato SACD di un SACD ibrido."

#: DB:work_attribute_type_allowed_value/value:1041
msgctxt "work_attribute_type_allowed_value"
msgid "Tilak bihārī"
msgstr "Tilak bihārī"

#: DB:work_attribute_type_allowed_value/value:1042
msgctxt "work_attribute_type_allowed_value"
msgid "Tilak kāmōd"
msgstr "Tilak kāmōd"

#: DB:work_attribute_type_allowed_value/value:1043
msgctxt "work_attribute_type_allowed_value"
msgid "Tilak naṭ"
msgstr "Tilak naṭ"

#: DB:work_attribute_type_allowed_value/value:845
msgctxt "work_attribute_type_allowed_value"
msgid "Tilavāḍā"
msgstr "Tilavāḍā"

#: DB:work_attribute_type_allowed_value/value:256
msgctxt "work_attribute_type_allowed_value"
msgid "Tillāng"
msgstr "Tillāng"

#: DB:work_attribute_type_allowed_value/value:1044
msgctxt "work_attribute_type_allowed_value"
msgid "Tilāṅg"
msgstr "Tilāṅg"

#: DB:work_attribute_type_allowed_value/value:288
msgctxt "work_attribute_type_allowed_value"
msgid "Tiśra-jāti tripuṭa"
msgstr "Tiśra-jāti tripuṭa"

#: DB:work_attribute_type_allowed_value/value:284
msgctxt "work_attribute_type_allowed_value"
msgid "Tiśra-jāti ēka"
msgstr "Tiśra-jāti ēka"

#: DB:series_type/name:7
msgctxt "series_type"
msgid "Tour"
msgstr "Tour"

#: DB:cover_art_archive.art_type/name:7
msgctxt "cover_art_type"
msgid "Track"
msgstr "Traccia"

#: DB:cover_art_archive.art_type/name:9
msgctxt "cover_art_type"
msgid "Tray"
msgstr "Tray"

#: DB:work_attribute_type_allowed_value/value:1046
msgctxt "work_attribute_type_allowed_value"
msgid "Trivēṇī gauri"
msgstr "Trivēṇī gauri"

#: DB:work_attribute_type_allowed_value/value:775
msgctxt "work_attribute_type_allowed_value"
msgid "Türk Darbı"
msgstr "Türk Darbı"

#: DB:work_attribute_type_allowed_value/value:776
msgctxt "work_attribute_type_allowed_value"
msgid "Türkaksağı"
msgstr "Türkaksağı"

#: DB:work_attribute_type_allowed_value/value:580
msgctxt "work_attribute_type_allowed_value"
msgid "Türki Hicaz"
msgstr "Türki Hicaz"

#: DB:work_attribute_type_allowed_value/value:799
msgctxt "work_attribute_type_allowed_value"
msgid "Türkmen"
msgstr "Türkmen"

#: DB:work_attribute_type_allowed_value/value:675
msgctxt "work_attribute_type_allowed_value"
msgid "Türkü"
msgstr "Türkü"

#: DB:work_attribute_type_allowed_value/value:581
msgctxt "work_attribute_type_allowed_value"
msgid "Tüvanger"
msgstr "Tüvanger"

#: DB:work_attribute_type/name:5
msgctxt "work_attribute_type"
msgid "Tāla (Carnatic)"
msgstr "Tāla (carnatico)"

#: DB:work_attribute_type/name:31
msgctxt "work_attribute_type"
msgid "Tāla (Hindustani)"
msgstr "Tāla (Hindustani)"

#: DB:work_attribute_type_allowed_value/value:846
msgctxt "work_attribute_type_allowed_value"
msgid "Tīntāl"
msgstr "Tīntāl"

#: DB:work_attribute_type_allowed_value/value:847
msgctxt "work_attribute_type_allowed_value"
msgid "Tīntāl-sitārkhānī"
msgstr "Tīntāl-sitārkhānī"

#: DB:work_attribute_type_allowed_value/value:257
msgctxt "work_attribute_type_allowed_value"
msgid "Tōḍi"
msgstr "Tōḍi"

#: DB:work_attribute_type_allowed_value/value:1045
msgctxt "work_attribute_type_allowed_value"
msgid "Tōḍī"
msgstr "Tōḍī"

#: DB:medium_format/name:28
msgctxt "medium_format"
msgid "UMD"
msgstr "UMD"

#: DB:medium_format/name:26
msgctxt "medium_format"
msgid "USB Flash Drive"
msgstr "Chiave USB"

#: DB:work_attribute_type_allowed_value/value:258
msgctxt "work_attribute_type_allowed_value"
msgid "Udaya ravicandrika"
msgstr "Udaya ravicandrika"

#: DB:cover_art_archive.art_type/description:14
msgctxt "cover_art_type"
msgid ""
"Use for images that need work to be used for tagging (but can possibly "
"already be used for reference)"
msgstr "Usalo per immagini che richiedono lavorazione per essere utilizzabili per il tagging (ma che possono già essere usate come riferimento)"

#: DB:work_attribute_type/name:17
msgctxt "work_attribute_type"
msgid "Usul (Ottoman, Turkish)"
msgstr "Usul (ottomano, turco)"

#: DB:work_attribute_type_allowed_value/value:676
msgctxt "work_attribute_type_allowed_value"
msgid "Uzunhava"
msgstr "Uzunhava"

#: DB:work_attribute_type_allowed_value/value:601
msgctxt "work_attribute_type_allowed_value"
msgid "Uzzal"
msgstr "Uzzal"

#: DB:work_attribute_type_allowed_value/value:582
msgctxt "work_attribute_type_allowed_value"
msgid "Uşşak"
msgstr "Uşşak"

#: DB:work_attribute_type_allowed_value/value:583
msgctxt "work_attribute_type_allowed_value"
msgid "Uşşak Ruy-i Nikriz"
msgstr "Uşşak Ruy-i Nikriz"

#: DB:work_attribute_type_allowed_value/value:584
msgctxt "work_attribute_type_allowed_value"
msgid "Uşşakaşiran"
msgstr "Uşşakaşiran"

#: DB:medium_format/name:22
msgctxt "medium_format"
msgid "VCD"
msgstr "VCD"

#: DB:medium_format/name:59
msgctxt "medium_format"
msgid "VHD"
msgstr "VHD"

#: DB:medium_format/name:21
msgctxt "medium_format"
msgid "VHS"
msgstr "VHS"

#: DB:work_attribute_type_allowed_value/value:261
msgctxt "work_attribute_type_allowed_value"
msgid "Vakuḷābharaṇaṁ"
msgstr "Vakuḷābharaṇaṁ"

#: DB:work_attribute_type_allowed_value/value:262
msgctxt "work_attribute_type_allowed_value"
msgid "Valaji"
msgstr "Valaji"

#: DB:work_attribute_type_allowed_value/value:263
msgctxt "work_attribute_type_allowed_value"
msgid "Vandanadhāriṇi"
msgstr "Vandanadhāriṇi"

#: DB:work_attribute_type_allowed_value/value:265
msgctxt "work_attribute_type_allowed_value"
msgid "Varamu"
msgstr "Varamu"

#: DB:work_attribute_type_allowed_value/value:264
msgctxt "work_attribute_type_allowed_value"
msgid "Varāḷi"
msgstr "Varāḷi"

#: DB:work_attribute_type_allowed_value/value:266
msgctxt "work_attribute_type_allowed_value"
msgid "Varṇarūpini"
msgstr "Varṇarūpini"

#: DB:work_attribute_type_allowed_value/value:267
msgctxt "work_attribute_type_allowed_value"
msgid "Vasanta"
msgstr "Vasanta"

#: DB:work_attribute_type_allowed_value/value:268
msgctxt "work_attribute_type_allowed_value"
msgid "Vasanta varāḷi"
msgstr "Vasanta varāḷi"

#: DB:work_attribute_type_allowed_value/value:269
msgctxt "work_attribute_type_allowed_value"
msgid "Vasantabhairavi"
msgstr "Vasantabhairavi"

#: DB:work_attribute_type_allowed_value/value:585
msgctxt "work_attribute_type_allowed_value"
msgid "Vecd-i Dil"
msgstr "Vecd-i Dil"

#: DB:work_attribute_type_allowed_value/value:586
msgctxt "work_attribute_type_allowed_value"
msgid "Vech-i Arazbar"
msgstr "Vech-i Arazbar"

#: DB:work_attribute_type_allowed_value/value:587
msgctxt "work_attribute_type_allowed_value"
msgid "Vech-i Dil"
msgstr "Vech-i Dil"

#: DB:work_attribute_type_allowed_value/value:588
msgctxt "work_attribute_type_allowed_value"
msgid "Vech-i Şehnaz"
msgstr "Vech-i Şehnaz"

#: DB:place_type/name:2
msgctxt "place_type"
msgid "Venue"
msgstr "Locale"

#: DB:medium_format/description:59
msgctxt "medium_format"
msgid ""
"Video High Density (VHD) was a videodisc format which was marketed "
"predominantly in Japan by JVC."
msgstr "Il VHD (Video High Density) era un formato di videodisco commercializzato principalmente in Giappone da JVC."

#: DB:work_attribute_type_allowed_value/value:273
msgctxt "work_attribute_type_allowed_value"
msgid "Vijayanagari"
msgstr "Vijayanagari"

#: DB:work_attribute_type_allowed_value/value:274
msgctxt "work_attribute_type_allowed_value"
msgid "Vijayasarasvati"
msgstr "Vijayasarasvati"

#: DB:work_attribute_type_allowed_value/value:275
msgctxt "work_attribute_type_allowed_value"
msgid "Vijayaśrī"
msgstr "Vijayaśrī"

#: DB:medium_format/name:7
msgctxt "medium_format"
msgid "Vinyl"
msgstr "Vinile"

#: DB:medium_format/name:48
msgctxt "medium_format"
msgid "VinylDisc"
msgstr "VinylDisc"

#: DB:medium_format/name:82
msgctxt "medium_format"
msgid "VinylDisc (CD side)"
msgstr "VinylDisc (lato CD)"

#: DB:medium_format/name:80
msgctxt "medium_format"
msgid "VinylDisc (DVD side)"
msgstr "VinylDisc (lato DVD)"

#: DB:medium_format/name:81
msgctxt "medium_format"
msgid "VinylDisc (Vinyl side)"
msgstr "VinylDisc (lato vinile)"

#: DB:work_attribute_type_allowed_value/value:259
#: DB:work_attribute_type_allowed_value/value:1047
msgctxt "work_attribute_type_allowed_value"
msgid "Vācaspati"
msgstr "Vācaspati"

#: DB:work_attribute_type_allowed_value/value:260
msgctxt "work_attribute_type_allowed_value"
msgid "Vāgadīśvari"
msgstr "Vāgadīśvari"

#: DB:work_attribute_type_allowed_value/value:270
msgctxt "work_attribute_type_allowed_value"
msgid "Vāsanti"
msgstr "Vāsanti"

#: DB:work_attribute_type_allowed_value/value:271
msgctxt "work_attribute_type_allowed_value"
msgid "Vēgavāhiṇi"
msgstr "Vēgavāhiṇi"

#: DB:work_attribute_type_allowed_value/value:272
msgctxt "work_attribute_type_allowed_value"
msgid "Vēlāvali"
msgstr "Vēlāvali"

#: DB:work_attribute_type_allowed_value/value:276
msgctxt "work_attribute_type_allowed_value"
msgid "Vīra vasantaṁ"
msgstr "Vīra vasantaṁ"

#: DB:cover_art_archive.art_type/name:13
msgctxt "cover_art_type"
msgid "Watermark"
msgstr "Filigrana"

#: DB:medium_format/name:14
msgctxt "medium_format"
msgid "Wax Cylinder"
msgstr "Cilindro fonografico"

#: DB:instrument_type/name:1
msgctxt "instrument_type"
msgid "Wind instrument"
msgstr "Strumenti ad aria"

#: DB:editor_collection_type/name:3
msgctxt "collection_type"
msgid "Wishlist"
msgstr "Lista desideri"

#: DB:editor_collection_type/name:15
msgctxt "collection_type"
msgid "Work"
msgstr "Opera"

#: DB:work_alias_type/name:1
msgctxt "alias_type"
msgid "Work name"
msgstr "Nome opera"

#: DB:series_type/name:4
msgctxt "series_type"
msgid "Work series"
msgstr "Serie di opere"

#: DB:work_attribute_type_allowed_value/value:277
msgctxt "work_attribute_type_allowed_value"
msgid "Yadukula kāṁbōji"
msgstr "Yadukula kāṁbōji"

#: DB:work_attribute_type_allowed_value/value:1048
msgctxt "work_attribute_type_allowed_value"
msgid "Yaman kalyāṇ"
msgstr "Yaman kalyāṇ"

#: DB:work_attribute_type_allowed_value/value:1049
msgctxt "work_attribute_type_allowed_value"
msgid "Yamanī bilāval"
msgstr "Yamanī bilāval"

#: DB:work_attribute_type_allowed_value/value:278
msgctxt "work_attribute_type_allowed_value"
msgid "Yamuna kalyāṇi"
msgstr "Yamuna kalyāṇi"

#: DB:work_attribute_type_allowed_value/value:589
msgctxt "work_attribute_type_allowed_value"
msgid "Yegah"
msgstr "Yegah"

#: DB:work_attribute_type_allowed_value/value:590
msgctxt "work_attribute_type_allowed_value"
msgid "Yegah-ı Acemi"
msgstr "Yegah-ı Acemi"

#: DB:work_attribute_type_allowed_value/value:677
#: DB:work_attribute_type_allowed_value/value:777
msgctxt "work_attribute_type_allowed_value"
msgid "Yürüksemai"
msgstr "Yürüksemai"

#: DB:work_attribute_type_allowed_value/value:778
msgctxt "work_attribute_type_allowed_value"
msgid "Yürüksemai II"
msgstr "Yürüksemai II"

#: DB:work_attribute_type_allowed_value/value:779
msgctxt "work_attribute_type_allowed_value"
msgid "Yürüksofyan"
msgstr "Yürüksofyan"

#: DB:work_attribute_type/name:30
msgctxt "work_attribute_type"
msgid "ZAiKS ID"
msgstr "ID ZAiKS"

#: DB:work_attribute_type_allowed_value/value:780
msgctxt "work_attribute_type_allowed_value"
msgid "Zafer"
msgstr "Zafer"

#: DB:work_type/name:19
msgctxt "work_type"
msgid "Zarzuela"
msgstr "Zarzuela"

#: DB:work_attribute_type_allowed_value/value:591
msgctxt "work_attribute_type_allowed_value"
msgid "Zavil"
msgstr "Zavil"

#: DB:work_attribute_type_allowed_value/value:592
msgctxt "work_attribute_type_allowed_value"
msgid "Zavilaşiran"
msgstr "Zavilaşiran"

#: DB:work_attribute_type_allowed_value/value:781
msgctxt "work_attribute_type_allowed_value"
msgid "Zencir"
msgstr "Zencir"

#: DB:work_attribute_type_allowed_value/value:593
msgctxt "work_attribute_type_allowed_value"
msgid "Zengule"
msgstr "Zengule"

#: DB:work_attribute_type_allowed_value/value:594
msgctxt "work_attribute_type_allowed_value"
msgid "Zengulebuselik"
msgstr "Zengulebuselik"

#: DB:work_attribute_type_allowed_value/value:595
msgctxt "work_attribute_type_allowed_value"
msgid "Zenguleli Kürdi"
msgstr "Zenguleli Kürdi"

#: DB:work_attribute_type_allowed_value/value:597
msgctxt "work_attribute_type_allowed_value"
msgid "Zevk-ü Tarab"
msgstr "Zevk-ü Tarab"

#: DB:work_attribute_type_allowed_value/value:596
msgctxt "work_attribute_type_allowed_value"
msgid "Zevk-ı Dil"
msgstr "Zevk-ı Dil"

#: DB:work_attribute_type_allowed_value/value:678
msgctxt "work_attribute_type_allowed_value"
msgid "Zeybek"
msgstr "Zeybek"

#: DB:work_attribute_type_allowed_value/value:598
msgctxt "work_attribute_type_allowed_value"
msgid "Zilkeş"
msgstr "Zilkeş"

#: DB:work_attribute_type_allowed_value/value:1050
msgctxt "work_attribute_type_allowed_value"
msgid "Zilāph"
msgstr "Zilāph"

#: DB:medium_format/name:77
msgctxt "medium_format"
msgid "Zip Disk"
msgstr "Unità Zip"

#: DB:work_attribute_type_allowed_value/value:599
msgctxt "work_attribute_type_allowed_value"
msgid "Zirefkend"
msgstr "Zirefkend"

#: DB:work_attribute_type_allowed_value/value:298
#: DB:work_attribute_type_allowed_value/value:602
#: DB:work_attribute_type_allowed_value/value:681
msgctxt "work_attribute_type_allowed_value"
msgid "ambiguous"
msgstr "ambiguo"

#: DB:medium_format/name:27
msgctxt "medium_format"
msgid "slotMusic"
msgstr "slotMusic"

#: DB:work_attribute_type_allowed_value/value:340
msgctxt "work_attribute_type_allowed_value"
msgid "Çargah"
msgstr "Çargah"

#: DB:work_attribute_type_allowed_value/value:341
msgctxt "work_attribute_type_allowed_value"
msgid "Çargah (Yeni)"
msgstr "Çargah (Yeni)"

#: DB:work_attribute_type_allowed_value/value:342
msgctxt "work_attribute_type_allowed_value"
msgid "Çehar Agazin"
msgstr "Çehar Agazin"

#: DB:work_attribute_type_allowed_value/value:706
msgctxt "work_attribute_type_allowed_value"
msgid "Çenber"
msgstr "Çenber"

#: DB:work_attribute_type_allowed_value/value:707
msgctxt "work_attribute_type_allowed_value"
msgid "Çeng-i Harbi"
msgstr "Çeng-i Harbi"

#: DB:work_attribute_type_allowed_value/value:708
msgctxt "work_attribute_type_allowed_value"
msgid "Çifteaksak"
msgstr "Çifteaksak"

#: DB:work_attribute_type_allowed_value/value:709
msgctxt "work_attribute_type_allowed_value"
msgid "Çiftedüyek"
msgstr "Çiftedüyek"

#: DB:work_attribute_type_allowed_value/value:710
msgctxt "work_attribute_type_allowed_value"
msgid "Çiftesofyan"
msgstr "Çiftesofyan"

#: DB:work_attribute_type_allowed_value/value:679
msgctxt "work_attribute_type_allowed_value"
msgid "Çiftetelli"
msgstr "Çiftetelli"

#: DB:work_attribute_type_allowed_value/value:609
msgctxt "work_attribute_type_allowed_value"
msgid "Çocuk şarkısı"
msgstr "Çocuk şarkısı"

#: DB:work_type/name:20
msgctxt "work_type"
msgid "Étude"
msgstr "Studio"

#: DB:work_attribute_type_allowed_value/value:653
msgctxt "work_attribute_type_allowed_value"
msgid "Örnek Öz"
msgstr "Örnek Öz"

#: DB:work_attribute_type_allowed_value/value:35
msgctxt "work_attribute_type_allowed_value"
msgid "Ābhēri"
msgstr "Ābhēri"

#: DB:work_attribute_type_allowed_value/value:36
msgctxt "work_attribute_type_allowed_value"
msgid "Ābhōgi"
msgstr "Ābhōgi"

#: DB:work_attribute_type_allowed_value/value:858
msgctxt "work_attribute_type_allowed_value"
msgid "Ābhōgī"
msgstr "Ābhōgī"

#: DB:work_attribute_type_allowed_value/value:821
msgctxt "work_attribute_type_allowed_value"
msgid "Ādhā"
msgstr "Ādhā"

#: DB:work_attribute_type_allowed_value/value:822
msgctxt "work_attribute_type_allowed_value"
msgid "Ādhā cautāl"
msgstr "Ādhā cautāl"

#: DB:work_attribute_type_allowed_value/value:823
msgctxt "work_attribute_type_allowed_value"
msgid "Ādhā/jaṭ"
msgstr "Ādhā/jaṭ"

#: DB:work_attribute_type_allowed_value/value:279
#: DB:work_attribute_type_allowed_value/value:824
msgctxt "work_attribute_type_allowed_value"
msgid "Ādi"
msgstr "Ādi"

#: DB:work_attribute_type_allowed_value/value:290
msgctxt "work_attribute_type_allowed_value"
msgid "Ādi (Tiśra naḍe)"
msgstr "Ādi (Tiśra naḍe)"

#: DB:work_attribute_type_allowed_value/value:37
msgctxt "work_attribute_type_allowed_value"
msgid "Āhir bhairav"
msgstr "Āhir bhairav"

#: DB:work_attribute_type_allowed_value/value:38
msgctxt "work_attribute_type_allowed_value"
msgid "Āhiri"
msgstr "Āhiri"

#: DB:work_attribute_type_allowed_value/value:859
msgctxt "work_attribute_type_allowed_value"
msgid "Ānand malhār"
msgstr "Ānand malhār"

#: DB:work_attribute_type_allowed_value/value:41
msgctxt "work_attribute_type_allowed_value"
msgid "Ānandabhairavi"
msgstr "Ānandabhairavi"

#: DB:work_attribute_type_allowed_value/value:42
msgctxt "work_attribute_type_allowed_value"
msgid "Āndōḷika"
msgstr "Āndōḷika"

#: DB:work_attribute_type_allowed_value/value:43
#: DB:work_attribute_type_allowed_value/value:860
msgctxt "work_attribute_type_allowed_value"
msgid "Ārabhi"
msgstr "Ārabhi"

#: DB:work_attribute_type_allowed_value/value:907
msgctxt "work_attribute_type_allowed_value"
msgid "Ēk niṣād bihāgḍā"
msgstr "Ēk niṣād bihāgḍā"

#: DB:work_attribute_type_allowed_value/value:283
msgctxt "work_attribute_type_allowed_value"
msgid "Ēka"
msgstr "Ēka"

#: DB:work_attribute_type_allowed_value/value:831
msgctxt "work_attribute_type_allowed_value"
msgid "Ēktāl"
msgstr "Ēktāl"

#: DB:work_attribute_type_allowed_value/value:436
msgctxt "work_attribute_type_allowed_value"
msgid "İbrahimi"
msgstr "İbrahimi"

#: DB:work_attribute_type_allowed_value/value:740
msgctxt "work_attribute_type_allowed_value"
msgid "İki Bir"
msgstr "İki Bir"

#: DB:work_attribute_type_allowed_value/value:741
msgctxt "work_attribute_type_allowed_value"
msgid "İkiz Aksak"
msgstr "İkiz Aksak"

#: DB:work_attribute_type_allowed_value/value:620
msgctxt "work_attribute_type_allowed_value"
msgid "İlahi"
msgstr "İlahi"

#: DB:work_attribute_type_allowed_value/value:226
msgctxt "work_attribute_type_allowed_value"
msgid "Śankarābharaṇaṁ"
msgstr "Śankarābharaṇaṁ"

#: DB:work_attribute_type_allowed_value/value:1012
msgctxt "work_attribute_type_allowed_value"
msgid "Śaṅkara"
msgstr "Śaṅkara"

#: DB:work_attribute_type_allowed_value/value:842
msgctxt "work_attribute_type_allowed_value"
msgid "Śikhar"
msgstr "Śikhar"

#: DB:work_attribute_type_allowed_value/value:1021
msgctxt "work_attribute_type_allowed_value"
msgid "Śivamat bhairav"
msgstr "Śivamat bhairav"

#: DB:work_attribute_type_allowed_value/value:240
msgctxt "work_attribute_type_allowed_value"
msgid "Śivaranjani"
msgstr "Śivaranjani"

#: DB:work_attribute_type_allowed_value/value:1022
msgctxt "work_attribute_type_allowed_value"
msgid "Śivaran̄jani"
msgstr "Śivaran̄jani"

#: DB:work_attribute_type_allowed_value/value:241
#: DB:work_attribute_type_allowed_value/value:1027
msgctxt "work_attribute_type_allowed_value"
msgid "Śrī"
msgstr "Śrī"

#: DB:work_attribute_type_allowed_value/value:242
msgctxt "work_attribute_type_allowed_value"
msgid "Śrīranjani"
msgstr "Śrīranjani"

#: DB:work_attribute_type_allowed_value/value:1028
msgctxt "work_attribute_type_allowed_value"
msgid "Śubhalakṣmi"
msgstr "Śubhalakṣmi"

#: DB:work_attribute_type_allowed_value/value:243
msgctxt "work_attribute_type_allowed_value"
msgid "Śubhapantuvarāḷi"
msgstr "Śubhapantuvarāḷi"

#: DB:work_attribute_type_allowed_value/value:245
msgctxt "work_attribute_type_allowed_value"
msgid "Śudda sārang"
msgstr "Śudda sārang"

#: DB:work_attribute_type_allowed_value/value:246
msgctxt "work_attribute_type_allowed_value"
msgid "Śudda sāvēri"
msgstr "Śudda sāvēri"

#: DB:work_attribute_type_allowed_value/value:247
msgctxt "work_attribute_type_allowed_value"
msgid "Śuddadhanyāsi"
msgstr "Śuddadhanyāsi"

#: DB:work_attribute_type_allowed_value/value:248
msgctxt "work_attribute_type_allowed_value"
msgid "Śuddasīmantini"
msgstr "Śuddasīmantini"

#: DB:work_attribute_type_allowed_value/value:1029
msgctxt "work_attribute_type_allowed_value"
msgid "Śuddh baradi"
msgstr "Śuddh baradi"

#: DB:work_attribute_type_allowed_value/value:1030
msgctxt "work_attribute_type_allowed_value"
msgid "Śuddh basant"
msgstr "Śuddh basant"

#: DB:work_attribute_type_allowed_value/value:1031
msgctxt "work_attribute_type_allowed_value"
msgid "Śuddh kalyāṇ"
msgstr "Śuddh kalyāṇ"

#: DB:work_attribute_type_allowed_value/value:1032
msgctxt "work_attribute_type_allowed_value"
msgid "Śuddh mārū"
msgstr "Śuddh mārū"

#: DB:work_attribute_type_allowed_value/value:1033
msgctxt "work_attribute_type_allowed_value"
msgid "Śuddh naṭa"
msgstr "Śuddh naṭa"

#: DB:work_attribute_type_allowed_value/value:1034
msgctxt "work_attribute_type_allowed_value"
msgid "Śuddh sāraṅg"
msgstr "Śuddh sāraṅg"

#: DB:work_attribute_type_allowed_value/value:1039
msgctxt "work_attribute_type_allowed_value"
msgid "Śyām kalyāṇ"
msgstr "Śyām kalyāṇ"

#: DB:work_attribute_type_allowed_value/value:254
msgctxt "work_attribute_type_allowed_value"
msgid "Śyāṁ kaḷyāṇ"
msgstr "Śyāṁ kaḷyāṇ"

#: DB:work_attribute_type_allowed_value/value:249
msgctxt "work_attribute_type_allowed_value"
msgid "Śūḷiṇi"
msgstr "Śūḷiṇi"

#: DB:work_attribute_type_allowed_value/value:773
msgctxt "work_attribute_type_allowed_value"
msgid "Şark Devr-i Revanı"
msgstr "Şark Devr-i Revanı"

#: DB:work_attribute_type_allowed_value/value:665
msgctxt "work_attribute_type_allowed_value"
msgid "Şarkı"
msgstr "Şarkı"

#: DB:work_attribute_type_allowed_value/value:549
msgctxt "work_attribute_type_allowed_value"
msgid "Şedaraban"
msgstr "Şedaraban"

#: DB:work_attribute_type_allowed_value/value:550
msgctxt "work_attribute_type_allowed_value"
msgid "Şedd-i Saba"
msgstr "Şedd-i Saba"

#: DB:work_attribute_type_allowed_value/value:551
msgctxt "work_attribute_type_allowed_value"
msgid "Şehnaz"
msgstr "Şehnaz"

#: DB:work_attribute_type_allowed_value/value:554
msgctxt "work_attribute_type_allowed_value"
msgid "Şehnaz Nişaburek"
msgstr "Şehnaz Nişaburek"

#: DB:work_attribute_type_allowed_value/value:552
msgctxt "work_attribute_type_allowed_value"
msgid "Şehnazbuselik"
msgstr "Şehnazbuselik"

#: DB:work_attribute_type_allowed_value/value:553
msgctxt "work_attribute_type_allowed_value"
msgid "Şehnazhaveran"
msgstr "Şehnazhaveran"

#: DB:work_attribute_type_allowed_value/value:555
msgctxt "work_attribute_type_allowed_value"
msgid "Şemsefruz"
msgstr "Şemsefruz"

#: DB:work_attribute_type_allowed_value/value:556
msgctxt "work_attribute_type_allowed_value"
msgid "Şeref-i Hamidi"
msgstr "Şeref-i Hamidi"

#: DB:work_attribute_type_allowed_value/value:557
msgctxt "work_attribute_type_allowed_value"
msgid "Şerefnuma"
msgstr "Şerefnuma"

#: DB:work_attribute_type_allowed_value/value:558
msgctxt "work_attribute_type_allowed_value"
msgid "Şevk"
msgstr "Şevk"

#: DB:work_attribute_type_allowed_value/value:561
msgctxt "work_attribute_type_allowed_value"
msgid "Şevk-i Cedid"
msgstr "Şevk-i Cedid"

#: DB:work_attribute_type_allowed_value/value:563
msgctxt "work_attribute_type_allowed_value"
msgid "Şevk-i Cihan"
msgstr "Şevk-i Cihan"

#: DB:work_attribute_type_allowed_value/value:562
msgctxt "work_attribute_type_allowed_value"
msgid "Şevk-i Dil"
msgstr "Şevk-i Dil"

#: DB:work_attribute_type_allowed_value/value:564
msgctxt "work_attribute_type_allowed_value"
msgid "Şevk-i Serab"
msgstr "Şevk-i Serab"

#: DB:work_attribute_type_allowed_value/value:559
msgctxt "work_attribute_type_allowed_value"
msgid "Şevkaver"
msgstr "Şevkaver"

#: DB:work_attribute_type_allowed_value/value:560
msgctxt "work_attribute_type_allowed_value"
msgid "Şevkefza"
msgstr "Şevkefza"

#: DB:work_attribute_type_allowed_value/value:565
msgctxt "work_attribute_type_allowed_value"
msgid "Şevknüma"
msgstr "Şevknüma"

#: DB:work_attribute_type_allowed_value/value:566
msgctxt "work_attribute_type_allowed_value"
msgid "Şevkutarab"
msgstr "Şevkutarab"

#: DB:work_attribute_type_allowed_value/value:567
msgctxt "work_attribute_type_allowed_value"
msgid "Şinaver"
msgstr "Şinaver"

#: DB:work_attribute_type_allowed_value/value:568
msgctxt "work_attribute_type_allowed_value"
msgid "Şiraz"
msgstr "Şiraz"

#: DB:work_attribute_type_allowed_value/value:569
msgctxt "work_attribute_type_allowed_value"
msgid "Şivekar"
msgstr "Şivekar"

#: DB:work_attribute_type_allowed_value/value:570
msgctxt "work_attribute_type_allowed_value"
msgid "Şivekeş"
msgstr "Şivekeş"

#: DB:work_attribute_type_allowed_value/value:571
msgctxt "work_attribute_type_allowed_value"
msgid "Şivenüma"
msgstr "Şivenüma"

#: DB:work_attribute_type_allowed_value/value:572
msgctxt "work_attribute_type_allowed_value"
msgid "Şuri"
msgstr "Şuri"

#: DB:work_attribute_type_allowed_value/value:666
msgctxt "work_attribute_type_allowed_value"
msgid "Şuğul"
msgstr "Şuğul"

#: DB:work_attribute_type_allowed_value/value:894
msgctxt "work_attribute_type_allowed_value"
msgid "Ḍāgori"
msgstr "Ḍāgori"

#: DB:work_attribute_type_allowed_value/value:227
msgctxt "work_attribute_type_allowed_value"
msgid "Ṣanmukhapriya"
msgstr "Ṣanmukhapriya"<|MERGE_RESOLUTION|>--- conflicted
+++ resolved
@@ -12,11 +12,7 @@
 msgid ""
 msgstr ""
 "Project-Id-Version: MusicBrainz\n"
-<<<<<<< HEAD
-"PO-Revision-Date: 2020-10-16 20:36+0000\n"
-=======
 "PO-Revision-Date: 2020-10-22 21:49+0000\n"
->>>>>>> 01cadc6d
 "Last-Translator: Luca Salini <email address hidden>\n"
 "Language-Team: Italian (http://www.transifex.com/musicbrainz/musicbrainz/language/it/)\n"
 "MIME-Version: 1.0\n"
@@ -3063,11 +3059,7 @@
 
 #: DB:medium_format/name:87
 msgctxt "medium_format"
-<<<<<<< HEAD
-msgid "Hybrid SACD (SACD layer, 2 channel)"
-=======
 msgid "Hybrid SACD (SACD layer, 2 channels)"
->>>>>>> 01cadc6d
 msgstr "SACD ibrido (strato SACD, 2 canali)"
 
 #: DB:medium_format/name:86
@@ -5734,11 +5726,7 @@
 
 #: DB:medium_format/name:84
 msgctxt "medium_format"
-<<<<<<< HEAD
-msgid "SACD (2 channel)"
-=======
 msgid "SACD (2 channels)"
->>>>>>> 01cadc6d
 msgstr "SACD (2 canali)"
 
 #: DB:medium_format/name:85
@@ -5803,11 +5791,7 @@
 
 #: DB:medium_format/name:89
 msgctxt "medium_format"
-<<<<<<< HEAD
-msgid "SHM-SACD (2 channel)"
-=======
 msgid "SHM-SACD (2 channels)"
->>>>>>> 01cadc6d
 msgstr "SHM-SACD (2 canali)"
 
 #: DB:medium_format/name:88
