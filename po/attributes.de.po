# 
# Translators:
# nikki, 2014
# nikki2 <email address hidden>, 2012
# Daniel Schury <email address hidden>, 2011
# Daniel Schury <email address hidden>, 2011
# David Kellner <email address hidden>, 2019-2020
# Eckhard Henkel <email address hidden>, 2018
# Elmar Stichnoth, 2017
# Elmar Stichnoth, 2017
#   <email address hidden>, 2012
# Ettore Atalan <email address hidden>, 2014
# Felix Kugler <email address hidden>, 2015
# Frank Matthiae <email address hidden>, 2015
# Frank Matthiae <email address hidden>, 2015
# Hans-Peter Braun <email address hidden>, 2017
# happykraut, 2017
# 871cf62ea721ffc486279ce0e5a0f34c_d3e66b3 <email address hidden>, 2018
# 871cf62ea721ffc486279ce0e5a0f34c_d3e66b3 <email address hidden>, 2018
# Jod isnotmyname <email address hidden>, 2017
# happykraut, 2017
# Leo_Verto <email address hidden>, 2017
# Leo_Verto <email address hidden>, 2017
# Marc Rodrigues <email address hidden>, 2019
# Mark Spike, 2019
# Mineo <email address hidden>, 2011
# Wieland Hoffmann <email address hidden>, 2011
# nikki, 2013-2014
# nikki2 <email address hidden>, 2012
# Nikolai Prokoschenko <email address hidden>, 2011
# Nikolai Prokoschenko <email address hidden>, 2011
# nikki, 2013
# Patrick <email address hidden>, 2015
# Philipp Wolfer <email address hidden>, 2012,2018-2020
# Philipp Wolfer <email address hidden>, 2012
# S.Brandt <email address hidden>, 2014-2016
# Shepard, 2011
# Shepard <email address hidden>, 2011
# Shepard, 2011
# Shepard, 2013-2014
# TL, 2015-2016
# Tobias Quathamer <email address hidden>, 2007
# Tobias Quathamer <email address hidden>, 2007
# palim <email address hidden>, 2020
# Ulrich Klauer <email address hidden>, 2015-2016
# Wieland Hoffmann <email address hidden>, 2011
msgid ""
msgstr ""
"Project-Id-Version: MusicBrainz\n"
<<<<<<< HEAD
"PO-Revision-Date: 2020-10-15 10:52+0000\n"
=======
"PO-Revision-Date: 2020-10-21 10:54+0000\n"
>>>>>>> 01cadc6d
"Last-Translator: David Kellner <email address hidden>\n"
"Language-Team: German (http://www.transifex.com/musicbrainz/musicbrainz/language/de/)\n"
"MIME-Version: 1.0\n"
"Content-Type: text/plain; charset=UTF-8\n"
"Content-Transfer-Encoding: 8bit\n"
"Language: de\n"
"Plural-Forms: nplurals=2; plural=(n != 1);\n"

#: DB:work_type/description:9
msgctxt "work_type"
msgid ""
"\"Motet\" is a term that applies to different types of (usually "
"unaccompanied) choral works. What exactly is a motet depends quite a bit on "
"the period."
msgstr "„Motette“ bezeichnet unterschiedliche Arten von (üblicherweise nicht instrumental begleiteten) Chorwerken. Die genaue Definition hängt stark von der Epoche ab."

#: DB:work_type/description:5
msgctxt "work_type"
msgid ""
"\"Sonata\" is a general term used to describe small scale (very often solo "
"or solo + keyboard) instrumental works, initially in baroque music."
msgstr "„Sonate“ ist ein allgemeiner Begriff für Instrumentalstücke in kleiner Besetzung (meist Solo oder Solo + Tasten), ursprünglich in der Barockmusik."

#: DB:medium_format/name:54
msgctxt "medium_format"
msgid "10\" Shellac"
msgstr "10″-Schellack"

#: DB:medium_format/name:30
msgctxt "medium_format"
msgid "10\" Vinyl"
msgstr "10″-Vinyl"

#: DB:medium_format/name:72
msgctxt "medium_format"
msgid "12\" LaserDisc"
msgstr "12\"-LaserDisc"

#: DB:medium_format/name:55
msgctxt "medium_format"
msgid "12\" Shellac"
msgstr "12″-Schellack"

#: DB:medium_format/name:31
msgctxt "medium_format"
msgid "12\" Vinyl"
msgstr "12\"-Vinyl"

#: DB:medium_format/name:49
msgctxt "medium_format"
msgid "3.5\" Floppy Disk"
msgstr "3,5″-Diskette"

#: DB:medium_format/name:52
msgctxt "medium_format"
msgid "7\" Flexi-disc"
msgstr "7″-Flexidisc"

#: DB:medium_format/name:56
msgctxt "medium_format"
msgid "7\" Shellac"
msgstr "7″-Schellack"

#: DB:medium_format/name:29
msgctxt "medium_format"
msgid "7\" Vinyl"
msgstr "7″-Vinyl"

#: DB:medium_format/name:71
msgctxt "medium_format"
msgid "8\" LaserDisc"
msgstr "8\"-LaserDisc"

#: DB:medium_format/name:78
msgctxt "medium_format"
msgid "8-Track Cartridge"
msgstr "8-Spur-Kassette"

#: DB:medium_format/name:34
msgctxt "medium_format"
msgid "8cm CD"
msgstr "8-cm-CD"

#: DB:medium_format/name:40
msgctxt "medium_format"
msgid "8cm CD+G"
msgstr "8-cm-CD+G"

#: DB:medium_format/description:58
msgctxt "medium_format"
msgid ""
"90 rpm, vertical-cut shellac discs, produced by the Pathé label from 1906 to"
" 1932."
msgstr "90 U/m vertikal geschnittene Shellack-Platte hergestellt vom Label \"Pathé\" zwischen 1906 und 1932."

#: DB:work_attribute_type_allowed_value/value:794
msgctxt "work_attribute_type_allowed_value"
msgid "A Dorian"
msgstr "a-Dorisch"

#: DB:work_attribute_type_allowed_value/value:806
msgctxt "work_attribute_type_allowed_value"
msgid "A Mixolydian"
msgstr "A-Mixolydisch"

#: DB:work_type/description:2
msgctxt "work_type"
msgid ""
"A ballet is music composed to be used, together with a choreography, for a "
"ballet dance production."
msgstr "Als Ballett bezeichnet man Musik, die, zusammen mit einer Choreographie, für einen Bühnentanz geschrieben wurde."

#: DB:work_type/description:3
msgctxt "work_type"
msgid ""
"A cantata is a vocal (often choral) composition with an instrumental "
"(usually orchestral) accompaniment, typically in several movements."
msgstr "Eine Kantate ist eine Komposition für Singstimme (üblicherweise Choral) und ein Begleitinstrument. Oft in mehreren Sätzen."

#: DB:work_type/description:4
msgctxt "work_type"
msgid ""
"A concerto is a musical work for soloist(s) accompanied by an orchestra."
msgstr "Concerto beschreibt eine Komposition für Solisten mit Orchesterbegleitung"

#: DB:event_type/description:4
msgctxt "event_type"
msgid ""
"A convention, expo or trade fair is an event which is not typically "
"orientated around music performances, but can include them as side "
"activities."
msgstr "Eine Tagung, Weltausstellung oder Messe ist eine Veranstaltung die im Allgemeinen nicht auf Musik orientiert ist, diese aber als Nebenaktivität enthalten kann."

#: DB:release_status/description:2
msgctxt "release_status"
msgid ""
"A give-away release or a release intended to promote an upcoming official "
"release (e.g. pre-release versions, releases included with a magazine, "
"versions supplied to radio DJs for air-play)."
msgstr "Ein Werbegeschenk bzw. eine Veröffentlichung, die zu Promotionszwecken verteilt wird, um eine bevorstehende offizielle Veröffentlichung zu bewerben (z.B. Vorveröffentlichungsalben, Magazinen beigelegte CDs, Versionen für Radio DJs)."

#: DB:artist_type/description:2
msgctxt "artist_type"
msgid ""
"A grouping of multiple musicians who perform together (in some cases, some "
"or all of the members might differ in different performances or recordings)."
msgstr "Eine Gruppierung von mehreren Musikern, die zusammen auftreten (in manchen Fällen können sich einige oder alle Mitglieder bei verschiedenen Auftritten oder Aufnahmen unterscheiden)."

#: DB:instrument_type/description:7
msgctxt "instrument_type"
msgid ""
"A grouping of related but different instruments, like the different violin-"
"like instruments"
msgstr "Eine Gruppe von verwandten aber unterschiedlichen Instrumenten, z. B. violinenartige Instrumente"

#: DB:work_attribute_type_allowed_value/value:28
msgctxt "work_attribute_type_allowed_value"
msgid "A major"
msgstr "A-Dur"

#: DB:work_type/description:8
msgctxt "work_type"
msgid ""
"A mass is a choral composition that sets the invariable portions of the "
"Christian Eucharistic liturgy (Kyrie - Gloria - Credo - Sanctus - Benedictus"
" - Agnus Dei, with other portions sometimes added) to music."
msgstr "Messe (Missa) heisst eine Gattung musikalischer Kompositionen, denen die Texte der Heiligen Messe der katholischen Liturgie zugrunde liegen. Neben den gleich bleibenden Texten (Ordinarium mit Kyrie eleison, Gloria, Credo, Sanctus, Agnus Dei, Ite missa est oder Benedicamus) werden oftmals auch die nach dem Kirchenjahr oder Anlass veränderlichen Texte (Proprium) vertont."

#: DB:event_type/description:5
msgctxt "event_type"
msgid ""
"A masterclass or clinic is an event where an artist meets with a small to "
"medium-sized audience and instructs them individually and/or takes questions"
" intended to improve the audience members' playing skills."
msgstr "Als Meisterklasse oder Workshop werden Veranstaltungen bezeichnet, bei denen ein Künstler ein kleines bis mittleres Publikum individuell unterrichtet und/oder Fragen beantwortet, um die Spielfähigkeiten der Teilnehmer aus dem Publikum zu verbessern."

#: DB:work_attribute_type_allowed_value/value:29
msgctxt "work_attribute_type_allowed_value"
msgid "A minor"
msgstr "a-Moll"

#: DB:work_type/description:13
msgctxt "work_type"
msgid ""
"A partita is an instrumental piece composed of a series of variations, and "
"it's by its current definition very similar to a suite."
msgstr "Partita (ital., von partire „teilen“) ist die Bezeichnung für den einzelnen Teil (Satz) einer Tanzfolge oder Variationsreihe. Seit dem 17. Jahrhundert wird die Bezeichnung auch allgemein für Instrumentalstücke oder für Satzfolgen im Sinne der Suite verwendet."

#: DB:event_type/description:3
msgctxt "event_type"
msgid ""
"A party, reception or other event held specifically for the launch of a "
"release."
msgstr "Eine Party, ein Empfang oder eine andere Art von Veranstaltung, die anlässlich einer Veröffentlichung gegeben wird"

#: DB:release_packaging/description:17
msgctxt "release_packaging"
msgid "A perfect bound book with a sleeve at the end to hold a CD"
msgstr "Ein gebundes Buch mit einem Umschlag am Ende der eine CD beherbergt"

#: DB:event_type/description:6
msgctxt "event_type"
msgid ""
"A performance of one or more plays, musicals, operas, ballets or other "
"similar works for the stage in their staged form (as opposed to a <a "
"href=\"https://en.wikipedia.org/wiki/Concert_performance\">concert "
"performance</a> without staging)."
msgstr "Eine Aufführung eines oder mehrerer Theaterstücke, Musicals, Opern, Ballette oder anderer ähnlicher Werke für die Bühne in ihrer inszenierten Form (im Gegensatz zu einer <a href=\"https://en.wikipedia.org/wiki/Concert_performance\">Konzertaufführung</a> ohne Inszenierung)."

#: DB:place_type/description:8
msgctxt "place_type"
msgid ""
"A place (generally a factory) at which physical media are manufactured."
msgstr "Ein Ort (in der Regel eine Fabrik), in der physische Medien produziert werden."

#: DB:place_type/description:5
msgctxt "place_type"
msgid ""
"A place consisting of a large enclosed area with a central event space "
"surrounded by tiered seating for spectators, which can be used for indoor "
"sports, concerts and other entertainment events."
msgstr "Ein Ort, der aus einem großen geschlossenen Bereich mit einem zentralen Veranstaltungsraum besteht, der von einer Sitzreihe für Zuschauer umgeben ist, der für Indoor-Sportarten, Konzerte und andere Unterhaltungsveranstaltungen genutzt werden kann."

#: DB:place_type/description:1
msgctxt "place_type"
msgid ""
"A place designed for non-live production of music, typically a recording "
"studio."
msgstr "Ein Ort, bestimmt für nicht live eingespielte Musikproduktionen, typischerweise ein Aufnahmestudio."

#: DB:place_type/description:2
msgctxt "place_type"
msgid ""
"A place that has live artistic performances as one of its primary functions,"
" such as a concert hall."
msgstr "Ein Ort, wie z. B. eine Konzerthalle, dessen wesentliche Funktion die Aufführung von künstlerischen Live-Auftritten ist. "

#: DB:place_type/description:6
msgctxt "place_type"
msgid ""
"A place that has worship or religious studies as its main function. "
"Religious buildings often host concerts and serve as recording locations, "
"especially for classical music."
msgstr "Ein Ort, der im Wesentlichen religiösen Gottesdiensten oder Studien vorbehalten ist. Religiöse Einrichtungen beherbergen oft Konzerte oder dienen als Aufnahmeorte, insbesonder für klassische Musik. "

#: DB:place_type/description:4
msgctxt "place_type"
msgid ""
"A place whose main purpose is to host outdoor sport events, typically "
"consisting of a pitch surrounded by a structure for spectators with no roof,"
" or a roof which can be retracted."
msgstr "Ein Ort, dessen wesentliche Bestimmung die Durchführung von outdoor Sportereignissen ist. Typischerweise bestehend aus einem Sportfeld umgeben von einer Infrastruktur für Zuschauer ohne Dach, oder einem Dach, das eingezogen werden kann. "

#: DB:work_type/description:28
msgctxt "work_type"
msgid ""
"A play is a form of literature usually consisting of scripted dialogue "
"between characters, and intended for theatrical performance rather than just"
" reading."
msgstr "Ein Bühnenwerk, auch Bühnenstück oder Theaterstück genannt, ist eine Dichtung, die auf der Bühne zur Aufführung gebracht wird. "

#: DB:work_type/description:21
msgctxt "work_type"
msgid ""
"A poem is a literary piece, generally short and in verse, where words are "
"usually chosen for their sound and for the images and ideas they suggest."
msgstr "Ein Gedicht ist ein relativ kurzer literarischer Text, in dem die Sprache oftmals gereimt und in Versen organisiert oder auch völlig frei eingesetzt wird, um eine künstlerische Aussage zu machen oder eine bestimmte ästhetische Wirkung zu erzielen."

#: DB:work_type/description:14
msgctxt "work_type"
msgid ""
"A quartet is a musical composition scored for four voices or instruments."
msgstr "Ein Quartett ist eine musikalische Komposition, die für vier Stimmen oder Instrumente entworfen wurde"

#: DB:series_type/description:8
msgctxt "series_type"
msgid "A recurring festival, usually happening annually in the same location."
msgstr "Ein sich wiederholendes Festival, üblicherweise jährlich am gleichen Ort stattfindend."

#: DB:place_type/description:7
msgctxt "place_type"
msgid ""
"A school, university or other similar educational institution (especially, "
"but not only, one where music is taught)"
msgstr "Eine Schule, Universität oder vergleichbare Bildungseinrichtung (insbesondere aber nicht ausschließlich solche, in denen Musik unterrichtet wird)"

#: DB:series_type/description:6
msgctxt "series_type"
msgid "A series of events."
msgstr "Eine Veranstaltungsreihe"

#: DB:series_type/description:9
msgctxt "series_type"
msgid "A series of performances of the same show at the same venue."
msgstr "Eine Reihe von Veranstaltungen der gleichen Show am gleichen Ort"

#: DB:series_type/description:3
msgctxt "series_type"
msgid "A series of recordings."
msgstr "Eine Reihe von Aufnahmen"

#: DB:series_type/description:7
msgctxt "series_type"
msgid "A series of related concerts by an artist in different locations."
msgstr "Eine Reihe von zusammengehörigen Konzerten des gleichen Künstlers an verschiedenen Orten"

#: DB:series_type/description:1
msgctxt "series_type"
msgid "A series of release groups."
msgstr "Eine Serie von Veröffentlichungsgruppen."

#: DB:series_type/description:2
msgctxt "series_type"
msgid "A series of releases."
msgstr "Eine Reihe von Veröffentlichungen"

#: DB:series_type/description:5
msgctxt "series_type"
msgid "A series of works which form a catalogue of classical compositions."
msgstr "Eine Serie von Werken, die einen Katalog klassischer Kompositionen bildet."

#: DB:series_type/description:4
msgctxt "series_type"
msgid "A series of works."
msgstr "Eine Reihe von Werken"

#: DB:work_type/description:15
msgctxt "work_type"
msgid ""
"A song cycle is a group of songs designed to be performed in a sequence as a"
" single entity. In most cases, all of the songs are by the same composer, "
"and often use words from the same poet or lyricist."
msgstr "Ein Liederzyklus ist eine Reihe von Liedern, die dafür bestimmt ist, in einer Sequenz als vollständige Einheit vorgetragen zu werden. In den meisten Fällen stammen alle Lieder vom gleichen Komponisten und bestehen aus Texten vom gleichen Dichter oder Texter."

#: DB:work_type/description:17
msgctxt "work_type"
msgid ""
"A song is in its origin (and still in most cases) a composition for voice, "
"with or without instruments, performed by singing. This is the most common "
"form by far in folk and popular music, but also fairly common in a classical"
" context (\"art songs\")."
msgstr "Ein Lied ist in seinem Ursprung (und nach wie vor) eine Komposition für Stimme, mit oder ohne Instrumente, als Gesang vorgetragen. Dies ist die bei weitem gängiste Form in Volks- und Popularmusik, aber auch im klassischen Kontext üblich (\"Kunstlied\")."

#: DB:work_type/description:22
msgctxt "work_type"
msgid ""
"A soundtrack is the music that accompanies a film, TV program, videogame, or"
" even book."
msgstr "Soundtrack (englisch) bezeichnet wörtlich die Tonspur eines Films oder (eher figurativ) die Vertonung des Films. Heute versteht man darunter meist nur noch die einem konkreten Film oder Computerspiel oder Buch unterlegte Musik."

#: DB:instrument_type/description:6
msgctxt "instrument_type"
msgid ""
"A standard grouping of instruments often played together, like a string "
"quartet"
msgstr "Eine Standardgruppierung von häufig gemeinsam gespielten Instrumenten, wie z. B. ein Streicherquartett."

#: DB:work_type/description:6
msgctxt "work_type"
msgid ""
"A suite is an ordered set of instrumental or orchestral pieces normally "
"performed in a concert setting. They may be extracts from a ballet or opera,"
" or entirely original movements."
msgstr "Eine Suite ist in der Musik ein Zyklus von Instrumental- oder Orchesterstücken, der in einer vorgegebenen Abfolge ohne längere Pausen gespielt wird. Das können auch Auszüge aus einem Ballett oder Oper sein. Eine Suite besteht aus mehreren in sich geschlossenen Teilen, sogenannten Sätzen."

#: DB:work_type/description:18
msgctxt "work_type"
msgid ""
"A symphonic poem is a piece of programmatic orchestral music, usually in a "
"single movement, that evokes a painting, a landscape, the content of a poem,"
" a story or novel, or other non-musical source."
msgstr "Eine Sinfonische Dichtung (auch Tondichtung) ist ein längeres musikalisches Stück für Orchester, das versucht, aussermusikalische Inhalte mit musikalischen Mitteln zu beschreiben, beispielsweise Menschen, Sagengestalten oder Landschaften, später z. B. auch Gemälde."

#: DB:work_type/description:16
msgctxt "work_type"
msgid ""
"A symphony is an extended composition, almost always scored for orchestra "
"without soloists."
msgstr "Eine Sinfonie oder Symphonie ist die Bezeichnung für Instrumentalwerke von über die Jahrhunderte wechselnder Form und Besetzung, inklusive Kompositionen für Tasteninstrumente."

#: DB:release_packaging/description:2
msgctxt "release_packaging"
msgid "A thinner jewel case, commonly used for CD singles."
msgstr "Ein dünneres Jewelcase, meistens für CD Singles verwendet."

#: DB:work_type/description:19
msgctxt "work_type"
msgid ""
"A zarzuela is a Spanish lyric-dramatic work that alternates between spoken "
"and sung scenes, the latter incorporating operatic and popular song, as well"
" as dance."
msgstr "Zarzuela ist die Bezeichnung für eine typisch spanische Gattung des Musiktheaters, die einige Ähnlichkeit mit der französischen Opéra comique oder der Operette hat. Wie diese ist die Zarzuela durch abwechselnd gesprochenen und gesungenen Text gekennzeichnet."

#: DB:work_attribute_type_allowed_value/value:26
msgctxt "work_attribute_type_allowed_value"
msgid "A-flat major"
msgstr "As-Dur"

#: DB:work_attribute_type_allowed_value/value:27
msgctxt "work_attribute_type_allowed_value"
msgid "A-flat minor"
msgstr "as-Moll"

#: DB:work_attribute_type_allowed_value/value:817
msgctxt "work_attribute_type_allowed_value"
msgid "A-sharp major"
msgstr "Ais-Dur"

#: DB:work_attribute_type_allowed_value/value:30
msgctxt "work_attribute_type_allowed_value"
msgid "A-sharp minor"
msgstr "ais-Moll"

#: DB:work_attribute_type/name:44
msgctxt "work_attribute_type"
msgid "ACAM ID"
msgstr "ACAM-ID"

#: DB:work_attribute_type/name:47
msgctxt "work_attribute_type"
msgid "ACDAM ID"
msgstr "ACDAM-ID"

#: DB:work_attribute_type/name:43
msgctxt "work_attribute_type"
msgid "AGADU ID"
msgstr "AGADU-ID"

#: DB:work_attribute_type/name:23
msgctxt "work_attribute_type"
msgid "AKM ID"
msgstr "AKM-ID"

#: DB:work_attribute_type/name:38
msgctxt "work_attribute_type"
msgid "AMRA ID"
msgstr "AMRA-ID"

#: DB:work_attribute_type/name:46
msgctxt "work_attribute_type"
msgid "APA ID"
msgstr "APA-ID"

#: DB:work_attribute_type/name:41
msgctxt "work_attribute_type"
msgid "APDAYC ID"
msgstr "APDAYC-ID"

#: DB:work_attribute_type/name:13
msgctxt "work_attribute_type"
msgid "APRA ID"
msgstr "APRA-ID"

#: DB:work_attribute_type/name:48
msgctxt "work_attribute_type"
msgid "ARTISJUS ID"
msgstr "ARTISJUS-ID"

#: DB:work_attribute_type/name:6
msgctxt "work_attribute_type"
msgid "ASCAP ID"
msgstr "ASCAP-ID"

#: DB:work_attribute_type_allowed_value/value:299
msgctxt "work_attribute_type_allowed_value"
msgid "Acem"
msgstr ""

#: DB:work_attribute_type_allowed_value/value:305
msgctxt "work_attribute_type_allowed_value"
msgid "Acem Nevruz"
msgstr ""

#: DB:work_attribute_type_allowed_value/value:306
msgctxt "work_attribute_type_allowed_value"
msgid "Acem Rast"
msgstr ""

#: DB:work_attribute_type_allowed_value/value:300
msgctxt "work_attribute_type_allowed_value"
msgid "Acem Zemzeme"
msgstr ""

#: DB:work_attribute_type_allowed_value/value:301
msgctxt "work_attribute_type_allowed_value"
msgid "Acemaşiran"
msgstr "Acemaşiran"

#: DB:work_attribute_type_allowed_value/value:302
msgctxt "work_attribute_type_allowed_value"
msgid "Acembuselik"
msgstr ""

#: DB:work_attribute_type_allowed_value/value:303
msgctxt "work_attribute_type_allowed_value"
msgid "Acemkürdi"
msgstr "Acemkürdi"

#: DB:work_attribute_type_allowed_value/value:304
msgctxt "work_attribute_type_allowed_value"
msgid "Acemli Yegah"
msgstr ""

#: DB:work_attribute_type_allowed_value/value:307
msgctxt "work_attribute_type_allowed_value"
msgid "Acemtarab"
msgstr ""

#: DB:work_attribute_type_allowed_value/value:848
msgctxt "work_attribute_type_allowed_value"
msgid "Adānā"
msgstr ""

#: DB:work_attribute_type_allowed_value/value:849
msgctxt "work_attribute_type_allowed_value"
msgid "Adānā malhār"
msgstr ""

#: DB:work_attribute_type_allowed_value/value:308
msgctxt "work_attribute_type_allowed_value"
msgid "Aheng-i Tarab"
msgstr "Aheng-i Tarab"

#: DB:work_attribute_type_allowed_value/value:850
msgctxt "work_attribute_type_allowed_value"
msgid "Ahir lalit"
msgstr ""

#: DB:work_attribute_type_allowed_value/value:851
msgctxt "work_attribute_type_allowed_value"
msgid "Ahira bhairav"
msgstr ""

#: DB:work_attribute_type_allowed_value/value:852
msgctxt "work_attribute_type_allowed_value"
msgid "Ahiri tōḍī"
msgstr ""

#: DB:work_attribute_type_allowed_value/value:309
msgctxt "work_attribute_type_allowed_value"
msgid "Ak Dügah"
msgstr "Ak Dügah"

#: DB:work_attribute_type_allowed_value/value:690
msgctxt "work_attribute_type_allowed_value"
msgid "Aksak"
msgstr ""

#: DB:work_attribute_type_allowed_value/value:691
msgctxt "work_attribute_type_allowed_value"
msgid "Aksaksemai"
msgstr ""

#: DB:work_attribute_type_allowed_value/value:692
msgctxt "work_attribute_type_allowed_value"
msgid "Aksaksemai Evferi"
msgstr ""

#: DB:work_attribute_type_allowed_value/value:853
msgctxt "work_attribute_type_allowed_value"
msgid "Alahaiyā bilāval"
msgstr ""

#: DB:release_group_primary_type/name:1
msgctxt "release_group_primary_type"
msgid "Album"
msgstr "Album"

#: DB:series_ordering_type/description:2
msgctxt "series_ordering_type"
msgid "Allows for manually setting the position of each item in the series."
msgstr "Erlaubt es, die Position jedes Elements in der Serie manuell zu setzen."

#: DB:work_attribute_type_allowed_value/value:854
msgctxt "work_attribute_type_allowed_value"
msgid "Ambikā"
msgstr ""

#: DB:work_attribute_type_allowed_value/value:855
msgctxt "work_attribute_type_allowed_value"
msgid "Amr̥t varṣiṇi"
msgstr ""

#: DB:work_attribute_type_allowed_value/value:40
msgctxt "work_attribute_type_allowed_value"
msgid "Amṛtavarṣiṇi"
msgstr "Amṛtavarṣiṇi"

#: DB:work_attribute_type_allowed_value/value:39
msgctxt "work_attribute_type_allowed_value"
msgid "Amṛtavāhiṇi"
msgstr "Amṛtavāhiṇi"

#: DB:release_status/description:4
msgctxt "release_status"
msgid ""
"An alternate version of a release where the titles have been changed. These "
"don't correspond to any real release and should be linked to the original "
"release using the transl(iter)ation relationship."
msgstr "Eine alternative Version der Veröffentlichung, bei der die Titel verändert wurden. Diese entsprechen keiner echten Veröffentlichung und sollten mittel der Transl(iter)ationsbeziehung mit dem Original verknüpft werden. "

#: DB:work_type/description:1
msgctxt "work_type"
msgid ""
"An aria is a self-contained piece for one voice usually with orchestral "
"accompaniment. They are most common inside operas, but also appear in "
"cantatas, oratorios and even on their own (concert arias)."
msgstr "Unter einer Arie versteht man ein solistisch vorgetragenes Gesangsstück, das von Instrumenten, im Regelfall einem Orchester, begleitet wird. Meistens ist eine Arie ein Teil eines grösseren Werkes wie einer Oper, einer Kantate oder eines Oratoriums. Die Arie vermittelt die Gefühle und Stimmungen, den Affekt."

#: DB:work_type/description:25
msgctxt "work_type"
msgid ""
"An audio drama is a dramatized, purely acoustic performance, broadcast on "
"radio or published on an audio medium (tape, CD, etc.)."
msgstr "Ein Hörspiel ist eine dramatisierte, rein akkustische Aufführung, Radioübertragung oder Veröffentlichung auf einem Medium (Kassette, CD, etc.). "

#: DB:event_type/description:2
msgctxt "event_type"
msgid ""
"An event where a number of different acts perform across the course of the "
"day. Larger festivals may be spread across multiple days."
msgstr "Eine Veranstaltung, an der verschiedene Künstler während des Tages auftreten. Grössere Festivals können auch mehrere Tage dauern."

#: DB:event_type/description:1
msgctxt "event_type"
msgid ""
"An individual concert by a single artist or collaboration, often with "
"supporting artists who perform before the main act."
msgstr "Ein individuelles Konzert von einem einzelnen Künstler oder einer Gruppe, oftmals mit Gastkünstler, die vor dem Hauptkonzert auftreten."

#: DB:work_type/description:10
msgctxt "work_type"
msgid ""
"An opera is a dramatised work (text + musical score) for singers and "
"orchestra/ensemble. In true operas all dialog is sung, through arias and "
"recitatives, but some styles of opera include spoken dialogue."
msgstr "Als Oper bezeichnet man eine musikalische Gattung des Theaters. Eine Oper besteht aus der Vertonung einer dramatischen Dichtung, die von einem Sängerensemble, einem begleitenden Orchester sowie manchmal von einem Chor und einem Ballettensemble ausgeführt wird. Neben dem Gesang führen die Darsteller Schauspiel und Tanz auf einer Theaterbühne aus, die mit den Mitteln von Malerei, Architektur, Requisite, Beleuchtung und Bühnentechnik gestaltet ist. Die Rollen der Darsteller werden durch Maske und Kostüme optisch verdeutlicht. Als künstlerische Leitung betätigen sich der Dirigent für das Musikalische, der Regisseur für die Personenführung und der Bühnenbildner für die Ausstattung."

#: DB:work_type/description:11
msgctxt "work_type"
msgid ""
"An oratorio is a large (usually sacred) musical composition including an "
"orchestra, a choir, and soloists. While it has characters and a plot, it is "
"usually not performed theatrically (it lacks costumes, props and strong "
"character interaction)."
msgstr "Oratorium nennt man in der musikalischen Formenlehre die dramatische, mehrteilige Vertonung einer zumeist geistlichen Handlung, verteilt auf mehrere Personen, Chor und Orchester. Es ist eine erzählend-dramatische (also mit Handlungselementen durchsetzte) Komposition. Das Oratorium wird im Gegensatz zur Oper ausschließlich konzertant aufgeführt, die Handlung findet also nur in den Texten und in der Musik - ohne Kostüme oder Requisiten - statt."

#: DB:work_type/description:12
msgctxt "work_type"
msgid ""
"An overture is, generally, the instrumental introduction to an opera. "
"Independent (\"concert\") overtures also exist, which are generally "
"programmatic works shorter than a symphonic poem."
msgstr "Eine Ouvertüre ist ein Werk der Instrumentalmusik, das zur Eröffnung von Bühnenwerken (Oper, Ballett oder Tanz-Suite, Schauspiel), größeren Vokalwerken (Kantate, Oratorium) oder generell als Auftakt eines Konzertprogramms dient."

#: DB:release_status/description:3
msgctxt "release_status"
msgid ""
"An unofficial/underground release that was not sanctioned by the artist "
"and/or the record company. This includes unofficial live recordings and "
"pirated releases."
msgstr "Eine inoffizielle bzw. Szene-Veröffentlichung, die nicht vom Künstler und/oder dem Label abgesegnet wurde. (Trifft auf inoffizielle Liveaufnahmen und raubkopierte Veröffentlichungen zu.)"

#: DB:work_type/description:20
msgctxt "work_type"
msgid ""
"An étude is an instrumental musical composition, most commonly of "
"considerable difficulty, usually designed to provide practice material for "
"perfecting a particular technical skill."
msgstr "Eine Etüde ist ein Instrumentalwerk für ein Soloinstrument, das dem Musizierenden zu grösseren Fertigkeiten auf seinem Instrument verhelfen soll."

#: DB:work_attribute_type_allowed_value/value:310
msgctxt "work_attribute_type_allowed_value"
msgid "Anberefşan"
msgstr "Anberefşan"

#: DB:release_status/description:1
msgctxt "release_status"
msgid ""
"Any release officially sanctioned by the artist and/or their record company."
" Most releases will fit into this category."
msgstr "Jegliche vom Künstler und/oder dem Label offiziell abgesegnete Veröffentlichung. (Trifft auf die meisten Veröffentlichungen zu.)"

#: DB:work_attribute_type_allowed_value/value:311
msgctxt "work_attribute_type_allowed_value"
msgid "Araban"
msgstr "Araban"

#: DB:work_attribute_type_allowed_value/value:312
msgctxt "work_attribute_type_allowed_value"
msgid "Arabanbuselik"
msgstr ""

#: DB:work_attribute_type_allowed_value/value:313
msgctxt "work_attribute_type_allowed_value"
msgid "Arabankurdi"
msgstr ""

#: DB:work_attribute_type_allowed_value/value:314
msgctxt "work_attribute_type_allowed_value"
msgid "Aram-ı Can"
msgstr "Aram-ı Can"

#: DB:work_attribute_type_allowed_value/value:315
msgctxt "work_attribute_type_allowed_value"
msgid "Aram-ı Dil"
msgstr "Aram-ı Dil"

#: DB:work_attribute_type_allowed_value/value:604
msgctxt "work_attribute_type_allowed_value"
msgid "Aranağme"
msgstr "Aranağme"

#: DB:work_attribute_type_allowed_value/value:316
msgctxt "work_attribute_type_allowed_value"
msgid "Arazbar"
msgstr ""

#: DB:work_attribute_type_allowed_value/value:317
msgctxt "work_attribute_type_allowed_value"
msgid "Arazbar Zemzeme"
msgstr ""

#: DB:work_attribute_type_allowed_value/value:318
msgctxt "work_attribute_type_allowed_value"
msgid "Arazbarbuselik"
msgstr ""

#: DB:work_attribute_type_allowed_value/value:319
msgctxt "work_attribute_type_allowed_value"
msgid "Arazbarek"
msgstr ""

#: DB:editor_collection_type/name:7
msgctxt "collection_type"
msgid "Area"
msgstr "Gebiet"

#: DB:area_alias_type/name:1
msgctxt "alias_type"
msgid "Area name"
msgstr "Gebietsname"

#: DB:work_type/name:1
msgctxt "work_type"
msgid "Aria"
msgstr "Arie"

#: DB:editor_collection_type/name:8
msgctxt "collection_type"
msgid "Artist"
msgstr "Künstler"

#: DB:artist_alias_type/name:1
msgctxt "alias_type"
msgid "Artist name"
msgstr "Künstlername"

#: DB:work_attribute_type_allowed_value/value:693
msgctxt "work_attribute_type_allowed_value"
msgid "Artık Aksaksemai"
msgstr ""

#: DB:work_attribute_type_allowed_value/value:856
msgctxt "work_attribute_type_allowed_value"
msgid "Asā māṇḍ"
msgstr ""

#: DB:work_attribute_type_allowed_value/value:44
msgctxt "work_attribute_type_allowed_value"
msgid "Asāvēri"
msgstr "Asāvēri"

#: DB:editor_collection_type/name:5
msgctxt "collection_type"
msgid "Attending"
msgstr ""

#: DB:release_group_secondary_type/name:11
msgctxt "release_group_secondary_type"
msgid "Audio drama"
msgstr "Hörspiel"

#: DB:work_type/name:25
msgctxt "work_type"
msgid "Audio drama"
msgstr "Hörspiel"

#: DB:release_group_secondary_type/name:5
msgctxt "release_group_secondary_type"
msgid "Audiobook"
msgstr "Hörbuch"

#: DB:series_ordering_type/name:1
msgctxt "series_ordering_type"
msgid "Automatic"
msgstr "Automatisch"

#: DB:work_attribute_type_allowed_value/value:694
msgctxt "work_attribute_type_allowed_value"
msgid "Aydın"
msgstr ""

#: DB:work_attribute_type_allowed_value/value:695
msgctxt "work_attribute_type_allowed_value"
msgid "Ayin Devr-i Revanı"
msgstr "Ayin Devr-i Revanı"

#: DB:work_attribute_type_allowed_value/value:605
msgctxt "work_attribute_type_allowed_value"
msgid "Ayin-i Şerif"
msgstr "Ayin-i Şerif"

#: DB:work_attribute_type_allowed_value/value:696
msgctxt "work_attribute_type_allowed_value"
msgid "Azeri Yürüksemai"
msgstr "Azeri Yürüksemai"

#: DB:work_attribute_type_allowed_value/value:682
msgctxt "work_attribute_type_allowed_value"
msgid "Ağır Aksaksemai"
msgstr "Ağır Aksaksemai"

#: DB:work_attribute_type_allowed_value/value:683
msgctxt "work_attribute_type_allowed_value"
msgid "Ağıraksak"
msgstr "Ağıraksak"

#: DB:work_attribute_type_allowed_value/value:684
msgctxt "work_attribute_type_allowed_value"
msgid "Ağıraydın"
msgstr "Ağıraydın"

#: DB:work_attribute_type_allowed_value/value:686
msgctxt "work_attribute_type_allowed_value"
msgid "Ağırdarbıfetih"
msgstr "Ağırdarbıfetih"

#: DB:work_attribute_type_allowed_value/value:687
msgctxt "work_attribute_type_allowed_value"
msgid "Ağırdüyek"
msgstr "Ağırdüyek"

#: DB:work_attribute_type_allowed_value/value:688
msgctxt "work_attribute_type_allowed_value"
msgid "Ağırevfer"
msgstr "Ağırevfer"

#: DB:work_attribute_type_allowed_value/value:603
msgctxt "work_attribute_type_allowed_value"
msgid "Ağırsemai"
msgstr "Ağırsemai"

#: DB:work_attribute_type_allowed_value/value:689
msgctxt "work_attribute_type_allowed_value"
msgid "Ağırsenginsemai"
msgstr "Ağırsenginsemai"

#: DB:work_attribute_type_allowed_value/value:685
msgctxt "work_attribute_type_allowed_value"
msgid "Ağırçenber"
msgstr "Ağırçenber"

#: DB:work_attribute_type_allowed_value/value:321
msgctxt "work_attribute_type_allowed_value"
msgid "Aşiran Maye"
msgstr "Aşiran Maye"

#: DB:work_attribute_type_allowed_value/value:320
msgctxt "work_attribute_type_allowed_value"
msgid "Aşiran Zemzeme"
msgstr "Aşiran Zemzeme"

#: DB:work_attribute_type_allowed_value/value:322
msgctxt "work_attribute_type_allowed_value"
msgid "Aşkefza"
msgstr "Aşkefza"

#: DB:work_attribute_type_allowed_value/value:857
msgctxt "work_attribute_type_allowed_value"
msgid "Aṣṭa rāg mālikā"
msgstr ""

#: DB:work_attribute_type_allowed_value/value:45
msgctxt "work_attribute_type_allowed_value"
msgid "Aṭāna"
msgstr "Aṭāna"

#: DB:work_attribute_type_allowed_value/value:289
msgctxt "work_attribute_type_allowed_value"
msgid "Aṭṭa"
msgstr "Aṭṭa"

#: DB:work_attribute_type_allowed_value/value:795
msgctxt "work_attribute_type_allowed_value"
msgid "B Dorian"
msgstr "b-Dorisch"

#: DB:work_attribute_type_allowed_value/value:807
msgctxt "work_attribute_type_allowed_value"
msgid "B Mixolydian"
msgstr "b-Mixolydisch"

#: DB:work_attribute_type_allowed_value/value:33
msgctxt "work_attribute_type_allowed_value"
msgid "B major"
msgstr "H-Dur"

#: DB:work_attribute_type_allowed_value/value:34
msgctxt "work_attribute_type_allowed_value"
msgid "B minor"
msgstr "h-Moll"

#: DB:work_attribute_type_allowed_value/value:31
msgctxt "work_attribute_type_allowed_value"
msgid "B-flat major"
msgstr "B-Dur"

#: DB:work_attribute_type_allowed_value/value:32
msgctxt "work_attribute_type_allowed_value"
msgid "B-flat minor"
msgstr "b-Moll"

#: DB:work_attribute_type_allowed_value/value:818
msgctxt "work_attribute_type_allowed_value"
msgid "B-sharp major"
msgstr ""

#: DB:work_attribute_type_allowed_value/value:819
msgctxt "work_attribute_type_allowed_value"
msgid "B-sharp minor"
msgstr "bis-Moll"

#: DB:work_attribute_type/name:7
msgctxt "work_attribute_type"
msgid "BMI ID"
msgstr "BMI-ID"

#: DB:work_attribute_type/name:26
msgctxt "work_attribute_type"
msgid "BUMA/STEMRA ID"
msgstr ""

#: DB:cover_art_archive.art_type/name:2
msgctxt "cover_art_type"
msgid "Back"
msgstr "Rückseite"

#: DB:work_attribute_type_allowed_value/value:323
msgctxt "work_attribute_type_allowed_value"
msgid "Bahr-ı Nazik"
msgstr "Bahr-ı Nazik"

#: DB:work_attribute_type_allowed_value/value:47
msgctxt "work_attribute_type_allowed_value"
msgid "Bahudāri"
msgstr "Bahudāri"

#: DB:work_attribute_type_allowed_value/value:862
msgctxt "work_attribute_type_allowed_value"
msgid "Bahādurī tōḍī"
msgstr ""

#: DB:work_attribute_type_allowed_value/value:863
msgctxt "work_attribute_type_allowed_value"
msgid "Bahār"
msgstr ""

#: DB:work_attribute_type_allowed_value/value:864
msgctxt "work_attribute_type_allowed_value"
msgid "Bairāgi"
msgstr ""

#: DB:work_attribute_type_allowed_value/value:48
msgctxt "work_attribute_type_allowed_value"
msgid "Balahaṁsa"
msgstr "Balahaṁsa"

#: DB:work_type/name:2
msgctxt "work_type"
msgid "Ballet"
msgstr "Ballett"

#: DB:work_attribute_type_allowed_value/value:866
msgctxt "work_attribute_type_allowed_value"
msgid "Basant"
msgstr ""

#: DB:work_attribute_type_allowed_value/value:867
msgctxt "work_attribute_type_allowed_value"
msgid "Basant bahār"
msgstr ""

#: DB:work_attribute_type_allowed_value/value:868
msgctxt "work_attribute_type_allowed_value"
msgid "Basant mukhāri"
msgstr ""

#: DB:work_attribute_type_allowed_value/value:869
msgctxt "work_attribute_type_allowed_value"
msgid "Basantī kēdār"
msgstr ""

#: DB:work_attribute_type_allowed_value/value:49
msgctxt "work_attribute_type_allowed_value"
msgid "Bauḷi"
msgstr "Bauḷi"

#: DB:work_attribute_type_allowed_value/value:51
msgctxt "work_attribute_type_allowed_value"
msgid "Behāg"
msgstr "Behāg"

#: DB:work_type/name:26
msgctxt "work_type"
msgid "Beijing opera"
msgstr "Peking-Oper"

#: DB:work_type/description:26
msgctxt "work_type"
msgid ""
"Beijing opera is a form of traditional Chinese theatre which combines music,"
" vocal performance, mime, dance, and acrobatics."
msgstr "Peking-Oper ist eine Form des traditionellen chinesischen Theaters welches Musik, Gesang, Pantomime, Tanz und Akrobatik verbindet."

#: DB:work_attribute_type_allowed_value/value:697
msgctxt "work_attribute_type_allowed_value"
msgid "Bektaşi Devr-i Revanı"
msgstr "Bektaşi Devr-i Revanı"

#: DB:work_attribute_type_allowed_value/value:698
msgctxt "work_attribute_type_allowed_value"
msgid "Bektaşi Raksanı"
msgstr "Bektaşi Raksanı"

#: DB:work_attribute_type_allowed_value/value:699
msgctxt "work_attribute_type_allowed_value"
msgid "Bektaşi Raksı"
msgstr "Bektaşi Raksı"

#: DB:work_attribute_type_allowed_value/value:700
msgctxt "work_attribute_type_allowed_value"
msgid "Bektaşi Raksı Evferi"
msgstr "Bektaşi Raksı Evferi"

#: DB:work_attribute_type_allowed_value/value:324
msgctxt "work_attribute_type_allowed_value"
msgid "Bend-i Hisar"
msgstr "Bend-i Hisar"

#: DB:work_attribute_type_allowed_value/value:701
msgctxt "work_attribute_type_allowed_value"
msgid "Berefşan"
msgstr "Berefşan"

#: DB:work_attribute_type_allowed_value/value:606
msgctxt "work_attribute_type_allowed_value"
msgid "Beste"
msgstr ""

#: DB:work_attribute_type_allowed_value/value:702
msgctxt "work_attribute_type_allowed_value"
msgid "Beste Devr-i Revanı"
msgstr "Beste Devr-i Revanı"

#: DB:work_attribute_type_allowed_value/value:325
msgctxt "work_attribute_type_allowed_value"
msgid "Beste Hicaz"
msgstr ""

#: DB:work_attribute_type_allowed_value/value:326
msgctxt "work_attribute_type_allowed_value"
msgid "Beste Hisar"
msgstr ""

#: DB:work_attribute_type_allowed_value/value:327
msgctxt "work_attribute_type_allowed_value"
msgid "Beste Isfahan"
msgstr ""

#: DB:work_attribute_type_allowed_value/value:328
msgctxt "work_attribute_type_allowed_value"
msgid "Bestenigar"
msgstr ""

#: DB:medium_format/name:24
msgctxt "medium_format"
msgid "Betamax"
msgstr "Betamax"

#: DB:work_attribute_type_allowed_value/value:329
msgctxt "work_attribute_type_allowed_value"
msgid "Beyati"
msgstr ""

#: DB:work_attribute_type_allowed_value/value:331
msgctxt "work_attribute_type_allowed_value"
msgid "Beyati Araban"
msgstr ""

#: DB:work_attribute_type_allowed_value/value:332
msgctxt "work_attribute_type_allowed_value"
msgid "Beyati Arabanbuselik"
msgstr ""

#: DB:work_attribute_type_allowed_value/value:333
msgctxt "work_attribute_type_allowed_value"
msgid "Beyati Arabankurdi"
msgstr ""

#: DB:work_attribute_type_allowed_value/value:330
msgctxt "work_attribute_type_allowed_value"
msgid "Beyati Ruy-i Acem"
msgstr "Beyati Ruy-i Acem"

#: DB:work_attribute_type_allowed_value/value:334
msgctxt "work_attribute_type_allowed_value"
msgid "Beyatibuselik"
msgstr ""

#: DB:work_attribute_type_allowed_value/value:335
msgctxt "work_attribute_type_allowed_value"
msgid "Bezm-i Tarab"
msgstr "Bezm-i Tarab"

#: DB:work_attribute_type_allowed_value/value:870
msgctxt "work_attribute_type_allowed_value"
msgid "Bhairav"
msgstr ""

#: DB:work_attribute_type_allowed_value/value:871
msgctxt "work_attribute_type_allowed_value"
msgid "Bhairav bahār"
msgstr ""

#: DB:work_attribute_type_allowed_value/value:52
#: DB:work_attribute_type_allowed_value/value:872
msgctxt "work_attribute_type_allowed_value"
msgid "Bhairavi"
msgstr "Bhairavi"

#: DB:work_attribute_type_allowed_value/value:874
msgctxt "work_attribute_type_allowed_value"
msgid "Bhavamat bhairav"
msgstr ""

#: DB:work_attribute_type_allowed_value/value:53
msgctxt "work_attribute_type_allowed_value"
msgid "Bhavāni"
msgstr "Bhavāni"

#: DB:work_attribute_type_allowed_value/value:876
msgctxt "work_attribute_type_allowed_value"
msgid "Bhimapalās"
msgstr ""

#: DB:work_attribute_type_allowed_value/value:877
msgctxt "work_attribute_type_allowed_value"
msgid "Bhinna ṣaḍja"
msgstr ""

#: DB:work_attribute_type_allowed_value/value:54
msgctxt "work_attribute_type_allowed_value"
msgid "Bhāvapriya"
msgstr "Bhāvapriya"

#: DB:work_attribute_type_allowed_value/value:873
msgctxt "work_attribute_type_allowed_value"
msgid "Bhāṭiyār"
msgstr ""

#: DB:work_attribute_type_allowed_value/value:875
msgctxt "work_attribute_type_allowed_value"
msgid "Bhīm"
msgstr ""

#: DB:work_attribute_type_allowed_value/value:55
msgctxt "work_attribute_type_allowed_value"
msgid "Bhīmpalāsi"
msgstr "Bhīmpalāsi"

#: DB:work_attribute_type_allowed_value/value:56
msgctxt "work_attribute_type_allowed_value"
msgid "Bhōga sāvēri"
msgstr "Bhōga sāvēri"

#: DB:work_attribute_type_allowed_value/value:878
msgctxt "work_attribute_type_allowed_value"
msgid "Bhōpālī tōḍī"
msgstr ""

#: DB:work_attribute_type_allowed_value/value:879
msgctxt "work_attribute_type_allowed_value"
msgid "Bhūp"
msgstr ""

#: DB:work_attribute_type_allowed_value/value:57
msgctxt "work_attribute_type_allowed_value"
msgid "Bhūpāḷaṁ"
msgstr "Bhūpāḷaṁ"

#: DB:work_attribute_type_allowed_value/value:58
msgctxt "work_attribute_type_allowed_value"
msgid "Bhūṣāvaḷi"
msgstr "Bhūṣāvaḷi"

#: DB:work_attribute_type_allowed_value/value:880
msgctxt "work_attribute_type_allowed_value"
msgid "Bibhās"
msgstr ""

#: DB:work_attribute_type_allowed_value/value:882
msgctxt "work_attribute_type_allowed_value"
msgid "Bihāg"
msgstr ""

#: DB:work_attribute_type_allowed_value/value:883
msgctxt "work_attribute_type_allowed_value"
msgid "Bihāgdā"
msgstr ""

#: DB:work_attribute_type_allowed_value/value:59
msgctxt "work_attribute_type_allowed_value"
msgid "Bilahari"
msgstr "Bilahari"

#: DB:work_attribute_type_allowed_value/value:884
msgctxt "work_attribute_type_allowed_value"
msgid "Bilāsakhānī tōḍī"
msgstr ""

#: DB:medium_format/name:20
msgctxt "medium_format"
msgid "Blu-ray"
msgstr "Blu-ray"

#: DB:medium_format/name:79
msgctxt "medium_format"
msgid "Blu-ray-R"
msgstr "Blu-ray-R"

#: DB:medium_format/name:35
msgctxt "medium_format"
msgid "Blu-spec CD"
msgstr "Blu-spec CD"

#: DB:release_packaging/name:9
msgctxt "release_packaging"
msgid "Book"
msgstr "Buch"

#: DB:cover_art_archive.art_type/name:3
msgctxt "cover_art_type"
msgid "Booklet"
msgstr "Booklet"

#: DB:release_status/name:3
msgctxt "release_status"
msgid "Bootleg"
msgstr "Bootleg"

#: DB:label_type/name:5
msgctxt "label_type"
msgid "Bootleg Production"
msgstr "Bootleg-Produktion"

#: DB:release_packaging/name:19
msgctxt "release_packaging"
msgid "Box"
msgstr "Box"

#: DB:work_attribute_type_allowed_value/value:607
msgctxt "work_attribute_type_allowed_value"
msgid "Bozlak"
msgstr ""

#: DB:instrument_alias_type/name:3
msgctxt "alias_type"
msgid "Brand name"
msgstr "Markenname"

#: DB:release_group_primary_type/name:12
msgctxt "release_group_primary_type"
msgid "Broadcast"
msgstr "Rundfunkübertragung"

#: DB:work_attribute_type_allowed_value/value:885
msgctxt "work_attribute_type_allowed_value"
msgid "Br̥ndāvanī sāraṅg"
msgstr ""

#: DB:work_attribute_type_allowed_value/value:62
msgctxt "work_attribute_type_allowed_value"
msgid "Budamanōhari"
msgstr "Budamanōhari"

#: DB:work_attribute_type_allowed_value/value:703
msgctxt "work_attribute_type_allowed_value"
msgid "Bulgar Darbı"
msgstr ""

#: DB:work_attribute_type_allowed_value/value:336
msgctxt "work_attribute_type_allowed_value"
msgid "Buselik"
msgstr ""

#: DB:work_attribute_type_allowed_value/value:337
msgctxt "work_attribute_type_allowed_value"
msgid "Buselikaşiran"
msgstr "Buselikaşiran"

#: DB:work_attribute_type_allowed_value/value:338
msgctxt "work_attribute_type_allowed_value"
msgid "Büzürk"
msgstr "Büzürk"

#: DB:work_attribute_type_allowed_value/value:46
#: DB:work_attribute_type_allowed_value/value:861
msgctxt "work_attribute_type_allowed_value"
msgid "Bāgēśrī"
msgstr "Bāgēśrī"

#: DB:work_attribute_type_allowed_value/value:865
msgctxt "work_attribute_type_allowed_value"
msgid "Bārvā"
msgstr ""

#: DB:work_attribute_type_allowed_value/value:50
msgctxt "work_attribute_type_allowed_value"
msgid "Bēgaḍa"
msgstr "Bēgaḍa"

#: DB:work_attribute_type_allowed_value/value:881
msgctxt "work_attribute_type_allowed_value"
msgid "Bīhād bhairav"
msgstr ""

#: DB:work_attribute_type_allowed_value/value:60
msgctxt "work_attribute_type_allowed_value"
msgid "Bṛndāvana sāranga"
msgstr "Bṛndāvana sāranga"

#: DB:work_attribute_type_allowed_value/value:61
msgctxt "work_attribute_type_allowed_value"
msgid "Bṛndāvani"
msgstr "Bṛndāvani"

#: DB:work_attribute_type_allowed_value/value:789
msgctxt "work_attribute_type_allowed_value"
msgid "C Dorian"
msgstr "c-Dorisch"

#: DB:work_attribute_type_allowed_value/value:801
msgctxt "work_attribute_type_allowed_value"
msgid "C Mixolydian"
msgstr "c-Mixolydisch"

#: DB:work_attribute_type_allowed_value/value:2
msgctxt "work_attribute_type_allowed_value"
msgid "C major"
msgstr "C-Dur"

#: DB:work_attribute_type_allowed_value/value:3
msgctxt "work_attribute_type_allowed_value"
msgid "C minor"
msgstr "c-Moll"

#: DB:work_attribute_type_allowed_value/value:1
msgctxt "work_attribute_type_allowed_value"
msgid "C-flat major"
msgstr "Ces-Dur"

#: DB:work_attribute_type_allowed_value/value:812
msgctxt "work_attribute_type_allowed_value"
msgid "C-flat minor"
msgstr "ces-Moll"

#: DB:work_attribute_type_allowed_value/value:4
msgctxt "work_attribute_type_allowed_value"
msgid "C-sharp major"
msgstr "Cis-Dur"

#: DB:work_attribute_type_allowed_value/value:5
msgctxt "work_attribute_type_allowed_value"
msgid "C-sharp minor"
msgstr "cis-Moll"

#: DB:work_attribute_type/name:19
msgctxt "work_attribute_type"
msgid "CASH ID"
msgstr "CASH ID"

#: DB:work_attribute_type/name:22
msgctxt "work_attribute_type"
msgid "CCLI ID"
msgstr "CCLI ID"

#: DB:medium_format/name:1
msgctxt "medium_format"
msgid "CD"
msgstr "CD"

#: DB:medium_format/name:39
msgctxt "medium_format"
msgid "CD+G"
msgstr "CD+G"

#: DB:medium_format/name:33
msgctxt "medium_format"
msgid "CD-R"
msgstr "CD-R"

#: DB:medium_format/name:41
msgctxt "medium_format"
msgid "CDV"
msgstr "CDV"

#: DB:medium_format/name:60
msgctxt "medium_format"
msgid "CED"
msgstr "CED"

#: DB:work_attribute_type/name:45
msgctxt "work_attribute_type"
msgid "COMPASS ID"
msgstr "COMPASS-ID"

#: DB:work_attribute_type_allowed_value/value:63
msgctxt "work_attribute_type_allowed_value"
msgid "Cakravākaṁ"
msgstr "Cakravākaṁ"

#: DB:work_attribute_type_allowed_value/value:886
msgctxt "work_attribute_type_allowed_value"
msgid "Campak"
msgstr ""

#: DB:work_attribute_type_allowed_value/value:887
msgctxt "work_attribute_type_allowed_value"
msgid "Campākali"
msgstr ""

#: DB:work_attribute_type_allowed_value/value:64
msgctxt "work_attribute_type_allowed_value"
msgid "Candrajyōti"
msgstr "Candrajyōti"

#: DB:work_attribute_type_allowed_value/value:65
#: DB:work_attribute_type_allowed_value/value:888
msgctxt "work_attribute_type_allowed_value"
msgid "Candrakauns"
msgstr "Candrakauns"

#: DB:work_attribute_type_allowed_value/value:889
msgctxt "work_attribute_type_allowed_value"
msgid "Candramauli"
msgstr ""

#: DB:work_attribute_type_allowed_value/value:339
msgctxt "work_attribute_type_allowed_value"
msgid "Canfeza"
msgstr ""

#: DB:work_type/name:3
msgctxt "work_type"
msgid "Cantata"
msgstr "Kantate"

#: DB:release_packaging/name:4
msgctxt "release_packaging"
msgid "Cardboard/Paper Sleeve"
msgstr "Papp-/Papierhülle"

#: DB:medium_format/name:9
msgctxt "medium_format"
msgid "Cartridge"
msgstr "4-/8-Spur-Kassette"

#: DB:work_attribute_type_allowed_value/value:66
msgctxt "work_attribute_type_allowed_value"
msgid "Carturdaśa rāgamālika"
msgstr "Carturdaśa rāgamālika"

#: DB:medium_format/name:8
msgctxt "medium_format"
msgid "Cassette"
msgstr "Kassette"

#: DB:release_packaging/name:8
msgctxt "release_packaging"
msgid "Cassette Case"
msgstr "Kassettenhülle"

#: DB:series_type/name:5
msgctxt "series_type"
msgid "Catalogue"
msgstr "Werkverzeichnis"

#: DB:work_attribute_type_allowed_value/value:291
msgctxt "work_attribute_type_allowed_value"
msgid "Caturaśra-jāti jhaṁpe"
msgstr "Caturaśra-jāti jhaṁpe"

#: DB:work_attribute_type_allowed_value/value:827
msgctxt "work_attribute_type_allowed_value"
msgid "Cautāl"
msgstr ""

#: DB:work_attribute_type_allowed_value/value:70
msgctxt "work_attribute_type_allowed_value"
msgid "Cencu kāmbhōji"
msgstr "Cencu kāmbhōji"

#: DB:work_attribute_type_allowed_value/value:704
msgctxt "work_attribute_type_allowed_value"
msgid "Cevher"
msgstr ""

#: DB:artist_type/name:4
msgctxt "artist_type"
msgid "Character"
msgstr "Figur"

#: DB:artist_type/name:6
msgctxt "artist_type"
msgid "Choir"
msgstr "Chor"

#: DB:work_attribute_type_allowed_value/value:892
msgctxt "work_attribute_type_allowed_value"
msgid "Chāyā malhār"
msgstr ""

#: DB:work_attribute_type_allowed_value/value:893
msgctxt "work_attribute_type_allowed_value"
msgid "Chāyānāt"
msgstr ""

#: DB:work_attribute_type_allowed_value/value:71
msgctxt "work_attribute_type_allowed_value"
msgid "Cintāmaṇi"
msgstr "Cintāmaṇi"

#: DB:work_attribute_type_allowed_value/value:72
msgctxt "work_attribute_type_allowed_value"
msgid "Cittaranjani"
msgstr "Cittaranjani"

#: DB:area_type/name:3
msgctxt "area_type"
msgid "City"
msgstr "Stadt"

#: DB:area_type/description:3
msgctxt "area_type"
msgid ""
"City is used for settlements of any size, including towns and villages."
msgstr "Stadt wird für Siedlungen jeder Größe, darunter Städte und Dörfer verwendet."

#: DB:release_group_secondary_type/name:1
msgctxt "release_group_secondary_type"
msgid "Compilation"
msgstr "Kompilation"

#: DB:event_type/name:1
msgctxt "event_type"
msgid "Concert"
msgstr "Konzert"

#: DB:work_type/name:4
msgctxt "work_type"
msgid "Concerto"
msgstr "Instrumentalkonzert"

#: DB:event_type/name:4
msgctxt "event_type"
msgid "Convention/Expo"
msgstr "Versammlung/Ausstellung"

#: DB:medium_format/name:61
msgctxt "medium_format"
msgid "Copy Control CD"
msgstr "Copy Control CD"

#: DB:medium_format/description:61
msgctxt "medium_format"
msgid ""
"Copy Control CD (CCCD) is an umbrella term for CDs released circa 2001-2006 "
"containing software that is ostensibly designed to prevent the CD from being"
" ripped. There are a number of software variants: the most well-known are "
"Macrovision's Cactus Data Shield (CDS) and SunnComm's MediaMax."
msgstr "Copy Control CD (CCCD) ist ein Oberbegriff für CDs die ca. 2001-2006 veröffentlicht wurden und Software enthalten, die hauptsächlich verhindern soll, dass die CD gerippt werden kann. Es gibt eine Reihe von Software-Varianten: die bekanntesten sind Macrovision Cactus Daten Shield (CDS) und SunnComm's MediaMax ."

#: DB:area_type/name:1
msgctxt "area_type"
msgid "Country"
msgstr "Land"

#: DB:area_type/description:1
msgctxt "area_type"
msgid ""
"Country is used for areas included (or previously included) in ISO 3166-1, "
"e.g. United States."
msgstr "Land wird für Gebiete verwendet, die in ISO 3166-1 enthalten sind (oder zuvor enthalten waren), z. B. die Vereinigten Staaten."

#: DB:area_type/name:7
msgctxt "area_type"
msgid "County"
msgstr "Landkreis"

#: DB:area_type/description:7
msgctxt "area_type"
msgid ""
"County is used for smaller administrative divisions of a country which are "
"not the main administrative divisions but are also not municipalities, e.g. "
"counties in the USA. These are not considered when displaying the parent "
"areas for a given area."
msgstr "Kreis wird für kleinere Verwaltungseinheiten eines Landes verwendet, die nicht die Hauptverwaltungseinheiten sind, aber auch keine Gemeinden, z. B. Countys in den USA, Landkreise in Deutschland oder Bezirke in Österreich und der Schweiz. Diese werden bei der Anzeige der übergeordneten Bereiche für einen bestimmten Bereich nicht berücksichtigt."

#: DB:work_attribute_type_allowed_value/value:608
msgctxt "work_attribute_type_allowed_value"
msgid "Cumhurilahi"
msgstr ""

#: DB:work_attribute_type_allowed_value/value:705
msgctxt "work_attribute_type_allowed_value"
msgid "Curcuna"
msgstr ""

#: DB:work_attribute_type_allowed_value/value:890
msgctxt "work_attribute_type_allowed_value"
msgid "Cāndanī kēdār"
msgstr ""

#: DB:work_attribute_type_allowed_value/value:825
msgctxt "work_attribute_type_allowed_value"
msgid "Cār tāl"
msgstr ""

#: DB:work_attribute_type_allowed_value/value:826
msgctxt "work_attribute_type_allowed_value"
msgid "Cārtāl kī savārī"
msgstr ""

#: DB:work_attribute_type_allowed_value/value:67
#: DB:work_attribute_type_allowed_value/value:891
msgctxt "work_attribute_type_allowed_value"
msgid "Cārukēśi"
msgstr "Cārukēśi"

#: DB:work_attribute_type_allowed_value/value:68
msgctxt "work_attribute_type_allowed_value"
msgid "Cāyānāṭa"
msgstr "Cāyānāṭa"

#: DB:work_attribute_type_allowed_value/value:69
msgctxt "work_attribute_type_allowed_value"
msgid "Cāyātarangiṇi"
msgstr "Cāyātarangiṇi"

#: DB:work_attribute_type_allowed_value/value:790
msgctxt "work_attribute_type_allowed_value"
msgid "D Dorian"
msgstr "d-Dorisch"

#: DB:work_attribute_type_allowed_value/value:802
msgctxt "work_attribute_type_allowed_value"
msgid "D Mixolydian"
msgstr "d-Mixolydisch"

#: DB:work_attribute_type_allowed_value/value:8
msgctxt "work_attribute_type_allowed_value"
msgid "D major"
msgstr "D-Dur"

#: DB:work_attribute_type_allowed_value/value:9
msgctxt "work_attribute_type_allowed_value"
msgid "D minor"
msgstr "d-Moll"

#: DB:work_attribute_type_allowed_value/value:6
msgctxt "work_attribute_type_allowed_value"
msgid "D-flat major"
msgstr "Des-Dur"

#: DB:work_attribute_type_allowed_value/value:7
msgctxt "work_attribute_type_allowed_value"
msgid "D-flat minor"
msgstr "des-Moll"

#: DB:work_attribute_type_allowed_value/value:813
msgctxt "work_attribute_type_allowed_value"
msgid "D-sharp major"
msgstr "Dis-Dur"

#: DB:work_attribute_type_allowed_value/value:10
msgctxt "work_attribute_type_allowed_value"
msgid "D-sharp minor"
msgstr "dis-Moll"

#: DB:medium_format/name:11
msgctxt "medium_format"
msgid "DAT"
msgstr "DAT"

#: DB:medium_format/name:16
msgctxt "medium_format"
msgid "DCC"
msgstr "Digital Compact Cassette"

#: DB:release_group_secondary_type/name:8
msgctxt "release_group_secondary_type"
msgid "DJ-mix"
msgstr "DJ-Mix"

#: DB:medium_format/name:44
msgctxt "medium_format"
msgid "DTS CD"
msgstr "DTS-CD"

#: DB:medium_format/name:2
msgctxt "medium_format"
msgid "DVD"
msgstr "DVD"

#: DB:medium_format/name:18
msgctxt "medium_format"
msgid "DVD-Audio"
msgstr "DVD-Audio"

#: DB:medium_format/name:19
msgctxt "medium_format"
msgid "DVD-Video"
msgstr "DVD-Video"

#: DB:medium_format/name:47
msgctxt "medium_format"
msgid "DVDplus"
msgstr "DVDplus"

#: DB:medium_format/name:70
msgctxt "medium_format"
msgid "DVDplus (CD side)"
msgstr "DVDplus (CD-Seite)"

#: DB:medium_format/name:68
msgctxt "medium_format"
msgid "DVDplus (DVD-Audio side)"
msgstr "DVDplus (DVD-Audio-Seite)"

#: DB:medium_format/name:69
msgctxt "medium_format"
msgid "DVDplus (DVD-Video side)"
msgstr "DVDplus (DVD-Video-Seite)"

#: DB:work_attribute_type_allowed_value/value:343
msgctxt "work_attribute_type_allowed_value"
msgid "Danişveran"
msgstr "Danişveran"

#: DB:work_attribute_type_allowed_value/value:711
msgctxt "work_attribute_type_allowed_value"
msgid "Darb"
msgstr ""

#: DB:work_attribute_type_allowed_value/value:712
msgctxt "work_attribute_type_allowed_value"
msgid "Darb-ı Fetih"
msgstr "Darb-ı Fetih"

#: DB:work_attribute_type_allowed_value/value:713
msgctxt "work_attribute_type_allowed_value"
msgid "Darb-ı Hüner"
msgstr "Darb-ı Hüner"

#: DB:work_attribute_type_allowed_value/value:714
msgctxt "work_attribute_type_allowed_value"
msgid "Darb-ı Kürdi"
msgstr "Darb-ı Kürdi"

#: DB:work_attribute_type_allowed_value/value:715
msgctxt "work_attribute_type_allowed_value"
msgid "Darb-ı Türki"
msgstr "Darb-ı Türki"

#: DB:work_attribute_type_allowed_value/value:796
msgctxt "work_attribute_type_allowed_value"
msgid "Darbeyn"
msgstr ""

#: DB:work_attribute_type_allowed_value/value:73
msgctxt "work_attribute_type_allowed_value"
msgid "Darbār"
msgstr "Darbār"

#: DB:work_attribute_type_allowed_value/value:895
msgctxt "work_attribute_type_allowed_value"
msgid "Darbāri"
msgstr ""

#: DB:work_attribute_type_allowed_value/value:74
msgctxt "work_attribute_type_allowed_value"
msgid "Darbārī kānaḍa"
msgstr "Darbārī kānaḍa"

#: DB:work_attribute_type_allowed_value/value:896
msgctxt "work_attribute_type_allowed_value"
msgid "Darbārī tōḍī"
msgstr ""

#: DB:medium_format/name:43
msgctxt "medium_format"
msgid "Data CD"
msgstr "Daten-CD"

#: DB:release_group_secondary_type/name:10
msgctxt "release_group_secondary_type"
msgid "Demo"
msgstr "Demo"

#: DB:work_attribute_type_allowed_value/value:610
msgctxt "work_attribute_type_allowed_value"
msgid "Destan"
msgstr ""

#: DB:work_attribute_type_allowed_value/value:716
msgctxt "work_attribute_type_allowed_value"
msgid "Devr-i Aryan"
msgstr "Devr-i Aryan"

#: DB:work_attribute_type_allowed_value/value:717
msgctxt "work_attribute_type_allowed_value"
msgid "Devr-i Hindi"
msgstr "Devr-i Hindi"

#: DB:work_attribute_type_allowed_value/value:718
msgctxt "work_attribute_type_allowed_value"
msgid "Devr-i Hindi II"
msgstr "Devr-i Hindi II"

#: DB:work_attribute_type_allowed_value/value:719
msgctxt "work_attribute_type_allowed_value"
msgid "Devr-i Kebir"
msgstr "Devr-i Kebir"

#: DB:work_attribute_type_allowed_value/value:720
msgctxt "work_attribute_type_allowed_value"
msgid "Devr-i Revan"
msgstr "Devr-i Revan"

#: DB:work_attribute_type_allowed_value/value:721
msgctxt "work_attribute_type_allowed_value"
msgid "Devr-i Revan-ı Hindi"
msgstr "Devr-i Revan-ı Hindi"

#: DB:work_attribute_type_allowed_value/value:722
msgctxt "work_attribute_type_allowed_value"
msgid "Devr-i Süreyya"
msgstr "Devr-i Süreyya"

#: DB:work_attribute_type_allowed_value/value:723
msgctxt "work_attribute_type_allowed_value"
msgid "Devr-i Süreyya Sofyanı"
msgstr "Devr-i Süreyya Sofyanı"

#: DB:work_attribute_type_allowed_value/value:724
msgctxt "work_attribute_type_allowed_value"
msgid "Devr-i Turan"
msgstr "Devr-i Turan"

#: DB:work_attribute_type_allowed_value/value:797
msgctxt "work_attribute_type_allowed_value"
msgid "Devr-i Turan II"
msgstr "Devr-i Turan II"

#: DB:work_attribute_type_allowed_value/value:79
msgctxt "work_attribute_type_allowed_value"
msgid "Devāmṛtavarṣiṇi"
msgstr "Devāmṛtavarṣiṇi"

#: DB:work_attribute_type_allowed_value/value:829
msgctxt "work_attribute_type_allowed_value"
msgid "Dhamar"
msgstr ""

#: DB:work_attribute_type_allowed_value/value:80
#: DB:work_attribute_type_allowed_value/value:902
msgctxt "work_attribute_type_allowed_value"
msgid "Dhanaśrī"
msgstr "Dhanaśrī"

#: DB:work_attribute_type_allowed_value/value:81
msgctxt "work_attribute_type_allowed_value"
msgid "Dhanyāsi"
msgstr "Dhanyāsi"

#: DB:work_attribute_type_allowed_value/value:903
msgctxt "work_attribute_type_allowed_value"
msgid "Dhanī"
msgstr ""

#: DB:work_attribute_type_allowed_value/value:82
msgctxt "work_attribute_type_allowed_value"
msgid "Dharmāvati"
msgstr "Dharmāvati"

#: DB:work_attribute_type_allowed_value/value:285
msgctxt "work_attribute_type_allowed_value"
msgid "Dhr̥va"
msgstr "Dhr̥va"

#: DB:work_attribute_type_allowed_value/value:83
msgctxt "work_attribute_type_allowed_value"
msgid "Dhēnuka"
msgstr "Dhēnuka"

#: DB:release_packaging/name:17
msgctxt "release_packaging"
msgid "Digibook"
msgstr "Digibook"

#: DB:release_packaging/name:3
msgctxt "release_packaging"
msgid "Digipak"
msgstr "Digipak"

#: DB:medium_format/name:12
msgctxt "medium_format"
msgid "Digital Media"
msgstr "Digitales Medium"

#: DB:work_attribute_type_allowed_value/value:345
msgctxt "work_attribute_type_allowed_value"
msgid "Dil Efruz"
msgstr ""

#: DB:work_attribute_type_allowed_value/value:344
msgctxt "work_attribute_type_allowed_value"
msgid "Dildar"
msgstr ""

#: DB:work_attribute_type_allowed_value/value:348
msgctxt "work_attribute_type_allowed_value"
msgid "Dilkeside"
msgstr ""

#: DB:work_attribute_type_allowed_value/value:346
msgctxt "work_attribute_type_allowed_value"
msgid "Dilkeş"
msgstr "Dilkeş"

#: DB:work_attribute_type_allowed_value/value:347
msgctxt "work_attribute_type_allowed_value"
msgid "Dilkeşhaveran"
msgstr "Dilkeşhaveran"

#: DB:work_attribute_type_allowed_value/value:349
msgctxt "work_attribute_type_allowed_value"
msgid "Dilküşa"
msgstr "Dilküşa"

#: DB:work_attribute_type_allowed_value/value:350
msgctxt "work_attribute_type_allowed_value"
msgid "Dilnevaz"
msgstr ""

#: DB:work_attribute_type_allowed_value/value:351
msgctxt "work_attribute_type_allowed_value"
msgid "Dilnişin"
msgstr "Dilnişin"

#: DB:work_attribute_type_allowed_value/value:904
msgctxt "work_attribute_type_allowed_value"
msgid "Din kī puriyā"
msgstr ""

#: DB:release_packaging/name:13
msgctxt "release_packaging"
msgid "Discbox Slider"
msgstr "Discbox-Slider"

#: DB:label_type/name:1
msgctxt "label_type"
msgid "Distributor"
msgstr "Distributor"

#: DB:area_type/name:5
msgctxt "area_type"
msgid "District"
msgstr "Bezirk"

#: DB:area_type/description:5
msgctxt "area_type"
msgid "District is used for a division of a large city, e.g. Queens."
msgstr "Der Bezirk ist ein abgegrenztes Gebiet, ein Landstrich, eine Region einer grossen Stadt, z.B. Queens in New York."

#: DB:work_attribute_type_allowed_value/value:611
msgctxt "work_attribute_type_allowed_value"
msgid "Divan"
msgstr ""

#: DB:work_attribute_type_allowed_value/value:725
msgctxt "work_attribute_type_allowed_value"
msgid "Dolap"
msgstr ""

#: DB:medium_format/name:4
msgctxt "medium_format"
msgid "DualDisc"
msgstr "DualDisc"

#: DB:medium_format/name:67
msgctxt "medium_format"
msgid "DualDisc (CD side)"
msgstr "DualDisc (CD-Seite)"

#: DB:medium_format/name:65
msgctxt "medium_format"
msgid "DualDisc (DVD-Audio side)"
msgstr "DualDisc (DVD-Audio-Seite)"

#: DB:medium_format/name:66
msgctxt "medium_format"
msgid "DualDisc (DVD-Video side)"
msgstr "DualDisc (DVD-Video-Seite)"

#: DB:work_attribute_type_allowed_value/value:612
msgctxt "work_attribute_type_allowed_value"
msgid "Durak"
msgstr ""

#: DB:work_attribute_type_allowed_value/value:726
msgctxt "work_attribute_type_allowed_value"
msgid "Durak Evferi"
msgstr ""

#: DB:work_attribute_type_allowed_value/value:86
msgctxt "work_attribute_type_allowed_value"
msgid "Durga"
msgstr "Durga"

#: DB:work_attribute_type_allowed_value/value:906
msgctxt "work_attribute_type_allowed_value"
msgid "Durgā"
msgstr ""

#: DB:work_attribute_type_allowed_value/value:87
msgctxt "work_attribute_type_allowed_value"
msgid "Dvijāvanti"
msgstr "Dvijāvanti"

#: DB:work_attribute_type_allowed_value/value:352
msgctxt "work_attribute_type_allowed_value"
msgid "Dügah"
msgstr "Dügah"

#: DB:work_attribute_type_allowed_value/value:354
msgctxt "work_attribute_type_allowed_value"
msgid "Dügah Maye"
msgstr "Dügah Maye"

#: DB:work_attribute_type_allowed_value/value:353
msgctxt "work_attribute_type_allowed_value"
msgid "Dügahbuselik"
msgstr "Dügahbuselik"

#: DB:work_attribute_type_allowed_value/value:727
msgctxt "work_attribute_type_allowed_value"
msgid "Dümen"
msgstr "Dümen"

#: DB:work_attribute_type_allowed_value/value:728
msgctxt "work_attribute_type_allowed_value"
msgid "Düyek"
msgstr "Düyek"

#: DB:work_attribute_type_allowed_value/value:355
msgctxt "work_attribute_type_allowed_value"
msgid "Düşems"
msgstr "Düşems"

#: DB:work_attribute_type_allowed_value/value:828
msgctxt "work_attribute_type_allowed_value"
msgid "Dādrā"
msgstr ""

#: DB:work_attribute_type_allowed_value/value:899
msgctxt "work_attribute_type_allowed_value"
msgid "Dēsi"
msgstr ""

#: DB:work_attribute_type_allowed_value/value:900
msgctxt "work_attribute_type_allowed_value"
msgid "Dēv gāndhār"
msgstr ""

#: DB:work_attribute_type_allowed_value/value:76
msgctxt "work_attribute_type_allowed_value"
msgid "Dēvagāndhāri"
msgstr "Dēvagāndhāri"

#: DB:work_attribute_type_allowed_value/value:77
msgctxt "work_attribute_type_allowed_value"
msgid "Dēvakriya"
msgstr "Dēvakriya"

#: DB:work_attribute_type_allowed_value/value:78
msgctxt "work_attribute_type_allowed_value"
msgid "Dēvamanōhari"
msgstr "Dēvamanōhari"

#: DB:work_attribute_type_allowed_value/value:901
msgctxt "work_attribute_type_allowed_value"
msgid "Dēvgirī bilāval"
msgstr ""

#: DB:work_attribute_type_allowed_value/value:75
#: DB:work_attribute_type_allowed_value/value:897
msgctxt "work_attribute_type_allowed_value"
msgid "Dēś"
msgstr "Dēś"

#: DB:work_attribute_type_allowed_value/value:898
msgctxt "work_attribute_type_allowed_value"
msgid "Dēśakār"
msgstr ""

#: DB:work_attribute_type_allowed_value/value:292
msgctxt "work_attribute_type_allowed_value"
msgid "Dēśādi"
msgstr "Dēśādi"

#: DB:work_attribute_type_allowed_value/value:830
msgctxt "work_attribute_type_allowed_value"
msgid "Dīpacaṇḍī"
msgstr ""

#: DB:work_attribute_type_allowed_value/value:84
msgctxt "work_attribute_type_allowed_value"
msgid "Dīpakaṁ"
msgstr "Dīpakaṁ"

#: DB:work_attribute_type_allowed_value/value:905
msgctxt "work_attribute_type_allowed_value"
msgid "Dīpāvali"
msgstr ""

#: DB:work_attribute_type_allowed_value/value:85
msgctxt "work_attribute_type_allowed_value"
msgid "Dīpāḷi"
msgstr "Dīpāḷi"

#: DB:work_attribute_type_allowed_value/value:791
msgctxt "work_attribute_type_allowed_value"
msgid "E Dorian"
msgstr "e-Dorisch"

#: DB:work_attribute_type_allowed_value/value:803
msgctxt "work_attribute_type_allowed_value"
msgid "E Mixolydian"
msgstr "e-Mixolydisch"

#: DB:work_attribute_type_allowed_value/value:13
msgctxt "work_attribute_type_allowed_value"
msgid "E major"
msgstr "E-Moll"

#: DB:work_attribute_type_allowed_value/value:14
msgctxt "work_attribute_type_allowed_value"
msgid "E minor"
msgstr "e-Moll"

#: DB:work_attribute_type_allowed_value/value:11
msgctxt "work_attribute_type_allowed_value"
msgid "E-flat major"
msgstr "Es-Dur"

#: DB:work_attribute_type_allowed_value/value:12
msgctxt "work_attribute_type_allowed_value"
msgid "E-flat minor"
msgstr "es-Moll"

#: DB:work_attribute_type_allowed_value/value:814
msgctxt "work_attribute_type_allowed_value"
msgid "E-sharp major"
msgstr "Eis-Dur"

#: DB:work_attribute_type_allowed_value/value:15
msgctxt "work_attribute_type_allowed_value"
msgid "E-sharp minor"
msgstr "eis-Moll"

#: DB:work_attribute_type/name:37
msgctxt "work_attribute_type"
msgid "ECAD ID"
msgstr "ECAD-ID"

#: DB:release_group_primary_type/name:3
msgctxt "release_group_primary_type"
msgid "EP"
msgstr "EP"

#: DB:medium_format/name:50
msgctxt "medium_format"
msgid "Edison Diamond Disc"
msgstr "Edison Diamond Disc"

#: DB:place_type/name:7
msgctxt "place_type"
msgid "Educational institution"
msgstr "Bildungseinrichtung"

#: DB:instrument_type/name:4
msgctxt "instrument_type"
msgid "Electronic instrument"
msgstr "Elektronisches Instrument"

#: DB:medium_format/name:42
msgctxt "medium_format"
msgid "Enhanced CD"
msgstr "Erweiterte CD"

#: DB:instrument_type/name:6
msgctxt "instrument_type"
msgid "Ensemble"
msgstr "Ensemble"

#: DB:work_attribute_type_allowed_value/value:356
msgctxt "work_attribute_type_allowed_value"
msgid "Eski Sipihr"
msgstr ""

#: DB:work_attribute_type_allowed_value/value:613
msgctxt "work_attribute_type_allowed_value"
msgid "Etüd"
msgstr "Etüd"

#: DB:work_attribute_type_allowed_value/value:357
msgctxt "work_attribute_type_allowed_value"
msgid "Evcara"
msgstr ""

#: DB:editor_collection_type/name:4
msgctxt "collection_type"
msgid "Event"
msgstr "Veranstaltung"

#: DB:event_alias_type/name:1
msgctxt "alias_type"
msgid "Event name"
msgstr "Veranstaltungsname"

#: DB:series_type/name:6
msgctxt "series_type"
msgid "Event series"
msgstr "Veranstaltungsreihe"

#: DB:work_attribute_type_allowed_value/value:729
msgctxt "work_attribute_type_allowed_value"
msgid "Evfer"
msgstr ""

#: DB:work_attribute_type_allowed_value/value:358
msgctxt "work_attribute_type_allowed_value"
msgid "Eviç"
msgstr "Eviç"

#: DB:work_attribute_type_allowed_value/value:359
msgctxt "work_attribute_type_allowed_value"
msgid "Eviç Bahr-i Nazik"
msgstr "Eviç Bahr-i Nazik"

#: DB:work_attribute_type_allowed_value/value:360
msgctxt "work_attribute_type_allowed_value"
msgid "Eviç Huzi"
msgstr "Eviç Huzi"

#: DB:work_attribute_type_allowed_value/value:364
msgctxt "work_attribute_type_allowed_value"
msgid "Eviç Maye"
msgstr "Eviç Maye"

#: DB:work_attribute_type_allowed_value/value:361
msgctxt "work_attribute_type_allowed_value"
msgid "Eviç Ruy-i Neva"
msgstr "Eviç Ruy-i Neva"

#: DB:work_attribute_type_allowed_value/value:365
msgctxt "work_attribute_type_allowed_value"
msgid "Eviç Saba"
msgstr "Eviç Saba"

#: DB:work_attribute_type_allowed_value/value:366
msgctxt "work_attribute_type_allowed_value"
msgid "Eviç Şevk"
msgstr "Eviç Şevk"

#: DB:work_attribute_type_allowed_value/value:362
msgctxt "work_attribute_type_allowed_value"
msgid "Eviçbuselik"
msgstr "Eviçbuselik"

#: DB:work_attribute_type_allowed_value/value:363
msgctxt "work_attribute_type_allowed_value"
msgid "Eviçkürdi"
msgstr "Eviçkürdi"

#: DB:work_attribute_type_allowed_value/value:730
msgctxt "work_attribute_type_allowed_value"
msgid "Evsat"
msgstr ""

#: DB:work_attribute_type_allowed_value/value:614
msgctxt "work_attribute_type_allowed_value"
msgid "Ezan"
msgstr ""

#: DB:work_attribute_type_allowed_value/value:792
msgctxt "work_attribute_type_allowed_value"
msgid "F Dorian"
msgstr "f-Dorisch"

#: DB:work_attribute_type_allowed_value/value:804
msgctxt "work_attribute_type_allowed_value"
msgid "F Mixolydian"
msgstr "f-Mixolydisch"

#: DB:work_attribute_type_allowed_value/value:17
msgctxt "work_attribute_type_allowed_value"
msgid "F major"
msgstr "F-Dur"

#: DB:work_attribute_type_allowed_value/value:18
msgctxt "work_attribute_type_allowed_value"
msgid "F minor"
msgstr "f-Moll"

#: DB:work_attribute_type_allowed_value/value:16
msgctxt "work_attribute_type_allowed_value"
msgid "F-flat major"
msgstr "Fes-Dur"

#: DB:work_attribute_type_allowed_value/value:815
msgctxt "work_attribute_type_allowed_value"
msgid "F-flat minor"
msgstr "fes-Moll"

#: DB:work_attribute_type_allowed_value/value:19
msgctxt "work_attribute_type_allowed_value"
msgid "F-sharp major"
msgstr "Fis-Dur"

#: DB:work_attribute_type_allowed_value/value:20
msgctxt "work_attribute_type_allowed_value"
msgid "F-sharp minor"
msgstr "fis-Moll"

#: DB:work_attribute_type_allowed_value/value:731
msgctxt "work_attribute_type_allowed_value"
msgid "Fahte"
msgstr ""

#: DB:instrument_type/name:7
msgctxt "instrument_type"
msgid "Family"
msgstr "Familie"

#: DB:work_attribute_type_allowed_value/value:615
msgctxt "work_attribute_type_allowed_value"
msgid "Fantezi"
msgstr ""

#: DB:release_packaging/name:10
msgctxt "release_packaging"
msgid "Fatbox"
msgstr "Fatbox"

#: DB:gender/name:2
msgctxt "gender"
msgid "Female"
msgstr "Weiblich"

#: DB:work_attribute_type_allowed_value/value:732
msgctxt "work_attribute_type_allowed_value"
msgid "Fer"
msgstr ""

#: DB:work_attribute_type_allowed_value/value:733
msgctxt "work_attribute_type_allowed_value"
msgid "Fer'i Muhammes"
msgstr ""

#: DB:work_attribute_type_allowed_value/value:367
msgctxt "work_attribute_type_allowed_value"
msgid "Ferahfeza"
msgstr ""

#: DB:work_attribute_type_allowed_value/value:368
msgctxt "work_attribute_type_allowed_value"
msgid "Ferahnak"
msgstr ""

#: DB:work_attribute_type_allowed_value/value:369
msgctxt "work_attribute_type_allowed_value"
msgid "Ferahnakaşiran"
msgstr "Ferahnakaşiran"

#: DB:work_attribute_type_allowed_value/value:370
msgctxt "work_attribute_type_allowed_value"
msgid "Ferahnüma"
msgstr "Ferahnüma"

#: DB:work_attribute_type_allowed_value/value:371
msgctxt "work_attribute_type_allowed_value"
msgid "Ferahzad"
msgstr ""

#: DB:event_type/name:2
msgctxt "event_type"
msgid "Festival"
msgstr "Festival"

#: DB:series_type/name:8
msgctxt "series_type"
msgid "Festival"
msgstr "Festival"

#: DB:work_attribute_type_allowed_value/value:372
msgctxt "work_attribute_type_allowed_value"
msgid "Feth-i Bağdad"
msgstr "Feth-i Bağdad"

#: DB:work_attribute_type_allowed_value/value:373
msgctxt "work_attribute_type_allowed_value"
msgid "Feth-i Belgrad"
msgstr "Feth-i Belgrad"

#: DB:work_attribute_type_allowed_value/value:374
msgctxt "work_attribute_type_allowed_value"
msgid "Feth-i Dil"
msgstr "Feth-i Dil"

#: DB:work_attribute_type_allowed_value/value:375
msgctxt "work_attribute_type_allowed_value"
msgid "Feth-i Hicaz"
msgstr "Feth-i Hicaz"

#: DB:work_attribute_type_allowed_value/value:734
msgctxt "work_attribute_type_allowed_value"
msgid "Fireng-i Fer"
msgstr "Fireng-i Fer"

#: DB:medium_format/description:73
msgctxt "medium_format"
msgid ""
"Flat discs with grooves used in phonographs/gramophones. For shellac and "
"vinyl records, use that specifically"
msgstr "Flache Scheiben mit Rillen für Phonographen/Grammophone. Für Schellack- und Vinylplatten das Spezifische verwenden"

#: DB:medium_format/name:51
msgctxt "medium_format"
msgid "Flexi-disc"
msgstr "Flexible Disc (Flexidisc, Schallfolie oder Flexi) "

#: DB:medium_format/description:51
msgctxt "medium_format"
msgid ""
"Flexi-discs are phonograph records made of a thin, flexible vinyl sheet with"
" a molded-in groove, designed to be playable on a normal phonograph "
"turntable."
msgstr "Die flexible Disc (Flexidisc, Schallfolie oder Flexi) ist eine Schallplatte aus sehr dünnem, biegsamem Material. Zum Abspielen ist ein Plattenspieler samt Unterlage mit kleinem Mittelloch notwendig."

#: DB:medium_format/name:76
msgctxt "medium_format"
msgid "Floppy Disk"
msgstr "Diskette"

#: DB:gender/description:4
msgctxt "gender"
msgid ""
"For cases where gender just doesn't apply at all (like companies entered as "
"artists)."
msgstr "Für Fälle, in denen das Geschlecht einfach nicht anwendbar ist (wie bei Unternehmen, die als Interpreten eingetragen sind)."

#: DB:work_attribute_type/name:16
msgctxt "work_attribute_type"
msgid "Form (Ottoman, Turkish)"
msgstr ""

#: DB:area_alias_type/name:2
msgctxt "alias_type"
msgid "Formal name"
msgstr "Amtlicher Name"

#: DB:work_attribute_type_allowed_value/value:735
msgctxt "work_attribute_type_allowed_value"
msgid "Frengçin"
msgstr "Frengçin"

#: DB:cover_art_archive.art_type/name:1
msgctxt "cover_art_type"
msgid "Front"
msgstr "Vorderseite"

#: DB:work_attribute_type_allowed_value/value:793
msgctxt "work_attribute_type_allowed_value"
msgid "G Dorian"
msgstr "g-Dorisch"

#: DB:work_attribute_type_allowed_value/value:805
msgctxt "work_attribute_type_allowed_value"
msgid "G Mixolydian"
msgstr "g-Mixolydisch"

#: DB:work_attribute_type_allowed_value/value:22
msgctxt "work_attribute_type_allowed_value"
msgid "G major"
msgstr "G-Dur"

#: DB:work_attribute_type_allowed_value/value:23
msgctxt "work_attribute_type_allowed_value"
msgid "G minor"
msgstr "g-Moll"

#: DB:work_attribute_type_allowed_value/value:21
msgctxt "work_attribute_type_allowed_value"
msgid "G-flat major"
msgstr "Ges-Dur"

#: DB:work_attribute_type_allowed_value/value:816
msgctxt "work_attribute_type_allowed_value"
msgid "G-flat minor"
msgstr "ges-Moll"

#: DB:work_attribute_type_allowed_value/value:24
msgctxt "work_attribute_type_allowed_value"
msgid "G-sharp major"
msgstr "Gis-Dur"

#: DB:work_attribute_type_allowed_value/value:25
msgctxt "work_attribute_type_allowed_value"
msgid "G-sharp minor"
msgstr "gis-Moll"

#: DB:work_attribute_type/name:9
msgctxt "work_attribute_type"
msgid "GEMA ID"
msgstr "GEMA-ID"

#: DB:work_attribute_type_allowed_value/value:88
msgctxt "work_attribute_type_allowed_value"
msgid "Gamakakriya"
msgstr "Gamakakriya"

#: DB:work_attribute_type_allowed_value/value:89
msgctxt "work_attribute_type_allowed_value"
msgid "Gamakakriya/Pūrvīkaḷyāṇi"
msgstr "Gamakakriya/Pūrvīkaḷyāṇi"

#: DB:work_attribute_type_allowed_value/value:95
msgctxt "work_attribute_type_allowed_value"
msgid "Garuḍadhvani"
msgstr "Garuḍadhvani"

#: DB:release_packaging/name:12
msgctxt "release_packaging"
msgid "Gatefold Cover"
msgstr "Gatefold-Cover"

#: DB:work_attribute_type_allowed_value/value:911
msgctxt "work_attribute_type_allowed_value"
msgid "Gaurī"
msgstr ""

#: DB:work_attribute_type_allowed_value/value:912
msgctxt "work_attribute_type_allowed_value"
msgid "Gaurī basant"
msgstr ""

#: DB:work_attribute_type_allowed_value/value:99
msgctxt "work_attribute_type_allowed_value"
msgid "Gaurīmanōhari"
msgstr "Gaurīmanōhari"

#: DB:work_attribute_type_allowed_value/value:909
msgctxt "work_attribute_type_allowed_value"
msgid "Gauḍ malhār"
msgstr ""

#: DB:work_attribute_type_allowed_value/value:910
msgctxt "work_attribute_type_allowed_value"
msgid "Gauḍ sāraṅg"
msgstr ""

#: DB:work_attribute_type_allowed_value/value:96
msgctxt "work_attribute_type_allowed_value"
msgid "Gauḍa malhār"
msgstr "Gauḍa malhār"

#: DB:work_attribute_type_allowed_value/value:97
msgctxt "work_attribute_type_allowed_value"
msgid "Gauḷa"
msgstr "Gauḷa"

#: DB:work_attribute_type_allowed_value/value:98
msgctxt "work_attribute_type_allowed_value"
msgid "Gauḷipantu"
msgstr "Gauḷipantu"

#: DB:work_attribute_type_allowed_value/value:913
msgctxt "work_attribute_type_allowed_value"
msgid "Gavti"
msgstr ""

#: DB:work_attribute_type_allowed_value/value:616
msgctxt "work_attribute_type_allowed_value"
msgid "Gazel"
msgstr ""

#: DB:work_attribute_type_allowed_value/value:90
msgctxt "work_attribute_type_allowed_value"
msgid "Gaṁbhīra nāṭa"
msgstr "Gaṁbhīra nāṭa"

#: DB:work_attribute_type_allowed_value/value:91
msgctxt "work_attribute_type_allowed_value"
msgid "Gaṁbhīra vāṇi"
msgstr "Gaṁbhīra vāṇi"

#: DB:work_attribute_type_allowed_value/value:376
msgctxt "work_attribute_type_allowed_value"
msgid "Gerdaniye"
msgstr ""

#: DB:work_attribute_type_allowed_value/value:377
msgctxt "work_attribute_type_allowed_value"
msgid "Gerdaniyebuselik"
msgstr ""

#: DB:work_attribute_type_allowed_value/value:378
msgctxt "work_attribute_type_allowed_value"
msgid "Gerdaniyekürdi"
msgstr "Gerdaniyekürdi"

#: DB:work_attribute_type_allowed_value/value:380
msgctxt "work_attribute_type_allowed_value"
msgid "Geveşt"
msgstr "Geveşt"

#: DB:work_attribute_type_allowed_value/value:379
msgctxt "work_attribute_type_allowed_value"
msgid "Geştü Güzar-ı Bahar"
msgstr "Geştü Güzar-ı Bahar"

#: DB:work_attribute_type_allowed_value/value:100
msgctxt "work_attribute_type_allowed_value"
msgid "Ghanṭa"
msgstr "Ghanṭa"

#: DB:work_attribute_type_allowed_value/value:381
msgctxt "work_attribute_type_allowed_value"
msgid "Gonca-i Rana"
msgstr "Gonca-i Rana"

#: DB:artist_type/name:2
msgctxt "artist_type"
msgid "Group"
msgstr "Gruppe"

#: DB:work_attribute_type_allowed_value/value:916
msgctxt "work_attribute_type_allowed_value"
msgid "Gurjarī tōḍī"
msgstr ""

#: DB:work_attribute_type_allowed_value/value:102
msgctxt "work_attribute_type_allowed_value"
msgid "Gurjāri"
msgstr "Gurjāri"

#: DB:work_attribute_type_allowed_value/value:915
msgctxt "work_attribute_type_allowed_value"
msgid "Guṇakārī"
msgstr ""

#: DB:work_attribute_type_allowed_value/value:382
msgctxt "work_attribute_type_allowed_value"
msgid "Güldeste"
msgstr "Güldeste"

#: DB:work_attribute_type_allowed_value/value:384
msgctxt "work_attribute_type_allowed_value"
msgid "Gülizar"
msgstr "Gülizar"

#: DB:work_attribute_type_allowed_value/value:385
msgctxt "work_attribute_type_allowed_value"
msgid "Gülizarbuselik"
msgstr "Gülizarbuselik"

#: DB:work_attribute_type_allowed_value/value:386
msgctxt "work_attribute_type_allowed_value"
msgid "Gülnari"
msgstr "Gülnari"

#: DB:work_attribute_type_allowed_value/value:387
msgctxt "work_attribute_type_allowed_value"
msgid "Gülruh"
msgstr "Gülruh"

#: DB:work_attribute_type_allowed_value/value:383
msgctxt "work_attribute_type_allowed_value"
msgid "Gülzar"
msgstr "Gülzar"

#: DB:work_attribute_type_allowed_value/value:388
msgctxt "work_attribute_type_allowed_value"
msgid "Gülşen-i Vefa"
msgstr "Gülşen-i Vefa"

#: DB:work_attribute_type_allowed_value/value:617
msgctxt "work_attribute_type_allowed_value"
msgid "Güvende"
msgstr "Güvende"

#: DB:work_attribute_type_allowed_value/value:92
msgctxt "work_attribute_type_allowed_value"
msgid "Gānamūrti"
msgstr "Gānamūrti"

#: DB:work_attribute_type_allowed_value/value:93
msgctxt "work_attribute_type_allowed_value"
msgid "Gānavāridhi"
msgstr "Gānavāridhi"

#: DB:work_attribute_type_allowed_value/value:908
msgctxt "work_attribute_type_allowed_value"
msgid "Gāndhī malhār"
msgstr ""

#: DB:work_attribute_type_allowed_value/value:94
msgctxt "work_attribute_type_allowed_value"
msgid "Gāngēyabhūṣaṇi"
msgstr "Gāngēyabhūṣaṇi"

#: DB:work_attribute_type_allowed_value/value:101
msgctxt "work_attribute_type_allowed_value"
msgid "Gōpikāvasantaṁ"
msgstr "Gōpikāvasantaṁ"

#: DB:work_attribute_type_allowed_value/value:914
msgctxt "work_attribute_type_allowed_value"
msgid "Gōrākh kalyāṇ"
msgstr ""

#: DB:medium_format/name:17
msgctxt "medium_format"
msgid "HD-DVD"
msgstr "HD-DVD"

#: DB:medium_format/name:25
msgctxt "medium_format"
msgid "HDCD"
msgstr "HDCD"

#: DB:medium_format/name:37
msgctxt "medium_format"
msgid "HQCD"
msgstr "HQCD"

#: DB:work_attribute_type_allowed_value/value:736
msgctxt "work_attribute_type_allowed_value"
msgid "Hafif"
msgstr ""

#: DB:work_attribute_type_allowed_value/value:618
msgctxt "work_attribute_type_allowed_value"
msgid "Halk Türküsü"
msgstr "Halk Türküsü"

#: DB:work_attribute_type_allowed_value/value:104
msgctxt "work_attribute_type_allowed_value"
msgid "Hamsadhvani"
msgstr "Hamsadhvani"

#: DB:work_attribute_type_allowed_value/value:918
msgctxt "work_attribute_type_allowed_value"
msgid "Hamsadhvāni"
msgstr ""

#: DB:work_attribute_type_allowed_value/value:919
msgctxt "work_attribute_type_allowed_value"
msgid "Hamsanārāyaṇi"
msgstr ""

#: DB:work_attribute_type_allowed_value/value:107
msgctxt "work_attribute_type_allowed_value"
msgid "Hamsavinōdini"
msgstr "Hamsavinōdini"

#: DB:work_attribute_type_allowed_value/value:917
msgctxt "work_attribute_type_allowed_value"
msgid "Hamīr"
msgstr ""

#: DB:work_attribute_type_allowed_value/value:103
msgctxt "work_attribute_type_allowed_value"
msgid "Hamīr kaḷyaṇi"
msgstr "Hamīr kaḷyaṇi"

#: DB:work_attribute_type_allowed_value/value:108
msgctxt "work_attribute_type_allowed_value"
msgid "Harikāmbhōji"
msgstr "Harikāmbhōji"

#: DB:work_attribute_type_allowed_value/value:389
msgctxt "work_attribute_type_allowed_value"
msgid "Haver"
msgstr ""

#: DB:work_attribute_type_allowed_value/value:737
msgctxt "work_attribute_type_allowed_value"
msgid "Havi"
msgstr ""

#: DB:work_attribute_type_allowed_value/value:105
msgctxt "work_attribute_type_allowed_value"
msgid "Haṁsanādaṁ"
msgstr "Haṁsanādaṁ"

#: DB:work_attribute_type_allowed_value/value:106
msgctxt "work_attribute_type_allowed_value"
msgid "Haṁsānandi"
msgstr "Haṁsānandi"

#: DB:work_attribute_type_allowed_value/value:390
msgctxt "work_attribute_type_allowed_value"
msgid "Heftgah"
msgstr ""

#: DB:work_attribute_type_allowed_value/value:738
msgctxt "work_attribute_type_allowed_value"
msgid "Hezeç"
msgstr "Hezeç"

#: DB:medium_format/name:75
msgctxt "medium_format"
msgid "HiPac"
msgstr "HiPac"

#: DB:work_attribute_type_allowed_value/value:391
msgctxt "work_attribute_type_allowed_value"
msgid "Hicaz"
msgstr ""

#: DB:work_attribute_type_allowed_value/value:395
msgctxt "work_attribute_type_allowed_value"
msgid "Hicaz Büzürk"
msgstr "Hicaz Büzürk"

#: DB:work_attribute_type_allowed_value/value:396
msgctxt "work_attribute_type_allowed_value"
msgid "Hicaz Dilkeş"
msgstr "Hicaz Dilkeş"

#: DB:work_attribute_type_allowed_value/value:398
msgctxt "work_attribute_type_allowed_value"
msgid "Hicaz Hümayun"
msgstr "Hicaz Hümayun"

#: DB:work_attribute_type_allowed_value/value:409
msgctxt "work_attribute_type_allowed_value"
msgid "Hicaz Uzzal"
msgstr ""

#: DB:work_attribute_type_allowed_value/value:392
msgctxt "work_attribute_type_allowed_value"
msgid "Hicaz Zemzeme"
msgstr ""

#: DB:work_attribute_type_allowed_value/value:410
msgctxt "work_attribute_type_allowed_value"
msgid "Hicaz Zirgüle"
msgstr "Hicaz Zirgüle"

#: DB:work_attribute_type_allowed_value/value:393
msgctxt "work_attribute_type_allowed_value"
msgid "Hicazaşiran"
msgstr "Hicazaşiran"

#: DB:work_attribute_type_allowed_value/value:394
msgctxt "work_attribute_type_allowed_value"
msgid "Hicazbuselik"
msgstr ""

#: DB:work_attribute_type_allowed_value/value:397
msgctxt "work_attribute_type_allowed_value"
msgid "Hicazeyn"
msgstr ""

#: DB:work_attribute_type_allowed_value/value:399
msgctxt "work_attribute_type_allowed_value"
msgid "Hicazi Acem"
msgstr ""

#: DB:work_attribute_type_allowed_value/value:400
msgctxt "work_attribute_type_allowed_value"
msgid "Hicazi Irak"
msgstr ""

#: DB:work_attribute_type_allowed_value/value:401
msgctxt "work_attribute_type_allowed_value"
msgid "Hicazi Muhalif"
msgstr ""

#: DB:work_attribute_type_allowed_value/value:402
msgctxt "work_attribute_type_allowed_value"
msgid "Hicazi Rumi"
msgstr ""

#: DB:work_attribute_type_allowed_value/value:403
msgctxt "work_attribute_type_allowed_value"
msgid "Hicazi Türki"
msgstr "Hicazi Türki"

#: DB:work_attribute_type_allowed_value/value:404
msgctxt "work_attribute_type_allowed_value"
msgid "Hicazi Uşşak"
msgstr "Hicazi Uşşak"

#: DB:work_attribute_type_allowed_value/value:405
msgctxt "work_attribute_type_allowed_value"
msgid "Hicazkar"
msgstr ""

#: DB:work_attribute_type_allowed_value/value:408
msgctxt "work_attribute_type_allowed_value"
msgid "Hicazkar-Kürdi"
msgstr "Hicazkar-Kürdi"

#: DB:work_attribute_type_allowed_value/value:407
msgctxt "work_attribute_type_allowed_value"
msgid "Hicazkar-ı Kadim"
msgstr "Hicazkar-ı Kadim"

#: DB:work_attribute_type_allowed_value/value:406
msgctxt "work_attribute_type_allowed_value"
msgid "Hicazkarbuselik"
msgstr ""

#: DB:work_attribute_type_allowed_value/value:112
msgctxt "work_attribute_type_allowed_value"
msgid "Hindustān gāndhāri"
msgstr "Hindustān gāndhāri"

#: DB:work_attribute_type_allowed_value/value:924
msgctxt "work_attribute_type_allowed_value"
msgid "Hindōl"
msgstr ""

#: DB:work_attribute_type_allowed_value/value:925
msgctxt "work_attribute_type_allowed_value"
msgid "Hindōl pañcam"
msgstr ""

#: DB:work_attribute_type_allowed_value/value:110
msgctxt "work_attribute_type_allowed_value"
msgid "Hindōḷa vasantaṁ"
msgstr "Hindōḷa vasantaṁ"

#: DB:work_attribute_type_allowed_value/value:111
msgctxt "work_attribute_type_allowed_value"
msgid "Hindōḷaṁ"
msgstr "Hindōḷaṁ"

#: DB:work_attribute_type_allowed_value/value:411
msgctxt "work_attribute_type_allowed_value"
msgid "Hisar"
msgstr ""

#: DB:work_attribute_type_allowed_value/value:412
msgctxt "work_attribute_type_allowed_value"
msgid "Hisar Vech-i Şehnaz"
msgstr "Hisar Vech-i Şehnaz"

#: DB:work_attribute_type_allowed_value/value:413
msgctxt "work_attribute_type_allowed_value"
msgid "Hisarbuselik"
msgstr ""

#: DB:label_type/name:2
msgctxt "label_type"
msgid "Holding"
msgstr "Holding"

#: DB:work_attribute_type_allowed_value/value:414
msgctxt "work_attribute_type_allowed_value"
msgid "Horasan"
msgstr ""

#: DB:work_attribute_type_allowed_value/value:415
msgctxt "work_attribute_type_allowed_value"
msgid "Horosani Beyati"
msgstr ""

#: DB:work_attribute_type_allowed_value/value:416
msgctxt "work_attribute_type_allowed_value"
msgid "Hoş Aver"
msgstr "Hoş Aver"

#: DB:work_attribute_type_allowed_value/value:926
msgctxt "work_attribute_type_allowed_value"
msgid "Husaini"
msgstr ""

#: DB:work_attribute_type_allowed_value/value:113
msgctxt "work_attribute_type_allowed_value"
msgid "Hussēnī"
msgstr "Hussēnī"

#: DB:work_attribute_type_allowed_value/value:619
msgctxt "work_attribute_type_allowed_value"
msgid "Hutbe"
msgstr ""

#: DB:work_attribute_type_allowed_value/value:417
msgctxt "work_attribute_type_allowed_value"
msgid "Huzi"
msgstr ""

#: DB:medium_format/name:38
msgctxt "medium_format"
msgid "Hybrid SACD"
msgstr "Hybrid-SACD"

#: DB:medium_format/name:63
msgctxt "medium_format"
msgid "Hybrid SACD (CD layer)"
msgstr "Hybrid SACD (CD-Schicht)"

#: DB:medium_format/name:64
msgctxt "medium_format"
msgid "Hybrid SACD (SACD layer)"
msgstr "Hybrid SACD (SACD-Schicht)"

#: DB:medium_format/name:87
msgctxt "medium_format"
<<<<<<< HEAD
msgid "Hybrid SACD (SACD layer, 2 channel)"
msgstr "Hybrid SACD (SACD-Schicht, 2-Kanal)    "
=======
msgid "Hybrid SACD (SACD layer, 2 channels)"
msgstr "Hybrid SACD (SACD-Schicht, 2-Kanal)"
>>>>>>> 01cadc6d

#: DB:medium_format/name:86
msgctxt "medium_format"
msgid "Hybrid SACD (SACD layer, multichannel)"
msgstr "Hybrid SACD (SACD-Schicht, Mehrkanal)    "

#: DB:work_attribute_type_allowed_value/value:418
msgctxt "work_attribute_type_allowed_value"
msgid "Hüdavendigar"
msgstr "Hüdavendigar"

#: DB:work_attribute_type_allowed_value/value:419
msgctxt "work_attribute_type_allowed_value"
msgid "Hüseyni"
msgstr "Hüseyni"

#: DB:work_attribute_type_allowed_value/value:422
msgctxt "work_attribute_type_allowed_value"
msgid "Hüseyni Araban"
msgstr "Hüseyni Araban"

#: DB:work_attribute_type_allowed_value/value:420
msgctxt "work_attribute_type_allowed_value"
msgid "Hüseyni Gülizar"
msgstr "Hüseyni Gülizar"

#: DB:work_attribute_type_allowed_value/value:421
msgctxt "work_attribute_type_allowed_value"
msgid "Hüseyni Zemzeme"
msgstr "Hüseyni Zemzeme"

#: DB:work_attribute_type_allowed_value/value:423
msgctxt "work_attribute_type_allowed_value"
msgid "Hüseyniaşiran"
msgstr "Hüseyniaşiran"

#: DB:work_attribute_type_allowed_value/value:424
msgctxt "work_attribute_type_allowed_value"
msgid "Hüseynibuselik"
msgstr "Hüseynibuselik"

#: DB:work_attribute_type_allowed_value/value:425
msgctxt "work_attribute_type_allowed_value"
msgid "Hüzzam"
msgstr "Hüzzam"

#: DB:work_attribute_type_allowed_value/value:426
msgctxt "work_attribute_type_allowed_value"
msgid "Hüzzam-ı Cedid"
msgstr "Hüzzam-ı Cedid"

#: DB:work_attribute_type_allowed_value/value:920
msgctxt "work_attribute_type_allowed_value"
msgid "Hēm bihāg"
msgstr ""

#: DB:work_attribute_type_allowed_value/value:921
msgctxt "work_attribute_type_allowed_value"
msgid "Hēm lalit"
msgstr ""

#: DB:work_attribute_type_allowed_value/value:922
msgctxt "work_attribute_type_allowed_value"
msgid "Hēmant"
msgstr ""

#: DB:work_attribute_type_allowed_value/value:109
msgctxt "work_attribute_type_allowed_value"
msgid "Hēmavati"
msgstr "Hēmavati"

#: DB:work_attribute_type_allowed_value/value:923
msgctxt "work_attribute_type_allowed_value"
msgid "Hēmāvānti"
msgstr ""

#: DB:work_attribute_type/name:29
msgctxt "work_attribute_type"
msgid "ICE ID"
msgstr "ICE-ID"

#: DB:work_attribute_type/description:24
msgctxt "work_attribute_type"
msgid "ID for the Argentinean rights society SADAIC"
msgstr "ID für die argentinische Verwertungsgesellschaft SADAIC"

#: DB:work_attribute_type/description:13
msgctxt "work_attribute_type"
msgid "ID for the Australasian rights society APRA"
msgstr "ID für die australasiatische Verwertungsgesellschaft APRA"

#: DB:work_attribute_type/description:23
msgctxt "work_attribute_type"
msgid "ID for the Austrian rights society AKM"
msgstr "ID für die österreichische Verwertungsgesellschaft AKM"

#: DB:work_attribute_type/description:28
msgctxt "work_attribute_type"
msgid "ID for the Belgian rights society SABAM"
msgstr "ID für die belgische Verwertungsgesellschaft SABAM"

#: DB:work_attribute_type/description:37
msgctxt "work_attribute_type"
msgid "ID for the Brazilian rights society ECAD"
msgstr "ID für die brasilianische Verwertungsgesellschaft ECAD"

#: DB:work_attribute_type/description:34
msgctxt "work_attribute_type"
msgid "ID for the British rights society PRS for Music"
msgstr "Id für die britische Verwertungsgesellschaft PRS for Music"

#: DB:work_attribute_type/description:10
msgctxt "work_attribute_type"
msgid "ID for the Canadian rights society SOCAN"
msgstr "ID für die kanadische Verwertungsgesellschaft SOCAN"

#: DB:work_attribute_type/description:39
msgctxt "work_attribute_type"
msgid "ID for the Colombian rights society SAYCO"
msgstr "ID für die kolumbianische Verwertungsgesellschaft SAYCO"

#: DB:work_attribute_type/description:44
msgctxt "work_attribute_type"
msgid "ID for the Costa Rican rights society ACAM"
msgstr "ID für die costaricanische Verwertungsgesellschaft ACAM"

#: DB:work_attribute_type/description:47
msgctxt "work_attribute_type"
msgid "ID for the Cuban rights society ACDAM"
msgstr "ID für die kubanische Verwertungsgesellschaft ACDAM"

#: DB:work_attribute_type/description:25
msgctxt "work_attribute_type"
msgid "ID for the Czech rights society OSA"
msgstr "ID für die tschechische Verwertungsgesellschaft OSA"

#: DB:work_attribute_type/description:51
msgctxt "work_attribute_type"
msgid "ID for the Danish rights society KODA"
msgstr "ID für die dänische Verwertungsgesellschaft KODA"

#: DB:work_attribute_type/description:26
msgctxt "work_attribute_type"
msgid "ID for the Dutch rights society BUMA/STEMRA"
msgstr "ID für die niederländische Verwertungsgesellschaft BUMA/STEMRA"

#: DB:work_attribute_type/description:40
msgctxt "work_attribute_type"
msgid "ID for the Ecuadorian rights society SAYCE"
msgstr "ID für die ecuadorianische Verwertungsgesellschaft SAYCE"

#: DB:work_attribute_type/description:21
msgctxt "work_attribute_type"
msgid "ID for the French rights society Sacem"
msgstr "ID für die französische Verwertungsgesellschaft Sacem"

#: DB:work_attribute_type/description:9
msgctxt "work_attribute_type"
msgid "ID for the German rights society GEMA"
msgstr "ID für die deutsche Verwertungsgesellschaft GEMA"

#: DB:work_attribute_type/description:19
msgctxt "work_attribute_type"
msgid "ID for the Hong Kong rights society CASH"
msgstr "ID für die Hongkonger Verwertungsgesellschaft CASH"

#: DB:work_attribute_type/description:48
msgctxt "work_attribute_type"
msgid "ID for the Hungarian rights society ARTISJUS"
msgstr "ID für die ungarische Verwertungsgesellschaft ARTISJUS"

#: DB:work_attribute_type/description:29
msgctxt "work_attribute_type"
msgid "ID for the International Copyright Enterprise"
msgstr "ID für das International Copyright Enterprise"

#: DB:work_attribute_type/description:52
msgctxt "work_attribute_type"
msgid "ID for the Irish rights society IMRO"
msgstr "ID für die irische Verwertungsgesellschaft IMRO"

#: DB:work_attribute_type/description:36
msgctxt "work_attribute_type"
msgid "ID for the Italian rights society SIAE"
msgstr "ID für die italienische Verwertungsgesellschaft SIAE"

#: DB:work_attribute_type/description:3
msgctxt "work_attribute_type"
msgid "ID for the Japanese rights society JASRAC"
msgstr "ID für die japanische Verwertungsgesellschaft JASRAC"

#: DB:work_attribute_type/description:33
msgctxt "work_attribute_type"
msgid "ID for the Japanese rights society NexTone"
msgstr "ID für die japanische Verwertungsgesellschaft NexTone"

#: DB:work_attribute_type/description:11
msgctxt "work_attribute_type"
msgid "ID for the Korean rights society KOMCA"
msgstr "ID für die koreanische Verwertungsgesellschaft KOMCA"

#: DB:work_attribute_type/description:49
msgctxt "work_attribute_type"
msgid "ID for the Malaysian rights society MACP"
msgstr "ID für die malaysische Verwertungsgesellschaft MACP"

#: DB:work_attribute_type/description:27
msgctxt "work_attribute_type"
msgid "ID for the Mexican rights society SACM"
msgstr "ID für die mexikanische Verwertungsgesellschaft SACM"

#: DB:work_attribute_type/description:46
msgctxt "work_attribute_type"
msgid "ID for the Paraguayan rights society APA"
msgstr "ID für die paraguayische Verwertungsgesellschaft APA"

#: DB:work_attribute_type/description:41
msgctxt "work_attribute_type"
msgid "ID for the Peruvian rights society APDAYC"
msgstr "ID für die peruanische Verwertungsgesellschaft APDAYC"

#: DB:work_attribute_type/description:30
msgctxt "work_attribute_type"
msgid "ID for the Polish rights society ZAiKS"
msgstr "ID für die polnische Verwertungsgesellschaft ZAiKS"

#: DB:work_attribute_type/description:35
msgctxt "work_attribute_type"
msgid "ID for the Portuguese rights society SPA"
msgstr "ID für die portugiesische Verwertungsgesellschaft SPA"

#: DB:work_attribute_type/description:45
msgctxt "work_attribute_type"
msgid "ID for the Singaporean rights society COMPASS"
msgstr "ID für die singapurische Verwertungsgesellschaft COMPASS"

#: DB:work_attribute_type/description:20
msgctxt "work_attribute_type"
msgid "ID for the Spanish rights society SGAE"
msgstr "ID für die spanische Verwertungsgesellschaft SGAE"

#: DB:work_attribute_type/description:50
msgctxt "work_attribute_type"
msgid "ID for the Swedish rights society STIM"
msgstr "ID für die schwedische Verwertungsgesellschaft STIM"

#: DB:work_attribute_type/description:18
msgctxt "work_attribute_type"
msgid "ID for the Swiss rights society SUISA"
msgstr "ID für die schweizerische Verwertungsgesellschaft SUISA"

#: DB:work_attribute_type/description:12
msgctxt "work_attribute_type"
msgid "ID for the Taiwanese rights society MÜST"
msgstr "ID für die taiwanesische Verwertungsgesellschaft MÜST"

#: DB:work_attribute_type/description:6
msgctxt "work_attribute_type"
msgid "ID for the US rights society ASCAP"
msgstr "ID für die US-Verwertungsgesellschaft ASCAP"

#: DB:work_attribute_type/description:7
msgctxt "work_attribute_type"
msgid "ID for the US rights society BMI"
msgstr "ID für die US-Verwertungsgesellschaft BMI"

#: DB:work_attribute_type/description:8
msgctxt "work_attribute_type"
msgid "ID for the US rights society SESAC"
msgstr "ID für die US-Verwertungsgesellschaft SESAC"

#: DB:work_attribute_type/description:43
msgctxt "work_attribute_type"
msgid "ID for the Uruguayan rights society AGADU"
msgstr "ID für die uruguayische Verwertungsgesellschaft AGADU"

#: DB:work_attribute_type/description:42
msgctxt "work_attribute_type"
msgid "ID for the Venezuelan rights society SACVEN"
msgstr "ID für die venezolanische Verwertungsgesellschaft SACVEN"

#: DB:work_attribute_type/description:38
msgctxt "work_attribute_type"
msgid "ID for the international (formerly US) rights society AMRA"
msgstr "ID für die internationale (ehemalige US-) Verwertungsgesellschaft AMRA"

#: DB:work_attribute_type/description:22
msgctxt "work_attribute_type"
msgid "ID for the private licensing company CCLI"
msgstr "ID für das private Lizenzunternehmen CCLI"

#: DB:work_attribute_type/name:52
msgctxt "work_attribute_type"
msgid "IMRO ID"
msgstr "IMRO-ID"

#: DB:work_attribute_type/name:14
msgctxt "work_attribute_type"
msgid "Identifiers"
msgstr "Identifikatoren"

#: DB:work_attribute_type_allowed_value/value:832
msgctxt "work_attribute_type_allowed_value"
msgid "Ikvāi"
msgstr ""

#: DB:label_type/name:9
msgctxt "label_type"
msgid "Imprint"
msgstr "Imprint"

#: DB:work_type/name:30
msgctxt "work_type"
msgid "Incidental music"
msgstr "Bühnenmusik/Begleitmusik"

#: DB:work_type/description:30
msgctxt "work_type"
msgid ""
"Incidental music is music written as background for (usually) a theatre "
"play."
msgstr "Bühnenmusik/Begleitmusik ist Musik, die (meist) als Hintergrund für ein Theaterstück geschrieben wird."

#: DB:place_type/name:5
msgctxt "place_type"
msgid "Indoor arena"
msgstr "Veranstaltungshalle"

#: DB:editor_collection_type/name:9
msgctxt "collection_type"
msgid "Instrument"
msgstr "Instrument"

#: DB:instrument_alias_type/name:1
msgctxt "alias_type"
msgid "Instrument name"
msgstr "Instrumentenname"

#: DB:release_group_secondary_type/name:4
msgctxt "release_group_secondary_type"
msgid "Interview"
msgstr "Interview"

#: DB:work_attribute_type_allowed_value/value:427
msgctxt "work_attribute_type_allowed_value"
msgid "Irak"
msgstr ""

#: DB:work_attribute_type_allowed_value/value:428
msgctxt "work_attribute_type_allowed_value"
msgid "Irakaşiran"
msgstr "Irakaşiran"

#: DB:work_attribute_type_allowed_value/value:739
msgctxt "work_attribute_type_allowed_value"
msgid "Iraksak"
msgstr ""

#: DB:work_attribute_type_allowed_value/value:429
msgctxt "work_attribute_type_allowed_value"
msgid "Isfahan"
msgstr ""

#: DB:work_attribute_type_allowed_value/value:430
msgctxt "work_attribute_type_allowed_value"
msgid "Isfahan Ruy-i Neva"
msgstr "Isfahan Ruy-i Neva"

#: DB:work_attribute_type_allowed_value/value:431
msgctxt "work_attribute_type_allowed_value"
msgid "Isfahan Zemzeme"
msgstr ""

#: DB:work_attribute_type_allowed_value/value:434
msgctxt "work_attribute_type_allowed_value"
msgid "Isfahan-ı Cedid"
msgstr "Isfahan-ı Cedid"

#: DB:work_attribute_type_allowed_value/value:432
msgctxt "work_attribute_type_allowed_value"
msgid "Isfahanbuselik"
msgstr ""

#: DB:work_attribute_type_allowed_value/value:433
msgctxt "work_attribute_type_allowed_value"
msgid "Isfahanek"
msgstr ""

#: DB:work_attribute_type_allowed_value/value:435
msgctxt "work_attribute_type_allowed_value"
msgid "Isfahani"
msgstr ""

#: DB:area_type/name:6
msgctxt "area_type"
msgid "Island"
msgstr "Insel"

#: DB:area_type/description:6
msgctxt "area_type"
msgid ""
"Island is used for islands and atolls which don't form subdivisions of their"
" own, e.g. Skye. These are not considered when displaying the parent areas "
"for a given area."
msgstr "Insel wird für Inseln und Atolle verwendet, die keine eigenen Unterteilungen bilden, z. B. Skye. Diese werden bei der Anzeige der übergeordneten Gebiete für ein bestimmtes Gebiet nicht berücksichtigt."

#: DB:work_attribute_type/name:3
msgctxt "work_attribute_type"
msgid "JASRAC ID"
msgstr "JASRAC-ID"

#: DB:work_attribute_type_allowed_value/value:114
msgctxt "work_attribute_type_allowed_value"
msgid "Jaganmōhini"
msgstr "Jaganmōhini"

#: DB:work_attribute_type_allowed_value/value:927
msgctxt "work_attribute_type_allowed_value"
msgid "Jaijaivanti"
msgstr ""

#: DB:work_attribute_type_allowed_value/value:928
msgctxt "work_attribute_type_allowed_value"
msgid "Jait kalyāṇ"
msgstr ""

#: DB:work_attribute_type_allowed_value/value:115
msgctxt "work_attribute_type_allowed_value"
msgid "Janaranjani"
msgstr "Janaranjani"

#: DB:work_attribute_type_allowed_value/value:929
msgctxt "work_attribute_type_allowed_value"
msgid "Jaunpuri"
msgstr ""

#: DB:work_attribute_type_allowed_value/value:116
msgctxt "work_attribute_type_allowed_value"
msgid "Jaya manōhari"
msgstr "Jaya manōhari"

#: DB:work_attribute_type_allowed_value/value:117
msgctxt "work_attribute_type_allowed_value"
msgid "Jayantasēna"
msgstr "Jayantasēna"

#: DB:work_attribute_type_allowed_value/value:118
msgctxt "work_attribute_type_allowed_value"
msgid "Jayantaśrī"
msgstr "Jayantaśrī"

#: DB:work_attribute_type_allowed_value/value:930
msgctxt "work_attribute_type_allowed_value"
msgid "Jayavantī tōḍī"
msgstr ""

#: DB:work_attribute_type_allowed_value/value:833
msgctxt "work_attribute_type_allowed_value"
msgid "Jaṭ"
msgstr ""

#: DB:release_packaging/name:1
msgctxt "release_packaging"
msgid "Jewel Case"
msgstr "Jewelcase"

#: DB:work_attribute_type_allowed_value/value:119
msgctxt "work_attribute_type_allowed_value"
msgid "Jhankāradhvani"
msgstr "Jhankāradhvani"

#: DB:work_attribute_type_allowed_value/value:834
msgctxt "work_attribute_type_allowed_value"
msgid "Jhaptāl"
msgstr ""

#: DB:work_attribute_type_allowed_value/value:931
msgctxt "work_attribute_type_allowed_value"
msgid "Jhinjhaṭ mān̄j"
msgstr ""

#: DB:work_attribute_type_allowed_value/value:932
msgctxt "work_attribute_type_allowed_value"
msgid "Jhinjhōṭi"
msgstr ""

#: DB:work_attribute_type_allowed_value/value:835
msgctxt "work_attribute_type_allowed_value"
msgid "Jhūmrā"
msgstr ""

#: DB:work_attribute_type_allowed_value/value:120
msgctxt "work_attribute_type_allowed_value"
msgid "Jingala"
msgstr "Jingala"

#: DB:work_attribute_type_allowed_value/value:124
msgctxt "work_attribute_type_allowed_value"
msgid "Jyōti svarūpiṇi"
msgstr "Jyōti svarūpiṇi"

#: DB:work_attribute_type_allowed_value/value:121
#: DB:work_attribute_type_allowed_value/value:933
msgctxt "work_attribute_type_allowed_value"
msgid "Jōg"
msgstr "Jōg"

#: DB:work_attribute_type_allowed_value/value:122
msgctxt "work_attribute_type_allowed_value"
msgid "Jōgiya"
msgstr "Jōgiya"

#: DB:work_attribute_type_allowed_value/value:934
msgctxt "work_attribute_type_allowed_value"
msgid "Jōgiyā"
msgstr ""

#: DB:work_attribute_type_allowed_value/value:935
msgctxt "work_attribute_type_allowed_value"
msgid "Jōgiyā asavāri"
msgstr ""

#: DB:work_attribute_type_allowed_value/value:936
msgctxt "work_attribute_type_allowed_value"
msgid "Jōgkauns"
msgstr ""

#: DB:work_attribute_type_allowed_value/value:123
msgctxt "work_attribute_type_allowed_value"
msgid "Jōnpuri"
msgstr "Jōnpuri"

#: DB:work_attribute_type/name:51
msgctxt "work_attribute_type"
msgid "KODA ID"
msgstr "KODA-ID"

#: DB:work_attribute_type/name:11
msgctxt "work_attribute_type"
msgid "KOMCA ID"
msgstr "KOMCA-ID"

#: DB:work_attribute_type_allowed_value/value:621
msgctxt "work_attribute_type_allowed_value"
msgid "Kalenderi"
msgstr ""

#: DB:work_attribute_type_allowed_value/value:128
msgctxt "work_attribute_type_allowed_value"
msgid "Kalgaḍa"
msgstr "Kalgaḍa"

#: DB:work_attribute_type_allowed_value/value:939
msgctxt "work_attribute_type_allowed_value"
msgid "Kalyāṇ"
msgstr ""

#: DB:work_attribute_type_allowed_value/value:130
#: DB:work_attribute_type_allowed_value/value:940
msgctxt "work_attribute_type_allowed_value"
msgid "Kalyāṇi"
msgstr "Kalyāṇi"

#: DB:work_attribute_type_allowed_value/value:127
#: DB:work_attribute_type_allowed_value/value:937
msgctxt "work_attribute_type_allowed_value"
msgid "Kalāvati"
msgstr "Kalāvati"

#: DB:work_attribute_type_allowed_value/value:938
msgctxt "work_attribute_type_allowed_value"
msgid "Kalāśrī"
msgstr ""

#: DB:work_attribute_type_allowed_value/value:131
msgctxt "work_attribute_type_allowed_value"
msgid "Kamalāmanōhari"
msgstr "Kamalāmanōhari"

#: DB:work_attribute_type_allowed_value/value:622
msgctxt "work_attribute_type_allowed_value"
msgid "Kamet"
msgstr ""

#: DB:work_attribute_type_allowed_value/value:133
msgctxt "work_attribute_type_allowed_value"
msgid "Kamās"
msgstr "Kamās"

#: DB:work_attribute_type_allowed_value/value:137
msgctxt "work_attribute_type_allowed_value"
msgid "Kannaḍa gaula"
msgstr "Kannaḍa gaula"

#: DB:work_attribute_type_allowed_value/value:623
msgctxt "work_attribute_type_allowed_value"
msgid "Kanto"
msgstr ""

#: DB:work_attribute_type_allowed_value/value:742
msgctxt "work_attribute_type_allowed_value"
msgid "Kapalı Curcuna"
msgstr ""

#: DB:work_attribute_type_allowed_value/value:624
msgctxt "work_attribute_type_allowed_value"
msgid "Kar"
msgstr ""

#: DB:work_attribute_type_allowed_value/value:626
msgctxt "work_attribute_type_allowed_value"
msgid "Kar-ı Natık"
msgstr "Kar-ı Natık"

#: DB:work_attribute_type_allowed_value/value:627
msgctxt "work_attribute_type_allowed_value"
msgid "Kar-ı Nev"
msgstr "Kar-ı Nev"

#: DB:work_attribute_type_allowed_value/value:437
msgctxt "work_attribute_type_allowed_value"
msgid "Karabağı"
msgstr "Karabağı"

#: DB:work_attribute_type_allowed_value/value:141
msgctxt "work_attribute_type_allowed_value"
msgid "Karaharapriya"
msgstr "Karaharapriya"

#: DB:work_attribute_type_allowed_value/value:438
msgctxt "work_attribute_type_allowed_value"
msgid "Karcığar"
msgstr "Karcığar"

#: DB:work_attribute_type_allowed_value/value:625
msgctxt "work_attribute_type_allowed_value"
msgid "Karçe"
msgstr "Karçe"

#: DB:work_attribute_type_allowed_value/value:628
msgctxt "work_attribute_type_allowed_value"
msgid "Karşılama"
msgstr "Karşılama"

#: DB:work_attribute_type_allowed_value/value:142
msgctxt "work_attribute_type_allowed_value"
msgid "Karṇaranjani"
msgstr "Karṇaranjani"

#: DB:work_attribute_type_allowed_value/value:143
msgctxt "work_attribute_type_allowed_value"
msgid "Karṇāṭaka behāg"
msgstr "Karṇāṭaka behāg"

#: DB:work_attribute_type_allowed_value/value:144
msgctxt "work_attribute_type_allowed_value"
msgid "Karṇāṭaka dēvagāndhāri"
msgstr "Karṇāṭaka dēvagāndhāri"

#: DB:work_attribute_type_allowed_value/value:145
msgctxt "work_attribute_type_allowed_value"
msgid "Karṇāṭaka kāpi"
msgstr "Karṇāṭaka kāpi"

#: DB:work_attribute_type_allowed_value/value:146
msgctxt "work_attribute_type_allowed_value"
msgid "Karṇāṭaka śudda sāvēri"
msgstr "Karṇāṭaka śudda sāvēri"

#: DB:work_attribute_type_allowed_value/value:629
msgctxt "work_attribute_type_allowed_value"
msgid "Kasaphavası"
msgstr ""

#: DB:work_attribute_type_allowed_value/value:147
msgctxt "work_attribute_type_allowed_value"
msgid "Kathanakutūhalaṁ"
msgstr "Kathanakutūhalaṁ"

#: DB:work_attribute_type_allowed_value/value:743
msgctxt "work_attribute_type_allowed_value"
msgid "Katikofti"
msgstr ""

#: DB:work_attribute_type_allowed_value/value:945
msgctxt "work_attribute_type_allowed_value"
msgid "Kaunsī kānaḍā"
msgstr ""

#: DB:work_attribute_type_allowed_value/value:946
msgctxt "work_attribute_type_allowed_value"
msgid "Kauśik dhvani"
msgstr ""

#: DB:work_attribute_type_allowed_value/value:129
msgctxt "work_attribute_type_allowed_value"
msgid "Kaḷyāṇa vasantaṁ"
msgstr "Kaḷyāṇa vasantaṁ"

#: DB:work_attribute_type_allowed_value/value:125
msgctxt "work_attribute_type_allowed_value"
msgid "Kaḷā sāvēri"
msgstr "Kaḷā sāvēri"

#: DB:work_attribute_type_allowed_value/value:126
msgctxt "work_attribute_type_allowed_value"
msgid "Kaḷānidhi"
msgstr "Kaḷānidhi"

#: DB:work_attribute_type_allowed_value/value:439
msgctxt "work_attribute_type_allowed_value"
msgid "Kebüter"
msgstr "Kebüter"

#: DB:work_attribute_type_allowed_value/value:150
msgctxt "work_attribute_type_allowed_value"
msgid "Kedāraṁ"
msgstr "Kedāraṁ"

#: DB:release_packaging/name:6
msgctxt "release_packaging"
msgid "Keep Case"
msgstr "Keep-Case"

#: DB:work_attribute_type/name:1
msgctxt "work_attribute_type"
msgid "Key"
msgstr "Tonart"

#: DB:work_attribute_type_allowed_value/value:950
msgctxt "work_attribute_type_allowed_value"
msgid "Khambāvati"
msgstr ""

#: DB:work_attribute_type_allowed_value/value:948
msgctxt "work_attribute_type_allowed_value"
msgid "Khamāj"
msgstr ""

#: DB:work_attribute_type_allowed_value/value:949
msgctxt "work_attribute_type_allowed_value"
msgid "Khamāj bahār"
msgstr ""

#: DB:work_attribute_type_allowed_value/value:282
msgctxt "work_attribute_type_allowed_value"
msgid "Khaṇḍa chāpu"
msgstr "Khaṇḍa chāpu"

#: DB:work_attribute_type_allowed_value/value:293
msgctxt "work_attribute_type_allowed_value"
msgid "Khaṇḍa-jāti tripuṭa"
msgstr "Khaṇḍa-jāti tripuṭa"

#: DB:work_attribute_type_allowed_value/value:294
msgctxt "work_attribute_type_allowed_value"
msgid "Khaṇḍa-jāti ēka"
msgstr "Khaṇḍa-jāti ēka"

#: DB:work_attribute_type_allowed_value/value:951
msgctxt "work_attribute_type_allowed_value"
msgid "Khaṭa"
msgstr ""

#: DB:work_attribute_type_allowed_value/value:952
msgctxt "work_attribute_type_allowed_value"
msgid "Khokar"
msgstr ""

#: DB:work_attribute_type_allowed_value/value:837
msgctxt "work_attribute_type_allowed_value"
msgid "Khēmtāl"
msgstr ""

#: DB:work_attribute_type_allowed_value/value:630
msgctxt "work_attribute_type_allowed_value"
msgid "Koda"
msgstr ""

#: DB:work_attribute_type_allowed_value/value:631
msgctxt "work_attribute_type_allowed_value"
msgid "Koşma"
msgstr "Koşma"

#: DB:work_attribute_type_allowed_value/value:155
msgctxt "work_attribute_type_allowed_value"
msgid "Kuntalavarāḷi"
msgstr "Kuntalavarāḷi"

#: DB:work_attribute_type_allowed_value/value:955
msgctxt "work_attribute_type_allowed_value"
msgid "Kuntavarāli"
msgstr ""

#: DB:work_attribute_type_allowed_value/value:633
msgctxt "work_attribute_type_allowed_value"
msgid "Kur'an-ı Kerim"
msgstr "Kur'an-ı Kerim"

#: DB:work_attribute_type_allowed_value/value:156
msgctxt "work_attribute_type_allowed_value"
msgid "Kurinji"
msgstr "Kurinji"

#: DB:work_attribute_type_allowed_value/value:632
msgctxt "work_attribute_type_allowed_value"
msgid "Köçekçe"
msgstr "Köçekçe"

#: DB:work_attribute_type_allowed_value/value:634
msgctxt "work_attribute_type_allowed_value"
msgid "Küpe"
msgstr "Küpe"

#: DB:work_attribute_type_allowed_value/value:442
msgctxt "work_attribute_type_allowed_value"
msgid "Kürdi"
msgstr "Kürdi"

#: DB:work_attribute_type_allowed_value/value:443
msgctxt "work_attribute_type_allowed_value"
msgid "Kürdi Gerdaniye"
msgstr "Kürdi Gerdaniye"

#: DB:work_attribute_type_allowed_value/value:444
msgctxt "work_attribute_type_allowed_value"
msgid "Kürdilihicazkar"
msgstr "Kürdilihicazkar"

#: DB:work_attribute_type_allowed_value/value:635
msgctxt "work_attribute_type_allowed_value"
msgid "Kürthavası"
msgstr "Kürthavası"

#: DB:work_attribute_type_allowed_value/value:440
msgctxt "work_attribute_type_allowed_value"
msgid "Küçek"
msgstr "Küçek"

#: DB:work_attribute_type_allowed_value/value:441
msgctxt "work_attribute_type_allowed_value"
msgid "Küçekneva"
msgstr "Küçekneva"

#: DB:work_attribute_type_allowed_value/value:132
msgctxt "work_attribute_type_allowed_value"
msgid "Kāmaranjani"
msgstr "Kāmaranjani"

#: DB:work_attribute_type_allowed_value/value:134
msgctxt "work_attribute_type_allowed_value"
msgid "Kāmavardani/Pantuvarāḷi"
msgstr "Kāmavardani/Pantuvarāḷi"

#: DB:work_attribute_type_allowed_value/value:941
msgctxt "work_attribute_type_allowed_value"
msgid "Kāmbhōji"
msgstr ""

#: DB:work_attribute_type_allowed_value/value:942
msgctxt "work_attribute_type_allowed_value"
msgid "Kāmōdvanti"
msgstr ""

#: DB:work_attribute_type_allowed_value/value:136
msgctxt "work_attribute_type_allowed_value"
msgid "Kānaḍa"
msgstr "Kānaḍa"

#: DB:work_attribute_type_allowed_value/value:943
msgctxt "work_attribute_type_allowed_value"
msgid "Kānaḍā"
msgstr ""

#: DB:work_attribute_type_allowed_value/value:138
msgctxt "work_attribute_type_allowed_value"
msgid "Kāntāmaṇi"
msgstr "Kāntāmaṇi"

#: DB:work_attribute_type_allowed_value/value:944
msgctxt "work_attribute_type_allowed_value"
msgid "Kāphī"
msgstr ""

#: DB:work_attribute_type_allowed_value/value:139
msgctxt "work_attribute_type_allowed_value"
msgid "Kāpi"
msgstr "Kāpi"

#: DB:work_attribute_type_allowed_value/value:140
msgctxt "work_attribute_type_allowed_value"
msgid "Kāpi nārāyaṇi"
msgstr "Kāpi nārāyaṇi"

#: DB:work_attribute_type_allowed_value/value:148
msgctxt "work_attribute_type_allowed_value"
msgid "Kāvaḍicindu"
msgstr "Kāvaḍicindu"

#: DB:work_attribute_type_allowed_value/value:135
msgctxt "work_attribute_type_allowed_value"
msgid "Kāṁbhōji"
msgstr "Kāṁbhōji"

#: DB:work_attribute_type_allowed_value/value:947
msgctxt "work_attribute_type_allowed_value"
msgid "Kēdār"
msgstr ""

#: DB:work_attribute_type_allowed_value/value:149
msgctxt "work_attribute_type_allowed_value"
msgid "Kēdāragauḷa"
msgstr "Kēdāragauḷa"

#: DB:work_attribute_type_allowed_value/value:836
msgctxt "work_attribute_type_allowed_value"
msgid "Kēharvā"
msgstr ""

#: DB:work_attribute_type_allowed_value/value:152
#: DB:work_attribute_type_allowed_value/value:953
msgctxt "work_attribute_type_allowed_value"
msgid "Kīravāṇi"
msgstr "Kīravāṇi"

#: DB:work_attribute_type_allowed_value/value:151
msgctxt "work_attribute_type_allowed_value"
msgid "Kīraṇāvaḷi"
msgstr "Kīraṇāvaḷi"

#: DB:work_attribute_type_allowed_value/value:153
msgctxt "work_attribute_type_allowed_value"
msgid "Kōkiladhvani"
msgstr "Kōkiladhvani"

#: DB:work_attribute_type_allowed_value/value:154
msgctxt "work_attribute_type_allowed_value"
msgid "Kōkilapriya"
msgstr "Kōkilapriya"

#: DB:work_attribute_type_allowed_value/value:954
msgctxt "work_attribute_type_allowed_value"
msgid "Kōmal riṣabh asāvēri"
msgstr ""

#: DB:editor_collection_type/name:10
msgctxt "collection_type"
msgid "Label"
msgstr "Label"

#: DB:label_alias_type/name:1
msgctxt "alias_type"
msgid "Label name"
msgstr "Labelname"

#: DB:work_attribute_type_allowed_value/value:956
msgctxt "work_attribute_type_allowed_value"
msgid "Lagan gāndhār"
msgstr ""

#: DB:work_attribute_type_allowed_value/value:445
msgctxt "work_attribute_type_allowed_value"
msgid "Lalegül"
msgstr "Lalegül"

#: DB:work_attribute_type_allowed_value/value:957
msgctxt "work_attribute_type_allowed_value"
msgid "Lalit"
msgstr ""

#: DB:work_attribute_type_allowed_value/value:958
msgctxt "work_attribute_type_allowed_value"
msgid "Lalit bhaṭiyār"
msgstr ""

#: DB:work_attribute_type_allowed_value/value:959
msgctxt "work_attribute_type_allowed_value"
msgid "Lalit bibhās"
msgstr ""

#: DB:work_attribute_type_allowed_value/value:960
msgctxt "work_attribute_type_allowed_value"
msgid "Lalit pañcam"
msgstr ""

#: DB:work_attribute_type_allowed_value/value:961
msgctxt "work_attribute_type_allowed_value"
msgid "Lalit Śuddh Dhaivat"
msgstr ""

#: DB:work_attribute_type_allowed_value/value:157
msgctxt "work_attribute_type_allowed_value"
msgid "Lalita"
msgstr "Lalita"

#: DB:work_attribute_type_allowed_value/value:158
msgctxt "work_attribute_type_allowed_value"
msgid "Lalita pancamaṁ"
msgstr "Lalita pancamaṁ"

#: DB:medium_format/name:5
msgctxt "medium_format"
msgid "LaserDisc"
msgstr "LaserDisc"

#: DB:work_attribute_type_allowed_value/value:159
msgctxt "work_attribute_type_allowed_value"
msgid "Latāngi"
msgstr "Latāngi"

#: DB:event_type/name:3
msgctxt "event_type"
msgid "Launch event"
msgstr "Auftaktveranstaltung"

#: DB:work_attribute_type_allowed_value/value:160
msgctxt "work_attribute_type_allowed_value"
msgid "Lavāngi"
msgstr "Lavāngi"

#: DB:work_attribute_type_allowed_value/value:962
msgctxt "work_attribute_type_allowed_value"
msgid "Laṅkēśrī"
msgstr ""

#: DB:artist_alias_type/name:2
msgctxt "alias_type"
msgid "Legal name"
msgstr "Bürgerlicher Name"

#: DB:work_attribute_type_allowed_value/value:744
msgctxt "work_attribute_type_allowed_value"
msgid "Lenk Fahte"
msgstr ""

#: DB:cover_art_archive.art_type/name:12
msgctxt "cover_art_type"
msgid "Liner"
msgstr "Liner"

#: DB:release_group_secondary_type/name:6
msgctxt "release_group_secondary_type"
msgid "Live"
msgstr "Live"

#: DB:work_attribute_type_allowed_value/value:636
msgctxt "work_attribute_type_allowed_value"
msgid "Longa"
msgstr ""

#: DB:work_attribute_type/name:49
msgctxt "work_attribute_type"
msgid "MACP ID"
msgstr "MACP-ID"

#: DB:work_attribute_type_allowed_value/value:963
msgctxt "work_attribute_type_allowed_value"
msgid "Madhmad sāraṅg"
msgstr ""

#: DB:work_attribute_type_allowed_value/value:964
msgctxt "work_attribute_type_allowed_value"
msgid "Madhukauns"
msgstr ""

#: DB:work_attribute_type_allowed_value/value:965
msgctxt "work_attribute_type_allowed_value"
msgid "Madhuvanti"
msgstr ""

#: DB:work_attribute_type_allowed_value/value:161
msgctxt "work_attribute_type_allowed_value"
msgid "Madhyamā varāḷi"
msgstr "Madhyamā varāḷi"

#: DB:work_attribute_type_allowed_value/value:162
msgctxt "work_attribute_type_allowed_value"
msgid "Madhyamāvati"
msgstr "Madhyamāvati"

#: DB:work_attribute_type_allowed_value/value:295
msgctxt "work_attribute_type_allowed_value"
msgid "Madhyādi"
msgstr "Madhyādi"

#: DB:work_type/name:7
msgctxt "work_type"
msgid "Madrigal"
msgstr "Madrigal"

#: DB:work_attribute_type_allowed_value/value:163
msgctxt "work_attribute_type_allowed_value"
msgid "Maduvanti"
msgstr "Maduvanti"

#: DB:work_attribute_type_allowed_value/value:637
msgctxt "work_attribute_type_allowed_value"
msgid "Mahfelsürmesi"
msgstr "Mahfelsürmesi"

#: DB:work_attribute_type_allowed_value/value:446
msgctxt "work_attribute_type_allowed_value"
msgid "Mahur"
msgstr ""

#: DB:work_attribute_type_allowed_value/value:447
msgctxt "work_attribute_type_allowed_value"
msgid "Mahurbuselik"
msgstr ""

#: DB:work_attribute_type_allowed_value/value:448
msgctxt "work_attribute_type_allowed_value"
msgid "Mahurhan"
msgstr ""

#: DB:work_attribute_type_allowed_value/value:296
msgctxt "work_attribute_type_allowed_value"
msgid "Mahālakṣmi"
msgstr "Mahālakṣmi"

#: DB:work_attribute_type/name:15
msgctxt "work_attribute_type"
msgid "Makam (Ottoman, Turkish)"
msgstr ""

#: DB:work_attribute_type_allowed_value/value:164
msgctxt "work_attribute_type_allowed_value"
msgid "Malahari"
msgstr "Malahari"

#: DB:work_attribute_type_allowed_value/value:166
msgctxt "work_attribute_type_allowed_value"
msgid "Malayamārutaṁ"
msgstr "Malayamārutaṁ"

#: DB:gender/name:1
msgctxt "gender"
msgid "Male"
msgstr "Männlich"

#: DB:work_attribute_type_allowed_value/value:638
msgctxt "work_attribute_type_allowed_value"
msgid "Mandra"
msgstr ""

#: DB:work_attribute_type_allowed_value/value:168
msgctxt "work_attribute_type_allowed_value"
msgid "Mandāri"
msgstr "Mandāri"

#: DB:series_ordering_type/name:2
msgctxt "series_ordering_type"
msgid "Manual"
msgstr "Manuell"

#: DB:label_type/name:10
msgctxt "label_type"
msgid "Manufacturer"
msgstr "Hersteller"

#: DB:work_attribute_type_allowed_value/value:172
msgctxt "work_attribute_type_allowed_value"
msgid "Manōranjani"
msgstr "Manōranjani"

#: DB:work_attribute_type_allowed_value/value:639
msgctxt "work_attribute_type_allowed_value"
msgid "Marş"
msgstr "Marş"

#: DB:work_type/name:8
msgctxt "work_type"
msgid "Mass"
msgstr "Messe"

#: DB:event_type/name:5
msgctxt "event_type"
msgid "Masterclass/Clinic"
msgstr ""

#: DB:work_attribute_type_allowed_value/value:449
msgctxt "work_attribute_type_allowed_value"
msgid "Maver"
msgstr ""

#: DB:work_attribute_type_allowed_value/value:450
msgctxt "work_attribute_type_allowed_value"
msgid "Mavera"
msgstr ""

#: DB:work_attribute_type_allowed_value/value:451
msgctxt "work_attribute_type_allowed_value"
msgid "Maveraünnehir"
msgstr "Maveraünnehir"

#: DB:editor_collection_type/name:6
msgctxt "collection_type"
msgid "Maybe attending"
msgstr ""

#: DB:work_attribute_type_allowed_value/value:452
msgctxt "work_attribute_type_allowed_value"
msgid "Maye"
msgstr ""

#: DB:work_attribute_type_allowed_value/value:175
msgctxt "work_attribute_type_allowed_value"
msgid "Mayūra sāvēri"
msgstr "Mayūra sāvēri"

#: DB:work_attribute_type_allowed_value/value:970
msgctxt "work_attribute_type_allowed_value"
msgid "Maṅgal bhairav"
msgstr ""

#: DB:work_attribute_type_allowed_value/value:170
msgctxt "work_attribute_type_allowed_value"
msgid "Maṇirangu"
msgstr "Maṇirangu"

#: DB:work_attribute_type_allowed_value/value:286
msgctxt "work_attribute_type_allowed_value"
msgid "Maṭhya"
msgstr "Maṭhya"

#: DB:work_attribute_type_allowed_value/value:838
msgctxt "work_attribute_type_allowed_value"
msgid "Maṭṭā"
msgstr ""

#: DB:work_attribute_type_allowed_value/value:453
msgctxt "work_attribute_type_allowed_value"
msgid "Meclis Efruz"
msgstr ""

#: DB:work_attribute_type_allowed_value/value:640
msgctxt "work_attribute_type_allowed_value"
msgid "Medhal"
msgstr ""

#: DB:cover_art_archive.art_type/name:4
msgctxt "cover_art_type"
msgid "Medium"
msgstr "Medium"

#: DB:work_attribute_type_allowed_value/value:176
msgctxt "work_attribute_type_allowed_value"
msgid "Meghamalhar"
msgstr "Meghamalhar"

#: DB:work_attribute_type_allowed_value/value:641
msgctxt "work_attribute_type_allowed_value"
msgid "Mehter"
msgstr ""

#: DB:work_attribute_type_allowed_value/value:642
msgctxt "work_attribute_type_allowed_value"
msgid "Mersiye"
msgstr ""

#: DB:work_attribute_type_allowed_value/value:745
msgctxt "work_attribute_type_allowed_value"
msgid "Mevlevi Evferi"
msgstr ""

#: DB:work_attribute_type_allowed_value/value:643
msgctxt "work_attribute_type_allowed_value"
msgid "Mevlidişerif"
msgstr "Mevlidişerif"

#: DB:medium_format/name:83
msgctxt "medium_format"
msgid "Microcassette"
msgstr "Mikrokassette"

#: DB:medium_format/name:6
msgctxt "medium_format"
msgid "MiniDisc"
msgstr "MiniDisc"

#: DB:work_attribute_type_allowed_value/value:644
msgctxt "work_attribute_type_allowed_value"
msgid "Miraciye"
msgstr ""

#: DB:release_group_secondary_type/name:9
msgctxt "release_group_secondary_type"
msgid "Mixtape/Street"
msgstr "Mixtape/Street"

#: DB:work_attribute_type_allowed_value/value:981
msgctxt "work_attribute_type_allowed_value"
msgid "Miyām̐ kī sāraṅg"
msgstr ""

#: DB:work_attribute_type_allowed_value/value:982
msgctxt "work_attribute_type_allowed_value"
msgid "Miyām̐ malhār"
msgstr ""

#: DB:work_attribute_type_allowed_value/value:281
msgctxt "work_attribute_type_allowed_value"
msgid "Miśra chāpu"
msgstr "Miśra chāpu"

#: DB:work_attribute_type_allowed_value/value:977
msgctxt "work_attribute_type_allowed_value"
msgid "Miśra gārā"
msgstr ""

#: DB:work_attribute_type_allowed_value/value:978
msgctxt "work_attribute_type_allowed_value"
msgid "Miśra kaliṅgaḍā"
msgstr ""

#: DB:work_attribute_type_allowed_value/value:177
msgctxt "work_attribute_type_allowed_value"
msgid "Miśra khamāj"
msgstr "Miśra khamāj"

#: DB:work_attribute_type_allowed_value/value:979
msgctxt "work_attribute_type_allowed_value"
msgid "Miśra māṇḍ"
msgstr ""

#: DB:work_attribute_type_allowed_value/value:178
msgctxt "work_attribute_type_allowed_value"
msgid "Miśra pahāḍi"
msgstr "Miśra pahāḍi"

#: DB:work_attribute_type_allowed_value/value:980
msgctxt "work_attribute_type_allowed_value"
msgid "Miśra pīlū"
msgstr ""

#: DB:work_attribute_type_allowed_value/value:180
msgctxt "work_attribute_type_allowed_value"
msgid "Miśra yaman"
msgstr "Miśra yaman"

#: DB:work_attribute_type_allowed_value/value:179
msgctxt "work_attribute_type_allowed_value"
msgid "Miśra śivaranjani"
msgstr "Miśra śivaranjani"

#: DB:work_attribute_type_allowed_value/value:287
msgctxt "work_attribute_type_allowed_value"
msgid "Miśra-jāti jhaṁpe"
msgstr "Miśra-jāti jhaṁpe"

#: DB:work_attribute_type_allowed_value/value:297
msgctxt "work_attribute_type_allowed_value"
msgid "Miśra-jāti rūpaka"
msgstr "Miśra-jāti rūpaka"

#: DB:work_type/name:9
msgctxt "work_type"
msgid "Motet"
msgstr "Motette"

#: DB:work_attribute_type_allowed_value/value:746
msgctxt "work_attribute_type_allowed_value"
msgid "Muaşşer"
msgstr "Muaşşer"

#: DB:work_attribute_type_allowed_value/value:454
msgctxt "work_attribute_type_allowed_value"
msgid "Muhalif"
msgstr ""

#: DB:work_attribute_type_allowed_value/value:455
msgctxt "work_attribute_type_allowed_value"
msgid "Muhalif-i Irak"
msgstr "Muhalif-i Irak"

#: DB:work_attribute_type_allowed_value/value:456
msgctxt "work_attribute_type_allowed_value"
msgid "Muhalif-i Rast"
msgstr "Muhalif-i Rast"

#: DB:work_attribute_type_allowed_value/value:457
msgctxt "work_attribute_type_allowed_value"
msgid "Muhalif-i Uşşak"
msgstr "Muhalif-i Uşşak"

#: DB:work_attribute_type_allowed_value/value:747
msgctxt "work_attribute_type_allowed_value"
msgid "Muhammes"
msgstr ""

#: DB:work_attribute_type_allowed_value/value:458
msgctxt "work_attribute_type_allowed_value"
msgid "Muhayyer"
msgstr ""

#: DB:work_attribute_type_allowed_value/value:459
msgctxt "work_attribute_type_allowed_value"
msgid "Muhayyer Sünbüle"
msgstr "Muhayyer Sünbüle"

#: DB:work_attribute_type_allowed_value/value:462
msgctxt "work_attribute_type_allowed_value"
msgid "Muhayyer Zengüle"
msgstr "Muhayyer Zengüle"

#: DB:work_attribute_type_allowed_value/value:460
msgctxt "work_attribute_type_allowed_value"
msgid "Muhayyerbuselik"
msgstr ""

#: DB:work_attribute_type_allowed_value/value:461
msgctxt "work_attribute_type_allowed_value"
msgid "Muhayyerkürdi"
msgstr "Muhayyerkürdi"

#: DB:work_attribute_type_allowed_value/value:183
msgctxt "work_attribute_type_allowed_value"
msgid "Mukhāri"
msgstr "Mukhāri"

#: DB:work_attribute_type_allowed_value/value:983
msgctxt "work_attribute_type_allowed_value"
msgid "Multāni"
msgstr ""

#: DB:area_type/name:4
msgctxt "area_type"
msgid "Municipality"
msgstr "Gemeinde"

#: DB:area_type/description:4
msgctxt "area_type"
msgid ""
"Municipality is used for small administrative divisions which, for urban "
"municipalities, often contain a single city and a few surrounding villages. "
"Rural municipalities typically group several villages together."
msgstr "Als Gemeinde oder Kommune bezeichnet man Gebietskörperschaften die meistens die kleinste räumlich-administrative Verwaltungseinheit darstellen. Sie umfassen meistens einen Ort und umliegende Dörfer."

#: DB:work_attribute_type_allowed_value/value:645
msgctxt "work_attribute_type_allowed_value"
msgid "Murabba"
msgstr ""

#: DB:work_attribute_type_allowed_value/value:811
msgctxt "work_attribute_type_allowed_value"
msgid "Murabba Beste "
msgstr ""

#: DB:medium_format/name:46
msgctxt "medium_format"
msgid "Music Card"
msgstr ""

#: DB:work_type/name:29
msgctxt "work_type"
msgid "Musical"
msgstr "Musical"

#: DB:work_type/description:29
msgctxt "work_type"
msgid ""
"Musical theatre is a form of theatrical performance that combines songs, "
"spoken dialogue, acting, and dance."
msgstr "Musical-Theater ist eine Form der Theatervorstellung, die Lieder, gesprochene Dialoge, Schauspiel und Tanz verbindet."

#: DB:work_attribute_type_allowed_value/value:748
msgctxt "work_attribute_type_allowed_value"
msgid "Muzaaf Devr-i Kebir"
msgstr "Muzaaf Devr-i Kebir"

#: DB:work_attribute_type/name:12
msgctxt "work_attribute_type"
msgid "MÜST ID"
msgstr "MÜST-ID"

#: DB:work_attribute_type_allowed_value/value:463
msgctxt "work_attribute_type_allowed_value"
msgid "Müberka"
msgstr "Müberka"

#: DB:work_attribute_type_allowed_value/value:646
msgctxt "work_attribute_type_allowed_value"
msgid "Münacaat"
msgstr "Münacaat"

#: DB:work_attribute_type_allowed_value/value:464
msgctxt "work_attribute_type_allowed_value"
msgid "Mürekkep Isfahan"
msgstr "Mürekkep Isfahan"

#: DB:work_attribute_type_allowed_value/value:749
msgctxt "work_attribute_type_allowed_value"
msgid "Mürekkep Nimsofyan"
msgstr "Mürekkep Nimsofyan"

#: DB:work_attribute_type_allowed_value/value:750
msgctxt "work_attribute_type_allowed_value"
msgid "Mürekkep Semai/Üçleme"
msgstr "Mürekkep Semai/Üçleme"

#: DB:work_attribute_type_allowed_value/value:751
msgctxt "work_attribute_type_allowed_value"
msgid "Mürekkep Sofyan"
msgstr "Mürekkep Sofyan"

#: DB:work_attribute_type_allowed_value/value:465
msgctxt "work_attribute_type_allowed_value"
msgid "Müselles"
msgstr "Müselles"

#: DB:work_attribute_type_allowed_value/value:752
msgctxt "work_attribute_type_allowed_value"
msgid "Müsemmen"
msgstr "Müsemmen"

#: DB:work_attribute_type_allowed_value/value:753
msgctxt "work_attribute_type_allowed_value"
msgid "Müsemmen II"
msgstr "Müsemmen II"

#: DB:work_attribute_type_allowed_value/value:466
msgctxt "work_attribute_type_allowed_value"
msgid "Müstear"
msgstr "Müstear"

#: DB:work_attribute_type_allowed_value/value:467
msgctxt "work_attribute_type_allowed_value"
msgid "Müşküye"
msgstr "Müşküye"

#: DB:work_attribute_type_allowed_value/value:966
msgctxt "work_attribute_type_allowed_value"
msgid "Mājh khamāj"
msgstr ""

#: DB:work_attribute_type_allowed_value/value:967
msgctxt "work_attribute_type_allowed_value"
msgid "Mālava"
msgstr ""

#: DB:work_attribute_type_allowed_value/value:968
msgctxt "work_attribute_type_allowed_value"
msgid "Mālkauns"
msgstr ""

#: DB:work_attribute_type_allowed_value/value:969
msgctxt "work_attribute_type_allowed_value"
msgid "Mālāvati"
msgstr ""

#: DB:work_attribute_type_allowed_value/value:167
msgctxt "work_attribute_type_allowed_value"
msgid "Mānavati"
msgstr "Mānavati"

#: DB:work_attribute_type_allowed_value/value:171
msgctxt "work_attribute_type_allowed_value"
msgid "Mānji"
msgstr "Mānji"

#: DB:work_attribute_type_allowed_value/value:169
msgctxt "work_attribute_type_allowed_value"
msgid "Mānḍu"
msgstr "Mānḍu"

#: DB:work_attribute_type_allowed_value/value:173
msgctxt "work_attribute_type_allowed_value"
msgid "Mārgahindōḷaṁ"
msgstr "Mārgahindōḷaṁ"

#: DB:work_attribute_type_allowed_value/value:971
msgctxt "work_attribute_type_allowed_value"
msgid "Mārvā"
msgstr ""

#: DB:work_attribute_type_allowed_value/value:972
msgctxt "work_attribute_type_allowed_value"
msgid "Mārvāśrī mārvā"
msgstr ""

#: DB:work_attribute_type_allowed_value/value:973
msgctxt "work_attribute_type_allowed_value"
msgid "Mārūbihāg"
msgstr ""

#: DB:work_attribute_type_allowed_value/value:174
msgctxt "work_attribute_type_allowed_value"
msgid "Māyāmāḷavagauḷa"
msgstr "Māyāmāḷavagauḷa"

#: DB:work_attribute_type_allowed_value/value:165
msgctxt "work_attribute_type_allowed_value"
msgid "Māḷavi"
msgstr "Māḷavi"

#: DB:work_attribute_type_allowed_value/value:974
msgctxt "work_attribute_type_allowed_value"
msgid "Mēgh"
msgstr ""

#: DB:work_attribute_type_allowed_value/value:975
msgctxt "work_attribute_type_allowed_value"
msgid "Mēgh malahār"
msgstr ""

#: DB:work_attribute_type_allowed_value/value:976
msgctxt "work_attribute_type_allowed_value"
msgid "Mīrā malhār"
msgstr ""

#: DB:work_attribute_type_allowed_value/value:181
msgctxt "work_attribute_type_allowed_value"
msgid "Mōhan kaḷyāṇi"
msgstr "Mōhan kaḷyāṇi"

#: DB:work_attribute_type_allowed_value/value:182
msgctxt "work_attribute_type_allowed_value"
msgid "Mōhanaṁ"
msgstr "Mōhanaṁ"

#: DB:work_attribute_type_allowed_value/value:647
msgctxt "work_attribute_type_allowed_value"
msgid "Naat"
msgstr ""

#: DB:work_attribute_type_allowed_value/value:984
msgctxt "work_attribute_type_allowed_value"
msgid "Nagaḍ"
msgstr ""

#: DB:work_attribute_type_allowed_value/value:648
msgctxt "work_attribute_type_allowed_value"
msgid "Nakış"
msgstr "Nakış"

#: DB:work_attribute_type_allowed_value/value:809
msgctxt "work_attribute_type_allowed_value"
msgid "Nakış Ağırsemai"
msgstr ""

#: DB:work_attribute_type_allowed_value/value:808
msgctxt "work_attribute_type_allowed_value"
msgid "Nakış Beste"
msgstr ""

#: DB:work_attribute_type_allowed_value/value:810
msgctxt "work_attribute_type_allowed_value"
msgid "Nakış Yürüksemai"
msgstr ""

#: DB:work_attribute_type_allowed_value/value:985
msgctxt "work_attribute_type_allowed_value"
msgid "Nanād"
msgstr ""

#: DB:work_attribute_type_allowed_value/value:468
msgctxt "work_attribute_type_allowed_value"
msgid "Narefte"
msgstr ""

#: DB:work_attribute_type_allowed_value/value:649
msgctxt "work_attribute_type_allowed_value"
msgid "Natipeygamberi"
msgstr ""

#: DB:work_attribute_type_allowed_value/value:196
msgctxt "work_attribute_type_allowed_value"
msgid "Navarasa kannaḍa"
msgstr "Navarasa kannaḍa"

#: DB:work_attribute_type_allowed_value/value:195
msgctxt "work_attribute_type_allowed_value"
msgid "Navarāgamālika"
msgstr "Navarāgamālika"

#: DB:work_attribute_type_allowed_value/value:197
msgctxt "work_attribute_type_allowed_value"
msgid "Navrōj"
msgstr "Navrōj"

#: DB:work_attribute_type_allowed_value/value:754
msgctxt "work_attribute_type_allowed_value"
msgid "Nazlı Düyek"
msgstr "Nazlı Düyek"

#: DB:work_attribute_type_allowed_value/value:187
msgctxt "work_attribute_type_allowed_value"
msgid "Naḷinakānti"
msgstr "Naḷinakānti"

#: DB:work_attribute_type_allowed_value/value:986
msgctxt "work_attribute_type_allowed_value"
msgid "Naṭ bhairav"
msgstr ""

#: DB:work_attribute_type_allowed_value/value:987
msgctxt "work_attribute_type_allowed_value"
msgid "Naṭ bihāg"
msgstr ""

#: DB:work_attribute_type_allowed_value/value:988
msgctxt "work_attribute_type_allowed_value"
msgid "Naṭ kāmōd"
msgstr ""

#: DB:work_attribute_type_allowed_value/value:989
msgctxt "work_attribute_type_allowed_value"
msgid "Naṭ malhār"
msgstr ""

#: DB:work_attribute_type_allowed_value/value:990
msgctxt "work_attribute_type_allowed_value"
msgid "Naṭ nārāyaṇ"
msgstr ""

#: DB:work_attribute_type_allowed_value/value:191
msgctxt "work_attribute_type_allowed_value"
msgid "Naṭabhairavi"
msgstr "Naṭabhairavi"

#: DB:work_attribute_type_allowed_value/value:194
msgctxt "work_attribute_type_allowed_value"
msgid "Naṭanārāyaṇi"
msgstr "Naṭanārāyaṇi"

#: DB:work_attribute_type_allowed_value/value:469
msgctxt "work_attribute_type_allowed_value"
msgid "Necd-i Hüseyni"
msgstr "Necd-i Hüseyni"

#: DB:work_attribute_type_allowed_value/value:650
msgctxt "work_attribute_type_allowed_value"
msgid "Nefes"
msgstr ""

#: DB:work_attribute_type_allowed_value/value:470
msgctxt "work_attribute_type_allowed_value"
msgid "Neresin"
msgstr ""

#: DB:work_attribute_type_allowed_value/value:472
msgctxt "work_attribute_type_allowed_value"
msgid "Neva"
msgstr ""

#: DB:work_attribute_type_allowed_value/value:473
msgctxt "work_attribute_type_allowed_value"
msgid "Neva Bağdat"
msgstr "Neva Bağdat"

#: DB:work_attribute_type_allowed_value/value:474
msgctxt "work_attribute_type_allowed_value"
msgid "Neva Dilkeş"
msgstr "Neva Dilkeş"

#: DB:work_attribute_type_allowed_value/value:475
msgctxt "work_attribute_type_allowed_value"
msgid "Nevabuselik"
msgstr ""

#: DB:work_attribute_type_allowed_value/value:476
msgctxt "work_attribute_type_allowed_value"
msgid "Nevakürdi"
msgstr "Nevakürdi"

#: DB:work_attribute_type_allowed_value/value:477
msgctxt "work_attribute_type_allowed_value"
msgid "Nevaziş"
msgstr "Nevaziş"

#: DB:work_attribute_type_allowed_value/value:478
msgctxt "work_attribute_type_allowed_value"
msgid "Neveda"
msgstr ""

#: DB:work_attribute_type_allowed_value/value:479
msgctxt "work_attribute_type_allowed_value"
msgid "Neveser"
msgstr ""

#: DB:work_attribute_type_allowed_value/value:480
msgctxt "work_attribute_type_allowed_value"
msgid "Nevkeş"
msgstr "Nevkeş"

#: DB:work_attribute_type_allowed_value/value:481
msgctxt "work_attribute_type_allowed_value"
msgid "Nevruz"
msgstr ""

#: DB:work_attribute_type_allowed_value/value:482
msgctxt "work_attribute_type_allowed_value"
msgid "Nevruzi Rumi"
msgstr ""

#: DB:work_attribute_type/name:33
msgctxt "work_attribute_type"
msgid "NexTone ID"
msgstr "NexTone-ID"

#: DB:work_attribute_type_allowed_value/value:471
msgctxt "work_attribute_type_allowed_value"
msgid "Neşataver"
msgstr "Neşataver"

#: DB:work_attribute_type_allowed_value/value:483
msgctxt "work_attribute_type_allowed_value"
msgid "Nigar"
msgstr ""

#: DB:work_attribute_type_allowed_value/value:484
msgctxt "work_attribute_type_allowed_value"
msgid "Nihavend-i Kebir"
msgstr "Nihavend-i Kebir"

#: DB:work_attribute_type_allowed_value/value:485
msgctxt "work_attribute_type_allowed_value"
msgid "Nihavend-i Rumi"
msgstr "Nihavend-i Rumi"

#: DB:work_attribute_type_allowed_value/value:486
msgctxt "work_attribute_type_allowed_value"
msgid "Nihavent"
msgstr ""

#: DB:work_attribute_type_allowed_value/value:487
msgctxt "work_attribute_type_allowed_value"
msgid "Nikriz"
msgstr ""

#: DB:work_attribute_type_allowed_value/value:755
msgctxt "work_attribute_type_allowed_value"
msgid "Nimberefşan"
msgstr "Nimberefşan"

#: DB:work_attribute_type_allowed_value/value:757
msgctxt "work_attribute_type_allowed_value"
msgid "Nimdevir"
msgstr ""

#: DB:work_attribute_type_allowed_value/value:758
msgctxt "work_attribute_type_allowed_value"
msgid "Nimevsat"
msgstr ""

#: DB:work_attribute_type_allowed_value/value:759
msgctxt "work_attribute_type_allowed_value"
msgid "Nimhafif"
msgstr ""

#: DB:work_attribute_type_allowed_value/value:760
msgctxt "work_attribute_type_allowed_value"
msgid "Nimsakil"
msgstr ""

#: DB:work_attribute_type_allowed_value/value:761
msgctxt "work_attribute_type_allowed_value"
msgid "Nimsofyan"
msgstr ""

#: DB:work_attribute_type_allowed_value/value:756
msgctxt "work_attribute_type_allowed_value"
msgid "Nimçember"
msgstr "Nimçember"

#: DB:work_attribute_type_allowed_value/value:651
msgctxt "work_attribute_type_allowed_value"
msgid "Ninni"
msgstr ""

#: DB:work_attribute_type_allowed_value/value:200
msgctxt "work_attribute_type_allowed_value"
msgid "Nirōṣita"
msgstr "Nirōṣita"

#: DB:work_attribute_type_allowed_value/value:488
msgctxt "work_attribute_type_allowed_value"
msgid "Nişabur"
msgstr "Nişabur"

#: DB:work_attribute_type_allowed_value/value:489
msgctxt "work_attribute_type_allowed_value"
msgid "Nişaburek"
msgstr "Nişaburek"

#: DB:work_attribute_type_allowed_value/value:490
msgctxt "work_attribute_type_allowed_value"
msgid "Nişabureyn"
msgstr "Nişabureyn"

#: DB:release_packaging/name:7
msgctxt "release_packaging"
msgid "None"
msgstr "Keine"

#: DB:gender/name:4
msgctxt "gender"
msgid "Not applicable"
msgstr "Nicht zutreffend"

#: DB:work_attribute_type_allowed_value/value:491
msgctxt "work_attribute_type_allowed_value"
msgid "Nuşingül"
msgstr "Nuşingül"

#: DB:work_attribute_type_allowed_value/value:492
msgctxt "work_attribute_type_allowed_value"
msgid "Nühüft"
msgstr "Nühüft"

#: DB:work_attribute_type_allowed_value/value:184
msgctxt "work_attribute_type_allowed_value"
msgid "Nādanāmakriya"
msgstr "Nādanāmakriya"

#: DB:work_attribute_type_allowed_value/value:185
msgctxt "work_attribute_type_allowed_value"
msgid "Nāga gāndhāri"
msgstr "Nāga gāndhāri"

#: DB:work_attribute_type_allowed_value/value:186
msgctxt "work_attribute_type_allowed_value"
msgid "Nāgasvarāvaḷi"
msgstr "Nāgasvarāvaḷi"

#: DB:work_attribute_type_allowed_value/value:188
msgctxt "work_attribute_type_allowed_value"
msgid "Nārāyaṇi"
msgstr "Nārāyaṇi"

#: DB:work_attribute_type_allowed_value/value:189
msgctxt "work_attribute_type_allowed_value"
msgid "Nāsikabhūṣaṇi"
msgstr "Nāsikabhūṣaṇi"

#: DB:work_attribute_type_allowed_value/value:198
msgctxt "work_attribute_type_allowed_value"
msgid "Nāyaki"
msgstr "Nāyaki"

#: DB:work_attribute_type_allowed_value/value:991
msgctxt "work_attribute_type_allowed_value"
msgid "Nāyakī kānaḍā"
msgstr ""

#: DB:work_attribute_type_allowed_value/value:190
msgctxt "work_attribute_type_allowed_value"
msgid "Nāṭa"
msgstr "Nāṭa"

#: DB:work_attribute_type_allowed_value/value:192
msgctxt "work_attribute_type_allowed_value"
msgid "Nāṭakapriya"
msgstr "Nāṭakapriya"

#: DB:work_attribute_type_allowed_value/value:193
msgctxt "work_attribute_type_allowed_value"
msgid "Nāṭakurinji"
msgstr "Nāṭakurinji"

#: DB:work_attribute_type_allowed_value/value:992
msgctxt "work_attribute_type_allowed_value"
msgid "Nīlāmbari"
msgstr ""

#: DB:work_attribute_type_allowed_value/value:199
msgctxt "work_attribute_type_allowed_value"
msgid "Nīlāṁbari"
msgstr "Nīlāṁbari"

#: DB:work_attribute_type/name:25
msgctxt "work_attribute_type"
msgid "OSA ID"
msgstr ""

#: DB:cover_art_archive.art_type/name:5
msgctxt "cover_art_type"
msgid "Obi"
msgstr "Obi"

#: DB:release_status/name:1
msgctxt "release_status"
msgid "Official"
msgstr "Offiziell"

#: DB:work_type/name:10
msgctxt "work_type"
msgid "Opera"
msgstr "Oper"

#: DB:work_type/name:24
msgctxt "work_type"
msgid "Operetta"
msgstr "Operette"

#: DB:work_type/name:11
msgctxt "work_type"
msgid "Oratorio"
msgstr "Oratorium"

#: DB:artist_type/name:5
msgctxt "artist_type"
msgid "Orchestra"
msgstr "Orchester"

#: DB:label_type/name:4
msgctxt "label_type"
msgid "Original Production"
msgstr "Originalproduktion"

#: DB:artist_type/name:3
msgctxt "artist_type"
msgid "Other"
msgstr "Anderes"

#: DB:cover_art_archive.art_type/name:8
msgctxt "cover_art_type"
msgid "Other"
msgstr "Anderes"

#: DB:gender/name:3
msgctxt "gender"
msgid "Other"
msgstr "Anderes"

#: DB:medium_format/name:13
msgctxt "medium_format"
msgid "Other"
msgstr "Anderes"

#: DB:place_type/name:3
msgctxt "place_type"
msgid "Other"
msgstr "Anderes"

#: DB:release_group_primary_type/name:11
msgctxt "release_group_primary_type"
msgid "Other"
msgstr "Anderes"

#: DB:release_packaging/name:5
msgctxt "release_packaging"
msgid "Other"
msgstr "Anderes"

#: DB:instrument_type/name:5
msgctxt "instrument_type"
msgid "Other instrument"
msgstr "Anderes Instrument"

#: DB:work_type/name:12
msgctxt "work_type"
msgid "Overture"
msgstr "Ouvertüre"

#: DB:editor_collection_type/name:2
msgctxt "collection_type"
msgid "Owned music"
msgstr "Eigene Musik"

#: DB:work_attribute_type_allowed_value/value:762
msgctxt "work_attribute_type_allowed_value"
msgid "Oynak"
msgstr ""

#: DB:work_attribute_type_allowed_value/value:652
msgctxt "work_attribute_type_allowed_value"
msgid "Oyunhavası"
msgstr ""

#: DB:work_attribute_type/name:34
msgctxt "work_attribute_type"
msgid "PRS tune code"
msgstr ""

#: DB:work_attribute_type_allowed_value/value:993
msgctxt "work_attribute_type_allowed_value"
msgid "Pahāḍi"
msgstr ""

#: DB:work_attribute_type_allowed_value/value:839
msgctxt "work_attribute_type_allowed_value"
msgid "Pan̄cam savārī"
msgstr ""

#: DB:work_attribute_type_allowed_value/value:840
msgctxt "work_attribute_type_allowed_value"
msgid "Pan̄jābī "
msgstr ""

#: DB:work_attribute_type_allowed_value/value:994
msgctxt "work_attribute_type_allowed_value"
msgid "Paraj"
msgstr ""

#: DB:work_attribute_type_allowed_value/value:203
msgctxt "work_attribute_type_allowed_value"
msgid "Paras"
msgstr "Paras"

#: DB:work_type/name:13
msgctxt "work_type"
msgid "Partita"
msgstr "Partita"

#: DB:medium_format/name:58
msgctxt "medium_format"
msgid "Pathé disc"
msgstr ""

#: DB:work_attribute_type_allowed_value/value:995
msgctxt "work_attribute_type_allowed_value"
msgid "Pañcam"
msgstr ""

#: DB:work_attribute_type_allowed_value/value:996
msgctxt "work_attribute_type_allowed_value"
msgid "Paṭaman̄jari"
msgstr ""

#: DB:work_attribute_type_allowed_value/value:204
#: DB:work_attribute_type_allowed_value/value:997
msgctxt "work_attribute_type_allowed_value"
msgid "Paṭdīp"
msgstr "Paṭdīp"

#: DB:work_attribute_type_allowed_value/value:493
msgctxt "work_attribute_type_allowed_value"
msgid "Pençgah"
msgstr "Pençgah"

#: DB:work_attribute_type_allowed_value/value:494
msgctxt "work_attribute_type_allowed_value"
msgid "Pençgah-ı Asl"
msgstr "Pençgah-ı Asl"

#: DB:work_attribute_type_allowed_value/value:495
msgctxt "work_attribute_type_allowed_value"
msgid "Pençgah-ı Zaid"
msgstr "Pençgah-ı Zaid"

#: DB:instrument_type/name:3
msgctxt "instrument_type"
msgid "Percussion instrument"
msgstr "Schlaginstrument"

#: DB:work_attribute_type_allowed_value/value:496
msgctxt "work_attribute_type_allowed_value"
msgid "Perr-i Zerrin"
msgstr "Perr-i Zerrin"

#: DB:artist_type/name:1
msgctxt "artist_type"
msgid "Person"
msgstr "Person"

#: DB:work_attribute_type_allowed_value/value:497
msgctxt "work_attribute_type_allowed_value"
msgid "Pesendide"
msgstr ""

#: DB:work_attribute_type_allowed_value/value:498
msgctxt "work_attribute_type_allowed_value"
msgid "Peyk-i Neşat"
msgstr "Peyk-i Neşat"

#: DB:work_attribute_type_allowed_value/value:499
msgctxt "work_attribute_type_allowed_value"
msgid "Peyk-i Safa"
msgstr "Peyk-i Safa"

#: DB:work_attribute_type_allowed_value/value:654
msgctxt "work_attribute_type_allowed_value"
msgid "Peşrev"
msgstr "Peşrev"

#: DB:medium_format/name:73
msgctxt "medium_format"
msgid "Phonograph record"
msgstr "Phonographenaufnahme"

#: DB:medium_format/name:15
msgctxt "medium_format"
msgid "Piano Roll"
msgstr "Notenrolle"

#: DB:editor_collection_type/name:11
msgctxt "collection_type"
msgid "Place"
msgstr "Örtlichkeit"

#: DB:place_alias_type/name:1
msgctxt "alias_type"
msgid "Place name"
msgstr "Örtlichkeitsname"

#: DB:release_packaging/description:20
msgctxt "release_packaging"
msgid "Plastic CD tray inside a cardboard slipcover"
msgstr "CD-Tray aus Kunststoff in einem Pappschuber"

#: DB:release_packaging/name:18
msgctxt "release_packaging"
msgid "Plastic Sleeve"
msgstr "Plastikhülle"

#: DB:work_type/name:28
msgctxt "work_type"
msgid "Play"
msgstr "Schauspiel"

#: DB:medium_format/name:74
msgctxt "medium_format"
msgid "PlayTape"
msgstr ""

#: DB:medium_format/name:45
msgctxt "medium_format"
msgid "Playbutton"
msgstr "Playbutton"

#: DB:work_type/name:21
msgctxt "work_type"
msgid "Poem"
msgstr "Gedicht"

#: DB:work_attribute_type_allowed_value/value:655
msgctxt "work_attribute_type_allowed_value"
msgid "Pop şarkısı"
msgstr "Pop şarkısı"

#: DB:cover_art_archive.art_type/name:11
msgctxt "cover_art_type"
msgid "Poster"
msgstr "Poster"

#: DB:work_attribute_type_allowed_value/value:998
msgctxt "work_attribute_type_allowed_value"
msgid "Pratāpavarāli"
msgstr ""

#: DB:place_type/name:8
msgctxt "place_type"
msgid "Pressing plant"
msgstr "Presswerk"

#: DB:label_type/name:3
msgctxt "label_type"
msgid "Production"
msgstr "Produktion"

#: DB:release_status/name:2
msgctxt "release_status"
msgid "Promotion"
msgstr "Promotion"

#: DB:work_type/name:23
msgctxt "work_type"
msgid "Prose"
msgstr "Prosa"

#: DB:release_status/name:4
msgctxt "release_status"
msgid "Pseudo-Release"
msgstr "Pseudo-Veröffentlichung"

#: DB:label_type/name:7
msgctxt "label_type"
msgid "Publisher"
msgstr "Herausgeber"

#: DB:work_attribute_type_allowed_value/value:999
msgctxt "work_attribute_type_allowed_value"
msgid "Puriyā"
msgstr ""

#: DB:work_attribute_type_allowed_value/value:1000
msgctxt "work_attribute_type_allowed_value"
msgid "Puriyā dhanaśrī"
msgstr ""

#: DB:work_attribute_type_allowed_value/value:1001
msgctxt "work_attribute_type_allowed_value"
msgid "Puriyā kalyāṇ"
msgstr ""

#: DB:work_attribute_type_allowed_value/value:205
msgctxt "work_attribute_type_allowed_value"
msgid "Puṇṇāgavarāḷi"
msgstr "Puṇṇāgavarāḷi"

#: DB:work_attribute_type_allowed_value/value:209
msgctxt "work_attribute_type_allowed_value"
msgid "Puṣpalatika"
msgstr "Puṣpalatika"

#: DB:work_attribute_type_allowed_value/value:202
msgctxt "work_attribute_type_allowed_value"
msgid "Pālamanjari"
msgstr "Pālamanjari"

#: DB:work_attribute_type_allowed_value/value:201
msgctxt "work_attribute_type_allowed_value"
msgid "Pāḍi"
msgstr "Pāḍi"

#: DB:work_attribute_type_allowed_value/value:208
#: DB:work_attribute_type_allowed_value/value:1002
msgctxt "work_attribute_type_allowed_value"
msgid "Pūrvi"
msgstr "Pūrvi"

#: DB:work_attribute_type_allowed_value/value:206
msgctxt "work_attribute_type_allowed_value"
msgid "Pūrṇa ṣaḍjaṁ"
msgstr "Pūrṇa ṣaḍjaṁ"

#: DB:work_attribute_type_allowed_value/value:207
msgctxt "work_attribute_type_allowed_value"
msgid "Pūrṇacandrika"
msgstr "Pūrṇacandrika"

#: DB:work_type/name:14
msgctxt "work_type"
msgid "Quartet"
msgstr "Quartett"

#: DB:work_attribute_type_allowed_value/value:500
msgctxt "work_attribute_type_allowed_value"
msgid "Rahatfeza"
msgstr ""

#: DB:work_attribute_type_allowed_value/value:501
msgctxt "work_attribute_type_allowed_value"
msgid "Rahatülervah"
msgstr "Rahatülervah"

#: DB:work_attribute_type_allowed_value/value:763
msgctxt "work_attribute_type_allowed_value"
msgid "Raksaksağı"
msgstr "Raksaksağı"

#: DB:work_attribute_type_allowed_value/value:798
msgctxt "work_attribute_type_allowed_value"
msgid "Raksaksağı II"
msgstr "Raksaksağı II"

#: DB:work_attribute_type_allowed_value/value:764
msgctxt "work_attribute_type_allowed_value"
msgid "Raksan"
msgstr ""

#: DB:work_attribute_type_allowed_value/value:502
msgctxt "work_attribute_type_allowed_value"
msgid "Ramiş-i Can"
msgstr "Ramiş-i Can"

#: DB:work_attribute_type_allowed_value/value:215
msgctxt "work_attribute_type_allowed_value"
msgid "Ranjani"
msgstr "Ranjani"

#: DB:work_attribute_type_allowed_value/value:216
msgctxt "work_attribute_type_allowed_value"
msgid "Rasikapriya"
msgstr "Rasikapriya"

#: DB:work_attribute_type_allowed_value/value:503
msgctxt "work_attribute_type_allowed_value"
msgid "Rast"
msgstr ""

#: DB:work_attribute_type_allowed_value/value:506
msgctxt "work_attribute_type_allowed_value"
msgid "Rast Haveran"
msgstr ""

#: DB:work_attribute_type_allowed_value/value:513
msgctxt "work_attribute_type_allowed_value"
msgid "Rast-Maye"
msgstr ""

#: DB:work_attribute_type_allowed_value/value:507
msgctxt "work_attribute_type_allowed_value"
msgid "Rast-ı Atik"
msgstr "Rast-ı Atik"

#: DB:work_attribute_type_allowed_value/value:508
msgctxt "work_attribute_type_allowed_value"
msgid "Rast-ı Cedid"
msgstr "Rast-ı Cedid"

#: DB:work_attribute_type_allowed_value/value:509
msgctxt "work_attribute_type_allowed_value"
msgid "Rast-ı Rumi"
msgstr "Rast-ı Rumi"

#: DB:work_attribute_type_allowed_value/value:510
msgctxt "work_attribute_type_allowed_value"
msgid "Rast-ı Sağır"
msgstr "Rast-ı Sağır"

#: DB:work_attribute_type_allowed_value/value:511
msgctxt "work_attribute_type_allowed_value"
msgid "Rast-ı Sultani"
msgstr "Rast-ı Sultani"

#: DB:work_attribute_type_allowed_value/value:504
msgctxt "work_attribute_type_allowed_value"
msgid "Rastaşiran"
msgstr "Rastaşiran"

#: DB:work_attribute_type_allowed_value/value:505
msgctxt "work_attribute_type_allowed_value"
msgid "Rastdilara"
msgstr ""

#: DB:work_attribute_type_allowed_value/value:512
msgctxt "work_attribute_type_allowed_value"
msgid "Rastkürdi"
msgstr "Rastkürdi"

#: DB:work_attribute_type_allowed_value/value:217
msgctxt "work_attribute_type_allowed_value"
msgid "Ratipati priya"
msgstr "Ratipati priya"

#: DB:work_attribute_type_allowed_value/value:218
msgctxt "work_attribute_type_allowed_value"
msgid "Ravicandrika"
msgstr "Ravicandrika"

#: DB:cover_art_archive.art_type/name:14
msgctxt "cover_art_type"
msgid "Raw/Unedited"
msgstr "Raw/unbearbeitet"

#: DB:editor_collection_type/name:12
msgctxt "collection_type"
msgid "Recording"
msgstr "Aufnahme"

#: DB:recording_alias_type/name:1
msgctxt "alias_type"
msgid "Recording name"
msgstr "Name der Aufnahme"

#: DB:series_type/name:3
msgctxt "series_type"
msgid "Recording series"
msgstr "Aufnahmenreihe"

#: DB:medium_format/name:10
msgctxt "medium_format"
msgid "Reel-to-reel"
msgstr "Tonband"

#: DB:work_attribute_type_allowed_value/value:514
msgctxt "work_attribute_type_allowed_value"
msgid "Rehavi"
msgstr ""

#: DB:label_type/name:6
msgctxt "label_type"
msgid "Reissue Production"
msgstr "Neuaufleger"

#: DB:work_attribute_type_allowed_value/value:515
msgctxt "work_attribute_type_allowed_value"
msgid "Rekb-i Zavil"
msgstr "Rekb-i Zavil"

#: DB:editor_collection_type/name:1
msgctxt "collection_type"
msgid "Release"
msgstr "Veröffentlichung"

#: DB:editor_collection_type/name:13
msgctxt "collection_type"
msgid "Release group"
msgstr "Veröffentlichungsgruppe"

#: DB:release_group_alias_type/name:1
msgctxt "alias_type"
msgid "Release group name"
msgstr "Name der Veröffentlichungsgruppe"

#: DB:series_type/name:1
msgctxt "series_type"
msgid "Release group series"
msgstr "Veröffentlichungsgruppenreihe"

#: DB:release_alias_type/name:1
msgctxt "alias_type"
msgid "Release name"
msgstr "Name der Veröffentlichung"

#: DB:series_type/name:2
msgctxt "series_type"
msgid "Release series"
msgstr "Veröffentlichungsreihe"

#: DB:place_type/name:6
msgctxt "place_type"
msgid "Religious building"
msgstr "Religiöses Gebäude"

#: DB:work_attribute_type_allowed_value/value:765
msgctxt "work_attribute_type_allowed_value"
msgid "Remel"
msgstr ""

#: DB:release_group_secondary_type/name:7
msgctxt "release_group_secondary_type"
msgid "Remix"
msgstr "Remix"

#: DB:work_attribute_type_allowed_value/value:516
msgctxt "work_attribute_type_allowed_value"
msgid "Reng-i Dil"
msgstr "Reng-i Dil"

#: DB:work_attribute_type_allowed_value/value:517
msgctxt "work_attribute_type_allowed_value"
msgid "Revnaknüma"
msgstr "Revnaknüma"

#: DB:work_attribute_type_allowed_value/value:518
msgctxt "work_attribute_type_allowed_value"
msgid "Reyya"
msgstr ""

#: DB:label_type/name:8
msgctxt "label_type"
msgid "Rights Society"
msgstr "Verwertungsgesellschaft"

#: DB:work_attribute_type_allowed_value/value:222
msgctxt "work_attribute_type_allowed_value"
msgid "Rudrapriya"
msgstr "Rudrapriya"

#: DB:work_attribute_type_allowed_value/value:519
msgctxt "work_attribute_type_allowed_value"
msgid "Ruhnüvaz"
msgstr "Ruhnüvaz"

#: DB:work_attribute_type_allowed_value/value:656
msgctxt "work_attribute_type_allowed_value"
msgid "Rumeli Türküsü"
msgstr "Rumeli Türküsü"

#: DB:series_type/name:9
msgctxt "series_type"
msgid "Run"
msgstr "Wiederholungen"

#: DB:work_attribute_type_allowed_value/value:521
msgctxt "work_attribute_type_allowed_value"
msgid "Ruy-i Dilara"
msgstr "Ruy-i Dilara"

#: DB:work_attribute_type_allowed_value/value:520
msgctxt "work_attribute_type_allowed_value"
msgid "Ruy-i Irak"
msgstr "Ruy-i Irak"

#: DB:work_attribute_type_allowed_value/value:600
msgctxt "work_attribute_type_allowed_value"
msgid "Ruy-i Neva"
msgstr "Ruy-i Neva"

#: DB:work_attribute_type/name:4
msgctxt "work_attribute_type"
msgid "Rāga (Carnatic)"
msgstr "Raga (karnatisch)"

#: DB:work_attribute_type/name:32
msgctxt "work_attribute_type"
msgid "Rāga (Hindustani)"
msgstr ""

#: DB:work_attribute_type_allowed_value/value:1003
msgctxt "work_attribute_type_allowed_value"
msgid "Rāgamalikā"
msgstr ""

#: DB:work_attribute_type_allowed_value/value:210
msgctxt "work_attribute_type_allowed_value"
msgid "Rāgamālika"
msgstr "Rāgamālika"

#: DB:work_attribute_type_allowed_value/value:211
msgctxt "work_attribute_type_allowed_value"
msgid "Rāgavinōdini"
msgstr "Rāgavinōdini"

#: DB:work_attribute_type_allowed_value/value:212
#: DB:work_attribute_type_allowed_value/value:1004
msgctxt "work_attribute_type_allowed_value"
msgid "Rāgēśrī"
msgstr "Rāgēśrī"

#: DB:work_attribute_type_allowed_value/value:1005
msgctxt "work_attribute_type_allowed_value"
msgid "Rāj kalyāṇ"
msgstr ""

#: DB:work_attribute_type_allowed_value/value:213
msgctxt "work_attribute_type_allowed_value"
msgid "Rāma manōhari"
msgstr "Rāma manōhari"

#: DB:work_attribute_type_allowed_value/value:1006
msgctxt "work_attribute_type_allowed_value"
msgid "Rāmakali"
msgstr ""

#: DB:work_attribute_type_allowed_value/value:214
msgctxt "work_attribute_type_allowed_value"
msgid "Rāmapriya"
msgstr "Rāmapriya"

#: DB:work_attribute_type_allowed_value/value:1007
msgctxt "work_attribute_type_allowed_value"
msgid "Rāmdāsī malhār"
msgstr ""

#: DB:work_attribute_type_allowed_value/value:219
msgctxt "work_attribute_type_allowed_value"
msgid "Rēvagupti"
msgstr "Rēvagupti"

#: DB:work_attribute_type_allowed_value/value:220
msgctxt "work_attribute_type_allowed_value"
msgid "Rēvati"
msgstr "Rēvati"

#: DB:work_attribute_type_allowed_value/value:221
msgctxt "work_attribute_type_allowed_value"
msgid "Rītigauḷa"
msgstr "Rītigauḷa"

#: DB:work_attribute_type_allowed_value/value:841
msgctxt "work_attribute_type_allowed_value"
msgid "Rūpak"
msgstr ""

#: DB:work_attribute_type_allowed_value/value:280
msgctxt "work_attribute_type_allowed_value"
msgid "Rūpaka"
msgstr "Rūpaka"

#: DB:work_attribute_type/name:28
msgctxt "work_attribute_type"
msgid "SABAM ID"
msgstr "SABAM ID"

#: DB:medium_format/name:3
msgctxt "medium_format"
msgid "SACD"
msgstr "SACD"

#: DB:medium_format/name:84
msgctxt "medium_format"
<<<<<<< HEAD
msgid "SACD (2 channel)"
=======
msgid "SACD (2 channels)"
>>>>>>> 01cadc6d
msgstr "SACD (2-Kanal)"

#: DB:medium_format/name:85
msgctxt "medium_format"
msgid "SACD (multichannel)"
msgstr "SACD (Mehrkanal)"

#: DB:work_attribute_type/name:21
msgctxt "work_attribute_type"
msgid "SACEM ID"
msgstr "SACEM ID"

#: DB:work_attribute_type/name:27
msgctxt "work_attribute_type"
msgid "SACM ID"
msgstr "SACM ID"

#: DB:work_attribute_type/name:42
msgctxt "work_attribute_type"
msgid "SACVEN ID"
msgstr "SACVEN-ID"

#: DB:work_attribute_type/name:24
msgctxt "work_attribute_type"
msgid "SADAIC ID"
msgstr "SADAIC ID"

#: DB:work_attribute_type/name:40
msgctxt "work_attribute_type"
msgid "SAYCE ID"
msgstr "SAYCE-ID"

#: DB:work_attribute_type/name:39
msgctxt "work_attribute_type"
msgid "SAYCO ID"
msgstr "SAYCO-ID"

#: DB:medium_format/name:62
msgctxt "medium_format"
msgid "SD Card"
msgstr "SD Karte"

#: DB:work_attribute_type/name:8
msgctxt "work_attribute_type"
msgid "SESAC ID"
msgstr "SESAC-ID"

#: DB:work_attribute_type/name:20
msgctxt "work_attribute_type"
msgid "SGAE ID"
msgstr "SGAE ID"

#: DB:medium_format/name:36
msgctxt "medium_format"
msgid "SHM-CD"
msgstr "SHM-CD"

#: DB:medium_format/name:57
msgctxt "medium_format"
msgid "SHM-SACD"
msgstr "SHM-SACD"

#: DB:medium_format/name:89
msgctxt "medium_format"
<<<<<<< HEAD
msgid "SHM-SACD (2 channel)"
=======
msgid "SHM-SACD (2 channels)"
>>>>>>> 01cadc6d
msgstr "SHM-SACD (2-Kanal)"

#: DB:medium_format/name:88
msgctxt "medium_format"
msgid "SHM-SACD (multichannel)"
msgstr "SHM-SACD (Mehrkanal)"

#: DB:work_attribute_type/name:36
msgctxt "work_attribute_type"
msgid "SIAE ID"
msgstr "SIAE-ID"

#: DB:work_attribute_type/name:10
msgctxt "work_attribute_type"
msgid "SOCAN ID"
msgstr "SOCAN-ID"

#: DB:work_attribute_type/name:35
msgctxt "work_attribute_type"
msgid "SPA ID"
msgstr "SPA-ID"

#: DB:work_attribute_type/name:50
msgctxt "work_attribute_type"
msgid "STIM ID"
msgstr "STIM-ID"

#: DB:work_attribute_type/name:18
msgctxt "work_attribute_type"
msgid "SUISA ID"
msgstr "SUISA ID"

#: DB:medium_format/name:23
msgctxt "medium_format"
msgid "SVCD"
msgstr "SVCD"

#: DB:work_attribute_type_allowed_value/value:522
msgctxt "work_attribute_type_allowed_value"
msgid "Saba"
msgstr ""

#: DB:work_attribute_type_allowed_value/value:523
msgctxt "work_attribute_type_allowed_value"
msgid "Saba Zemzeme"
msgstr ""

#: DB:work_attribute_type_allowed_value/value:524
msgctxt "work_attribute_type_allowed_value"
msgid "Sabaaşiran"
msgstr "Sabaaşiran"

#: DB:work_attribute_type_allowed_value/value:525
msgctxt "work_attribute_type_allowed_value"
msgid "Sababuselik"
msgstr ""

#: DB:work_attribute_type_allowed_value/value:526
msgctxt "work_attribute_type_allowed_value"
msgid "Sabakürdi"
msgstr "Sabakürdi"

#: DB:work_attribute_type_allowed_value/value:1008
msgctxt "work_attribute_type_allowed_value"
msgid "Sahanā"
msgstr ""

#: DB:work_attribute_type_allowed_value/value:223
msgctxt "work_attribute_type_allowed_value"
msgid "Sahānā"
msgstr "Sahānā"

#: DB:work_attribute_type_allowed_value/value:1009
msgctxt "work_attribute_type_allowed_value"
msgid "Sahēlī tōḍī"
msgstr ""

#: DB:work_attribute_type_allowed_value/value:767
msgctxt "work_attribute_type_allowed_value"
msgid "Sakil"
msgstr ""

#: DB:work_attribute_type_allowed_value/value:658
msgctxt "work_attribute_type_allowed_value"
msgid "Salatüselam"
msgstr "Salatüselam"

#: DB:work_attribute_type_allowed_value/value:657
msgctxt "work_attribute_type_allowed_value"
msgid "Salatıümmiye"
msgstr "Salatıümmiye"

#: DB:work_attribute_type_allowed_value/value:1010
msgctxt "work_attribute_type_allowed_value"
msgid "Sampūrṇa mālkauns"
msgstr ""

#: DB:work_attribute_type_allowed_value/value:1011
msgctxt "work_attribute_type_allowed_value"
msgid "San̄jari"
msgstr ""

#: DB:work_attribute_type_allowed_value/value:231
#: DB:work_attribute_type_allowed_value/value:1014
msgctxt "work_attribute_type_allowed_value"
msgid "Sarasvati"
msgstr "Sarasvati"

#: DB:work_attribute_type_allowed_value/value:232
msgctxt "work_attribute_type_allowed_value"
msgid "Sarasvatī manōhari"
msgstr "Sarasvatī manōhari"

#: DB:work_attribute_type_allowed_value/value:230
msgctxt "work_attribute_type_allowed_value"
msgid "Sarasāngi"
msgstr "Sarasāngi"

#: DB:work_attribute_type_allowed_value/value:233
msgctxt "work_attribute_type_allowed_value"
msgid "Saurāṣtraṁ"
msgstr "Saurāṣtraṁ"

#: DB:work_attribute_type_allowed_value/value:1017
msgctxt "work_attribute_type_allowed_value"
msgid "Saurāṣṭram"
msgstr ""

#: DB:work_attribute_type_allowed_value/value:659
msgctxt "work_attribute_type_allowed_value"
msgid "Savt"
msgstr ""

#: DB:work_attribute_type_allowed_value/value:660
msgctxt "work_attribute_type_allowed_value"
msgid "Sazeseri"
msgstr ""

#: DB:work_attribute_type_allowed_value/value:527
msgctxt "work_attribute_type_allowed_value"
msgid "Sazkar"
msgstr ""

#: DB:work_attribute_type_allowed_value/value:661
msgctxt "work_attribute_type_allowed_value"
msgid "Sazsemaisi"
msgstr ""

#: DB:artist_alias_type/name:3 DB:label_alias_type/name:2
#: DB:place_alias_type/name:2 DB:recording_alias_type/name:2
#: DB:release_alias_type/name:2 DB:release_group_alias_type/name:2
#: DB:work_alias_type/name:2 DB:area_alias_type/name:3
#: DB:instrument_alias_type/name:2 DB:series_alias_type/name:2
#: DB:event_alias_type/name:2
msgctxt "alias_type"
msgid "Search hint"
msgstr "Suchverbesserung"

#: DB:work_attribute_type_allowed_value/value:528
msgctxt "work_attribute_type_allowed_value"
msgid "Segah"
msgstr ""

#: DB:work_attribute_type_allowed_value/value:529
msgctxt "work_attribute_type_allowed_value"
msgid "Segah Araban"
msgstr ""

#: DB:work_attribute_type_allowed_value/value:530
msgctxt "work_attribute_type_allowed_value"
msgid "Segah Maye"
msgstr ""

#: DB:work_attribute_type_allowed_value/value:662
msgctxt "work_attribute_type_allowed_value"
msgid "Selam"
msgstr ""

#: DB:work_attribute_type_allowed_value/value:531
msgctxt "work_attribute_type_allowed_value"
msgid "Selmek"
msgstr ""

#: DB:work_attribute_type_allowed_value/value:768
msgctxt "work_attribute_type_allowed_value"
msgid "Semai"
msgstr ""

#: DB:work_attribute_type_allowed_value/value:235
msgctxt "work_attribute_type_allowed_value"
msgid "Sencuruṭṭi"
msgstr "Sencuruṭṭi"

#: DB:work_attribute_type_allowed_value/value:532
msgctxt "work_attribute_type_allowed_value"
msgid "Sengendaz"
msgstr ""

#: DB:work_attribute_type_allowed_value/value:766
msgctxt "work_attribute_type_allowed_value"
msgid "Sengin Türkaksağı"
msgstr "Sengin Türkaksağı"

#: DB:work_attribute_type_allowed_value/value:769
msgctxt "work_attribute_type_allowed_value"
msgid "Senginsemai"
msgstr ""

#: DB:work_attribute_type_allowed_value/value:770
msgctxt "work_attribute_type_allowed_value"
msgid "Serbest"
msgstr ""

#: DB:editor_collection_type/name:14
msgctxt "collection_type"
msgid "Series"
msgstr "Serien"

#: DB:series_alias_type/name:1
msgctxt "alias_type"
msgid "Series name"
msgstr "Serienname"

#: DB:work_attribute_type_allowed_value/value:663
msgctxt "work_attribute_type_allowed_value"
msgid "Seyir"
msgstr ""

#: DB:medium_format/name:53
msgctxt "medium_format"
msgid "Shellac"
msgstr "Schellack"

#: DB:medium_format/description:53
msgctxt "medium_format"
msgid ""
"Shellac records were the most predominant type of gramophone record during "
"the first half of the 20th century."
msgstr "Schellack-Platten waren die vorherrschende Art der Schallplatte in der ersten Hälfte des 20. Jahrhunderts."

#: DB:work_attribute_type_allowed_value/value:236
msgctxt "work_attribute_type_allowed_value"
msgid "Simhavāhini"
msgstr "Simhavāhini"

#: DB:work_attribute_type_allowed_value/value:237
#: DB:work_attribute_type_allowed_value/value:1018
msgctxt "work_attribute_type_allowed_value"
msgid "Simhēndra madhyamaṁ"
msgstr "Simhēndra madhyamaṁ"

#: DB:work_attribute_type_allowed_value/value:1019
msgctxt "work_attribute_type_allowed_value"
msgid "Sindhu bhairavi"
msgstr ""

#: DB:work_attribute_type_allowed_value/value:238
msgctxt "work_attribute_type_allowed_value"
msgid "Sindhubhairavi"
msgstr "Sindhubhairavi"

#: DB:work_attribute_type_allowed_value/value:239
msgctxt "work_attribute_type_allowed_value"
msgid "Sindhumandāri"
msgstr "Sindhumandāri"

#: DB:work_attribute_type_allowed_value/value:1020
msgctxt "work_attribute_type_allowed_value"
msgid "Sindhūra"
msgstr ""

#: DB:release_group_primary_type/name:2
msgctxt "release_group_primary_type"
msgid "Single"
msgstr "Single"

#: DB:work_attribute_type_allowed_value/value:533
msgctxt "work_attribute_type_allowed_value"
msgid "Sipihr"
msgstr ""

#: DB:work_attribute_type_allowed_value/value:664
msgctxt "work_attribute_type_allowed_value"
msgid "Sirto"
msgstr ""

#: DB:work_attribute_type_allowed_value/value:843
msgctxt "work_attribute_type_allowed_value"
msgid "Sitārkhānī"
msgstr ""

#: DB:release_packaging/name:20
msgctxt "release_packaging"
msgid "Slidepack"
msgstr ""

#: DB:release_packaging/name:2
msgctxt "release_packaging"
msgid "Slim Jewel Case"
msgstr "Slimcase"

#: DB:release_packaging/name:11
msgctxt "release_packaging"
msgid "Snap Case"
msgstr "Snap Case"

#: DB:work_attribute_type_allowed_value/value:771
msgctxt "work_attribute_type_allowed_value"
msgid "Sofyan"
msgstr ""

#: DB:work_type/name:5
msgctxt "work_type"
msgid "Sonata"
msgstr "Sonate"

#: DB:work_type/name:17
msgctxt "work_type"
msgid "Song"
msgstr "Lied"

#: DB:work_type/name:15
msgctxt "work_type"
msgid "Song-cycle"
msgstr "Liederzyklus"

#: DB:series_ordering_type/description:1
msgctxt "series_ordering_type"
msgid ""
"Sorts the items in the series automatically by their number attributes, "
"using a natural sort order."
msgstr "Sortiert die Elemente in der Serie automatisch nach ihren Nummer-Attributen in der natürlichen Sortierreihenfolge."

#: DB:release_group_secondary_type/name:2
msgctxt "release_group_secondary_type"
msgid "Soundtrack"
msgstr "Soundtrack"

#: DB:work_type/name:22
msgctxt "work_type"
msgid "Soundtrack"
msgstr "Soundtrack"

#: DB:cover_art_archive.art_type/name:6
msgctxt "cover_art_type"
msgid "Spine"
msgstr "Schmale Seite"

#: DB:release_group_secondary_type/name:3
msgctxt "release_group_secondary_type"
msgid "Spokenword"
msgstr "Spoken Word"

#: DB:place_type/name:4
msgctxt "place_type"
msgid "Stadium"
msgstr "Stadion"

#: DB:event_type/name:6
msgctxt "event_type"
msgid "Stage performance"
msgstr "Bühnenaufführung"

#: DB:cover_art_archive.art_type/name:10
msgctxt "cover_art_type"
msgid "Sticker"
msgstr "Aufkleber"

#: DB:instrument_type/name:2
msgctxt "instrument_type"
msgid "String instrument"
msgstr "Saiteninstrument"

#: DB:place_type/name:1
msgctxt "place_type"
msgid "Studio"
msgstr "Studio"

#: DB:area_type/name:2
msgctxt "area_type"
msgid "Subdivision"
msgstr "Verwaltungseinheit"

#: DB:area_type/description:2
msgctxt "area_type"
msgid ""
"Subdivision is used for the main administrative divisions of a country, e.g."
" California, Ontario, Okinawa. These are considered when displaying the "
"parent areas for a given area."
msgstr "Als Verwaltungseinheiten werden Gebiete betrachtet, die sich aus der Aufteilung eines Staatsgebiets in Zuständigkeitsbereiche ergeben. Beispiele sind Kalifornien, Ontario, Okinawa.\nIn Mitteleuropa wären das z.B. Bayern (D), der Kanton Zürich (CH) oder das Tirol (A)."

#: DB:work_attribute_type_allowed_value/value:244
msgctxt "work_attribute_type_allowed_value"
msgid "Sucaritra"
msgstr "Sucaritra"

#: DB:work_attribute_type_allowed_value/value:1035
msgctxt "work_attribute_type_allowed_value"
msgid "Sugharaī"
msgstr ""

#: DB:work_attribute_type_allowed_value/value:1036
msgctxt "work_attribute_type_allowed_value"
msgid "Suhā"
msgstr ""

#: DB:work_type/name:6
msgctxt "work_type"
msgid "Suite"
msgstr "Suite"

#: DB:work_attribute_type_allowed_value/value:534
msgctxt "work_attribute_type_allowed_value"
msgid "Sultani"
msgstr "Sultani"

#: DB:work_attribute_type_allowed_value/value:535
msgctxt "work_attribute_type_allowed_value"
msgid "Sultani Irak"
msgstr "Sultani Irak"

#: DB:work_attribute_type_allowed_value/value:536
msgctxt "work_attribute_type_allowed_value"
msgid "Sultanıbuselik"
msgstr "Sultanıbuselik"

#: DB:work_attribute_type_allowed_value/value:537
msgctxt "work_attribute_type_allowed_value"
msgid "Sultanıcedid"
msgstr "Sultanıcedid"

#: DB:work_attribute_type_allowed_value/value:538
msgctxt "work_attribute_type_allowed_value"
msgid "Sultanıeviç"
msgstr "Sultanıeviç"

#: DB:work_attribute_type_allowed_value/value:539
msgctxt "work_attribute_type_allowed_value"
msgid "Sultanıhüzzam"
msgstr "Sultanıhüzzam"

#: DB:work_attribute_type_allowed_value/value:540
msgctxt "work_attribute_type_allowed_value"
msgid "Sultanısegah"
msgstr "Sultanısegah"

#: DB:work_attribute_type_allowed_value/value:541
msgctxt "work_attribute_type_allowed_value"
msgid "Sultanıyegah"
msgstr "Sultanıyegah"

#: DB:work_attribute_type_allowed_value/value:250
msgctxt "work_attribute_type_allowed_value"
msgid "Sumanēśaranjani"
msgstr "Sumanēśaranjani"

#: DB:work_attribute_type_allowed_value/value:251
msgctxt "work_attribute_type_allowed_value"
msgid "Sunādavinōdini"
msgstr "Sunādavinōdini"

#: DB:release_packaging/name:16
msgctxt "release_packaging"
msgid "Super Jewel Box"
msgstr "Super Jewelcase"

#: DB:work_attribute_type_allowed_value/value:1037
msgctxt "work_attribute_type_allowed_value"
msgid "Sur malhār"
msgstr ""

#: DB:work_attribute_type_allowed_value/value:1038
msgctxt "work_attribute_type_allowed_value"
msgid "Sur sugharai"
msgstr ""

#: DB:work_attribute_type_allowed_value/value:252
msgctxt "work_attribute_type_allowed_value"
msgid "Suraṭi"
msgstr "Suraṭi"

#: DB:work_attribute_type_allowed_value/value:542
msgctxt "work_attribute_type_allowed_value"
msgid "Suzidil"
msgstr ""

#: DB:work_attribute_type_allowed_value/value:543
msgctxt "work_attribute_type_allowed_value"
msgid "Suzidilara"
msgstr ""

#: DB:work_attribute_type_allowed_value/value:544
msgctxt "work_attribute_type_allowed_value"
msgid "Suzinak"
msgstr ""

#: DB:work_attribute_type_allowed_value/value:546
msgctxt "work_attribute_type_allowed_value"
msgid "Suzinak Zirgüle"
msgstr "Suzinak Zirgüle"

#: DB:work_attribute_type_allowed_value/value:545
msgctxt "work_attribute_type_allowed_value"
msgid "Suzinak-ı Nev"
msgstr "Suzinak-ı Nev"

#: DB:work_attribute_type_allowed_value/value:253
msgctxt "work_attribute_type_allowed_value"
msgid "Svararanjani"
msgstr "Svararanjani"

#: DB:work_type/name:18
msgctxt "work_type"
msgid "Symphonic poem"
msgstr "Sinfonische Dichtung"

#: DB:work_type/name:16
msgctxt "work_type"
msgid "Symphony"
msgstr "Sinfonie"

#: DB:work_attribute_type_allowed_value/value:547
msgctxt "work_attribute_type_allowed_value"
msgid "Sünbüle"
msgstr "Sünbüle"

#: DB:work_attribute_type_allowed_value/value:772
msgctxt "work_attribute_type_allowed_value"
msgid "Süreyya"
msgstr "Süreyya"

#: DB:work_attribute_type_allowed_value/value:548
msgctxt "work_attribute_type_allowed_value"
msgid "Sürurefza"
msgstr "Sürurefza"

#: DB:work_attribute_type_allowed_value/value:224
msgctxt "work_attribute_type_allowed_value"
msgid "Sālaga bhairavi"
msgstr "Sālaga bhairavi"

#: DB:work_attribute_type_allowed_value/value:225
msgctxt "work_attribute_type_allowed_value"
msgid "Sāma"
msgstr "Sāma"

#: DB:work_attribute_type_allowed_value/value:229
msgctxt "work_attribute_type_allowed_value"
msgid "Sāranga"
msgstr "Sāranga"

#: DB:work_attribute_type_allowed_value/value:1013
msgctxt "work_attribute_type_allowed_value"
msgid "Sāraṅg"
msgstr ""

#: DB:work_attribute_type_allowed_value/value:228
msgctxt "work_attribute_type_allowed_value"
msgid "Sārāmati"
msgstr "Sārāmati"

#: DB:work_attribute_type_allowed_value/value:1015
msgctxt "work_attribute_type_allowed_value"
msgid "Sāvanī"
msgstr ""

#: DB:work_attribute_type_allowed_value/value:1016
msgctxt "work_attribute_type_allowed_value"
msgid "Sāvanī bihāg"
msgstr ""

#: DB:work_attribute_type_allowed_value/value:234
msgctxt "work_attribute_type_allowed_value"
msgid "Sāvēri"
msgstr "Sāvēri"

#: DB:work_attribute_type_allowed_value/value:1023
msgctxt "work_attribute_type_allowed_value"
msgid "Sōhinī"
msgstr ""

#: DB:work_attribute_type_allowed_value/value:1024
msgctxt "work_attribute_type_allowed_value"
msgid "Sōhinī bahār"
msgstr ""

#: DB:work_attribute_type_allowed_value/value:1025
msgctxt "work_attribute_type_allowed_value"
msgid "Sōhōnī bhaṭiyār"
msgstr ""

#: DB:work_attribute_type_allowed_value/value:1026
msgctxt "work_attribute_type_allowed_value"
msgid "Sōrath"
msgstr ""

#: DB:work_attribute_type_allowed_value/value:844
msgctxt "work_attribute_type_allowed_value"
msgid "Sūltāl"
msgstr ""

#: DB:work_attribute_type_allowed_value/value:573
msgctxt "work_attribute_type_allowed_value"
msgid "Tahir"
msgstr ""

#: DB:work_attribute_type_allowed_value/value:574
msgctxt "work_attribute_type_allowed_value"
msgid "Tahirbuselik"
msgstr ""

#: DB:work_attribute_type_allowed_value/value:667
msgctxt "work_attribute_type_allowed_value"
msgid "Taksim"
msgstr ""

#: DB:work_attribute_type_allowed_value/value:255
msgctxt "work_attribute_type_allowed_value"
msgid "Tanarūpi"
msgstr "Tanarūpi"

#: DB:work_attribute_type_allowed_value/value:668
msgctxt "work_attribute_type_allowed_value"
msgid "Tango"
msgstr ""

#: DB:work_attribute_type_allowed_value/value:1040
msgctxt "work_attribute_type_allowed_value"
msgid "Tankēśrī"
msgstr ""

#: DB:work_attribute_type_allowed_value/value:575
msgctxt "work_attribute_type_allowed_value"
msgid "Tarz-ı Cedid"
msgstr "Tarz-ı Cedid"

#: DB:work_attribute_type_allowed_value/value:576
msgctxt "work_attribute_type_allowed_value"
msgid "Tarz-ı Cihan"
msgstr "Tarz-ı Cihan"

#: DB:work_attribute_type_allowed_value/value:577
msgctxt "work_attribute_type_allowed_value"
msgid "Tarz-ı Nevin"
msgstr "Tarz-ı Nevin"

#: DB:work_attribute_type_allowed_value/value:669
msgctxt "work_attribute_type_allowed_value"
msgid "Tavşanca"
msgstr "Tavşanca"

#: DB:work_attribute_type_allowed_value/value:578
msgctxt "work_attribute_type_allowed_value"
msgid "Tebriz"
msgstr ""

#: DB:work_attribute_type_allowed_value/value:774
msgctxt "work_attribute_type_allowed_value"
msgid "Tek Vuruş"
msgstr "Tek Vuruş"

#: DB:work_attribute_type_allowed_value/value:670
msgctxt "work_attribute_type_allowed_value"
msgid "Tekbir"
msgstr ""

#: DB:work_attribute_type_allowed_value/value:671
msgctxt "work_attribute_type_allowed_value"
msgid "Temcidmünacatı"
msgstr "Temcidmünacatı"

#: DB:work_attribute_type_allowed_value/value:579
msgctxt "work_attribute_type_allowed_value"
msgid "Tereşşüd"
msgstr "Tereşşüd"

#: DB:work_attribute_type_allowed_value/value:672
msgctxt "work_attribute_type_allowed_value"
msgid "Tesbih"
msgstr ""

#: DB:work_attribute_type_allowed_value/value:673
msgctxt "work_attribute_type_allowed_value"
msgid "Tesbihilahi"
msgstr ""

#: DB:work_attribute_type_allowed_value/value:680
msgctxt "work_attribute_type_allowed_value"
msgid "Tevhid"
msgstr ""

#: DB:work_attribute_type_allowed_value/value:674
msgctxt "work_attribute_type_allowed_value"
msgid "Tevşihilahi"
msgstr "Tevşihilahi"

#: DB:medium_format/description:70
msgctxt "medium_format"
msgid ""
"The CD layer of a DVDplus. The DVD layer should be added as a separate "
"medium."
msgstr "Die CD-Seite einer DVDplus. Die DVD-Seite sollte als separates Medium hinzugefügt werden."

#: DB:medium_format/description:67
msgctxt "medium_format"
msgid ""
"The CD layer of a DualDisc. The DVD layer should be added as a separate "
"medium."
msgstr "Die CD-Seite einer DualDisc. Die DVD-Seite sollte als separates Medium hinzugefügt werden."

#: DB:medium_format/description:63
msgctxt "medium_format"
msgid ""
"The CD layer of a hybrid SACD. The SACD layer should be added as a separate "
"medium."
msgstr "Die CD-Seite einer hybrid SACD. Die SACD-Seite sollte als separates Medium hinzugefügt werden."

#: DB:medium_format/description:82
msgctxt "medium_format"
msgid ""
"The CD side of a vinyl + CD VinylDisc. The vinyl side should be added as a "
"separate medium."
msgstr "Die CD-Seite einer Vinyl + CD VinylDisc. Die Vinyl-Seite sollte als separates Medium hinzugefügt werden."

#: DB:medium_format/description:60
msgctxt "medium_format"
msgid ""
"The Capacitance Electronic Disc (CED) is an analog video disc playback "
"system developed by RCA, in which video and audio could be played back on a "
"TV set using a special needle and high-density groove system similar to "
"phonograph records."
msgstr "Die Capacitance Electronic Disc (CED) war ein von RCA entwickeltes, analoges Bildplatten-Wiedergabesystem (SelectaVision). Damit konnten Bild- und Ton auf einem TV-Gerät mit einer speziellen Nadel (ähnlich wie Schallplatten) abgespielt werden."

#: DB:medium_format/description:68 DB:medium_format/description:69
msgctxt "medium_format"
msgid ""
"The DVD (audio) layer of a DVDplus. The CD layer should be added as a "
"separate medium."
msgstr "Die DVD (audio)-Seite einer DVDplus. Die CD-Seite sollte als separates Medium hinzugefügt werden."

#: DB:medium_format/description:65
msgctxt "medium_format"
msgid ""
"The DVD (audio) layer of a DualDisc. The CD layer should be added as a "
"separate medium."
msgstr "Die DVD (audio)-Seite einer DualDisc. Die CD-Seite sollte als separates Medium hinzugefügt werden."

#: DB:medium_format/description:66
msgctxt "medium_format"
msgid ""
"The DVD (video) layer of a DualDisc. The CD layer should be added as a "
"separate medium."
msgstr "Die DVD (video)-Seite einer DualDisc. Die CD-Seite sollte als separates Medium hinzugefügt werden."

#: DB:medium_format/description:80
msgctxt "medium_format"
msgid ""
"The DVD side of a vinyl + DVD VinylDisc. The vinyl side should be added as a"
" separate medium."
msgstr "Die DVD-Seite einer Vinyl + DVD VinylDisc. Die Vinyl-Seite sollte als separates Medium hinzugefügt werden."

#: DB:medium_format/description:64
msgctxt "medium_format"
msgid ""
"The SACD layer of a hybrid SACD. The CD layer should be added as a separate "
"medium."
msgstr "Die SACD-Seite einer hybrid SACD. Die CD-Seite sollte als separates Medium hinzugefügt werden."

#: DB:work_type/description:7
msgctxt "work_type"
msgid ""
"The madrigal is a type of secular vocal music composition. In its original "
"form, it had no instrumental accompaniment, although accompaniment is much "
"more common in later madrigals."
msgstr "Das Madrigal ist ein mehrstimmiges Vokalstück meist weltlichen Inhalts. Es ist ursprünglich eine sehr freie Gedichtform, die als Textgrundlage für eine Komposition diente (Singgedicht). Der Text beinhaltet zumeist weltliche Themen; das geistliche Pendant zum Madrigal bildet die Motette."

#: DB:work_type/description:24
msgctxt "work_type"
msgid ""
"The operetta is a genre of light opera, in terms both of music and subject "
"matter. Operettas are generally short and include spoken parts."
msgstr "Die Operette ist ein musikalisches Bühnenwerk und bedeutet wörtlich „kleine Oper“ - entweder weil sie kürzer war als andere Werke (vor allem Einakter wurden als „Operette“ bezeichnet), weil sie „bloss“ eine Komödienhandlung hatte im Unterschied zu Opera seria oder Tragédie lyrique, oder weil nur wenige Figuren ohne Chor in ihr auftraten. Ausserdem wurden manche musikalischen Theaterwerke „Operette“ genannt, weil sie keine Gesangsvirtuosen erforderten, sondern von singenden Schauspielern ausgeführt werden konnten."

#: DB:release_packaging/description:1
msgctxt "release_packaging"
msgid "The traditional CD case, made of hard, brittle plastic."
msgstr "Die traditionelle CD-Hülle aus hartem, spröden Kunststoff."

#: DB:medium_format/description:81
msgctxt "medium_format"
msgid ""
"The vinyl side of a VinylDisc. The CD or DVD side should be added as a "
"separate medium."
msgstr "Die Vinyl-Seite einer VinylDisc. Die CD- oder DVD-Seite sollte als separates Medium hinzugefügt werden."

#: DB:artist_type/description:6
msgctxt "artist_type"
msgid ""
"This indicates a choir/chorus (an organized, usually large group of "
"singers). Smaller vocal ensembles and groupings that do not generally call "
"themselves choirs are better entered as “Group”."
msgstr "Dies bezeichnet einen Chor (eine organisierte, in der Regel große Gruppe von Sängern). Kleinere Gesangsensembles und Gruppierungen, die sich im Allgemeinen nicht als Chor bezeichnen, werden besser als „Gruppe” erfasst."

#: DB:artist_type/description:4
msgctxt "artist_type"
msgid ""
"This indicates an individual fictional character (whether a fictional "
"person, animal or any other kind of character)."
msgstr "Dies kennzeichnet einen eigenständigen fiktiven Charakter (sei es eine fiktive Person, ein Tier oder irgendeine andere Art von Charakter)."

#: DB:artist_type/description:1
msgctxt "artist_type"
msgid ""
"This indicates an individual person, be it under its legal name (“John "
"Lennon”), or a performance name (“Sting”)."
msgstr "Dies kennzeichnet eine einzelne Person, sei es unter ihrem rechtlichen Namen („John Lennon”) oder einem Künstlernamen („Sting”)."

#: DB:artist_type/description:5
msgctxt "artist_type"
msgid ""
"This indicates an orchestra (an organized, usually large group of "
"instrumentalists). Smaller ensembles (such as trios and quartets) and "
"groupings that do not generally call themselves orchestras are better "
"entered as “Group”."
msgstr "Dies kennzeichnet ein Orchester (eine organisierte, in der Regel große Gruppe von Instrumentalisten). Kleinere Ensembles (wie Trios und Quartette) und Gruppierungen, die sich im Allgemeinen nicht als Orchester bezeichnen, werden besser als „Gruppe” erfasst."

#: DB:work_type/description:23
msgctxt "work_type"
msgid ""
"This represents literary works written in prose, that is, written in "
"relatively ordinary language without metrical structure (e.g. novels, short "
"stories, essays...)."
msgstr "Repräsentiert literarische Werke, die in Prosa geschrieben wurden, d. h. in einer relativ gewöhnlichen Sprache ohne metrische Struktur (z. B. Romane, Kurzgeschichten, Essays, …)."

#: DB:medium_format/description:84
msgctxt "medium_format"
msgid ""
"This represents the 2 channel (stereo/mono) table of contents on a SACD."
msgstr "Dies stellt das 2-Kanal-Inhaltsverzeichnis (Stereo/Mono) auf einer SACD dar."

#: DB:medium_format/description:89
msgctxt "medium_format"
msgid ""
"This represents the 2 channel (stereo/mono) table of contents on a SHM-SACD."
msgstr "Dies stellt das 2-Kanal-Inhaltsverzeichnis (Stereo/Mono) auf einer SHM-SACD dar."

#: DB:medium_format/description:87
msgctxt "medium_format"
msgid ""
"This represents the 2 channel (stereo/mono) table of contents on a hybrid "
"SACD's SACD layer."
msgstr "Dies stellt das 2-Kanal-Inhaltsverzeichnis (Stereo/Mono) auf der SACD-Schicht einer Hybrid SACD dar."

#: DB:medium_format/description:85
msgctxt "medium_format"
msgid "This represents the multichannel table of contents on a SACD."
msgstr "Dies stellt das Mehrkanal-Inhaltsverzeichnis auf einer SACD dar."

#: DB:medium_format/description:88
msgctxt "medium_format"
msgid "This represents the multichannel table of contents on a SHM-SACD."
msgstr "Dies stellt das Mehrkanal-Inhaltsverzeichnis auf einer SHM-SACD dar."

#: DB:medium_format/description:86
msgctxt "medium_format"
msgid ""
"This represents the multichannel table of contents on a hybrid SACD's SACD "
"layer."
msgstr "Dies stellt das Mehrkanal-Inhaltsverzeichnis auf der SACD-Schicht einer Hybrid SACD dar."

#: DB:work_attribute_type_allowed_value/value:1041
msgctxt "work_attribute_type_allowed_value"
msgid "Tilak bihārī"
msgstr ""

#: DB:work_attribute_type_allowed_value/value:1042
msgctxt "work_attribute_type_allowed_value"
msgid "Tilak kāmōd"
msgstr ""

#: DB:work_attribute_type_allowed_value/value:1043
msgctxt "work_attribute_type_allowed_value"
msgid "Tilak naṭ"
msgstr ""

#: DB:work_attribute_type_allowed_value/value:845
msgctxt "work_attribute_type_allowed_value"
msgid "Tilavāḍā"
msgstr ""

#: DB:work_attribute_type_allowed_value/value:256
msgctxt "work_attribute_type_allowed_value"
msgid "Tillāng"
msgstr "Tillāng"

#: DB:work_attribute_type_allowed_value/value:1044
msgctxt "work_attribute_type_allowed_value"
msgid "Tilāṅg"
msgstr ""

#: DB:work_attribute_type_allowed_value/value:288
msgctxt "work_attribute_type_allowed_value"
msgid "Tiśra-jāti tripuṭa"
msgstr "Tiśra-jāti tripuṭa"

#: DB:work_attribute_type_allowed_value/value:284
msgctxt "work_attribute_type_allowed_value"
msgid "Tiśra-jāti ēka"
msgstr "Tiśra-jāti ēka"

#: DB:series_type/name:7
msgctxt "series_type"
msgid "Tour"
msgstr "Tour"

#: DB:cover_art_archive.art_type/name:7
msgctxt "cover_art_type"
msgid "Track"
msgstr "Track"

#: DB:cover_art_archive.art_type/name:9
msgctxt "cover_art_type"
msgid "Tray"
msgstr "Tray"

#: DB:work_attribute_type_allowed_value/value:1046
msgctxt "work_attribute_type_allowed_value"
msgid "Trivēṇī gauri"
msgstr ""

#: DB:work_attribute_type_allowed_value/value:775
msgctxt "work_attribute_type_allowed_value"
msgid "Türk Darbı"
msgstr "Türk Darbı"

#: DB:work_attribute_type_allowed_value/value:776
msgctxt "work_attribute_type_allowed_value"
msgid "Türkaksağı"
msgstr "Türkaksağı"

#: DB:work_attribute_type_allowed_value/value:580
msgctxt "work_attribute_type_allowed_value"
msgid "Türki Hicaz"
msgstr "Türki Hicaz"

#: DB:work_attribute_type_allowed_value/value:799
msgctxt "work_attribute_type_allowed_value"
msgid "Türkmen"
msgstr "Türkmen"

#: DB:work_attribute_type_allowed_value/value:675
msgctxt "work_attribute_type_allowed_value"
msgid "Türkü"
msgstr "Türkü"

#: DB:work_attribute_type_allowed_value/value:581
msgctxt "work_attribute_type_allowed_value"
msgid "Tüvanger"
msgstr "Tüvanger"

#: DB:work_attribute_type/name:5
msgctxt "work_attribute_type"
msgid "Tāla (Carnatic)"
msgstr "Tala (karnatisch)"

#: DB:work_attribute_type/name:31
msgctxt "work_attribute_type"
msgid "Tāla (Hindustani)"
msgstr ""

#: DB:work_attribute_type_allowed_value/value:846
msgctxt "work_attribute_type_allowed_value"
msgid "Tīntāl"
msgstr ""

#: DB:work_attribute_type_allowed_value/value:847
msgctxt "work_attribute_type_allowed_value"
msgid "Tīntāl-sitārkhānī"
msgstr ""

#: DB:work_attribute_type_allowed_value/value:257
msgctxt "work_attribute_type_allowed_value"
msgid "Tōḍi"
msgstr "Tōḍi"

#: DB:work_attribute_type_allowed_value/value:1045
msgctxt "work_attribute_type_allowed_value"
msgid "Tōḍī"
msgstr ""

#: DB:medium_format/name:28
msgctxt "medium_format"
msgid "UMD"
msgstr "Universal Media Disc"

#: DB:medium_format/name:26
msgctxt "medium_format"
msgid "USB Flash Drive"
msgstr "USB-Massenspeicher"

#: DB:work_attribute_type_allowed_value/value:258
msgctxt "work_attribute_type_allowed_value"
msgid "Udaya ravicandrika"
msgstr "Udaya ravicandrika"

#: DB:cover_art_archive.art_type/description:14
msgctxt "cover_art_type"
msgid ""
"Use for images that need work to be used for tagging (but can possibly "
"already be used for reference)"
msgstr "Für Bilder, die vor der Verwendung fürs Tagging überarbeitet werden müssen (aber möglicherweise bereits als Referenz verwendet werden können)"

#: DB:work_attribute_type/name:17
msgctxt "work_attribute_type"
msgid "Usul (Ottoman, Turkish)"
msgstr ""

#: DB:work_attribute_type_allowed_value/value:676
msgctxt "work_attribute_type_allowed_value"
msgid "Uzunhava"
msgstr ""

#: DB:work_attribute_type_allowed_value/value:601
msgctxt "work_attribute_type_allowed_value"
msgid "Uzzal"
msgstr ""

#: DB:work_attribute_type_allowed_value/value:582
msgctxt "work_attribute_type_allowed_value"
msgid "Uşşak"
msgstr "Uşşak"

#: DB:work_attribute_type_allowed_value/value:583
msgctxt "work_attribute_type_allowed_value"
msgid "Uşşak Ruy-i Nikriz"
msgstr "Uşşak Ruy-i Nikriz"

#: DB:work_attribute_type_allowed_value/value:584
msgctxt "work_attribute_type_allowed_value"
msgid "Uşşakaşiran"
msgstr "Uşşakaşiran"

#: DB:medium_format/name:22
msgctxt "medium_format"
msgid "VCD"
msgstr "VCD"

#: DB:medium_format/name:59
msgctxt "medium_format"
msgid "VHD"
msgstr "VHD"

#: DB:medium_format/name:21
msgctxt "medium_format"
msgid "VHS"
msgstr "VHS"

#: DB:work_attribute_type_allowed_value/value:261
msgctxt "work_attribute_type_allowed_value"
msgid "Vakuḷābharaṇaṁ"
msgstr "Vakuḷābharaṇaṁ"

#: DB:work_attribute_type_allowed_value/value:262
msgctxt "work_attribute_type_allowed_value"
msgid "Valaji"
msgstr "Valaji"

#: DB:work_attribute_type_allowed_value/value:263
msgctxt "work_attribute_type_allowed_value"
msgid "Vandanadhāriṇi"
msgstr "Vandanadhāriṇi"

#: DB:work_attribute_type_allowed_value/value:265
msgctxt "work_attribute_type_allowed_value"
msgid "Varamu"
msgstr "Varamu"

#: DB:work_attribute_type_allowed_value/value:264
msgctxt "work_attribute_type_allowed_value"
msgid "Varāḷi"
msgstr "Varāḷi"

#: DB:work_attribute_type_allowed_value/value:266
msgctxt "work_attribute_type_allowed_value"
msgid "Varṇarūpini"
msgstr "Varṇarūpini"

#: DB:work_attribute_type_allowed_value/value:267
msgctxt "work_attribute_type_allowed_value"
msgid "Vasanta"
msgstr "Vasanta"

#: DB:work_attribute_type_allowed_value/value:268
msgctxt "work_attribute_type_allowed_value"
msgid "Vasanta varāḷi"
msgstr "Vasanta varāḷi"

#: DB:work_attribute_type_allowed_value/value:269
msgctxt "work_attribute_type_allowed_value"
msgid "Vasantabhairavi"
msgstr "Vasantabhairavi"

#: DB:work_attribute_type_allowed_value/value:585
msgctxt "work_attribute_type_allowed_value"
msgid "Vecd-i Dil"
msgstr "Vecd-i Dil"

#: DB:work_attribute_type_allowed_value/value:586
msgctxt "work_attribute_type_allowed_value"
msgid "Vech-i Arazbar"
msgstr "Vech-i Arazbar"

#: DB:work_attribute_type_allowed_value/value:587
msgctxt "work_attribute_type_allowed_value"
msgid "Vech-i Dil"
msgstr "Vech-i Dil"

#: DB:work_attribute_type_allowed_value/value:588
msgctxt "work_attribute_type_allowed_value"
msgid "Vech-i Şehnaz"
msgstr "Vech-i Şehnaz"

#: DB:place_type/name:2
msgctxt "place_type"
msgid "Venue"
msgstr "Veranstaltungsort"

#: DB:medium_format/description:59
msgctxt "medium_format"
msgid ""
"Video High Density (VHD) was a videodisc format which was marketed "
"predominantly in Japan by JVC."
msgstr "Video High Density (VHD) war eine Videodisc-Format, welches überwiegend in Japan von JVC vermarktet wurde."

#: DB:work_attribute_type_allowed_value/value:273
msgctxt "work_attribute_type_allowed_value"
msgid "Vijayanagari"
msgstr "Vijayanagari"

#: DB:work_attribute_type_allowed_value/value:274
msgctxt "work_attribute_type_allowed_value"
msgid "Vijayasarasvati"
msgstr "Vijayasarasvati"

#: DB:work_attribute_type_allowed_value/value:275
msgctxt "work_attribute_type_allowed_value"
msgid "Vijayaśrī"
msgstr "Vijayaśrī"

#: DB:medium_format/name:7
msgctxt "medium_format"
msgid "Vinyl"
msgstr "Vinyl"

#: DB:medium_format/name:48
msgctxt "medium_format"
msgid "VinylDisc"
msgstr "VinylDisc"

#: DB:medium_format/name:82
msgctxt "medium_format"
msgid "VinylDisc (CD side)"
msgstr "VinylDisc (CD-Seite)"

#: DB:medium_format/name:80
msgctxt "medium_format"
msgid "VinylDisc (DVD side)"
msgstr "VinylDisc (DVD-Seite)"

#: DB:medium_format/name:81
msgctxt "medium_format"
msgid "VinylDisc (Vinyl side)"
msgstr "VinylDisc (Vinyl-Seite)"

#: DB:work_attribute_type_allowed_value/value:259
#: DB:work_attribute_type_allowed_value/value:1047
msgctxt "work_attribute_type_allowed_value"
msgid "Vācaspati"
msgstr "Vācaspati"

#: DB:work_attribute_type_allowed_value/value:260
msgctxt "work_attribute_type_allowed_value"
msgid "Vāgadīśvari"
msgstr "Vāgadīśvari"

#: DB:work_attribute_type_allowed_value/value:270
msgctxt "work_attribute_type_allowed_value"
msgid "Vāsanti"
msgstr "Vāsanti"

#: DB:work_attribute_type_allowed_value/value:271
msgctxt "work_attribute_type_allowed_value"
msgid "Vēgavāhiṇi"
msgstr "Vēgavāhiṇi"

#: DB:work_attribute_type_allowed_value/value:272
msgctxt "work_attribute_type_allowed_value"
msgid "Vēlāvali"
msgstr "Vēlāvali"

#: DB:work_attribute_type_allowed_value/value:276
msgctxt "work_attribute_type_allowed_value"
msgid "Vīra vasantaṁ"
msgstr "Vīra vasantaṁ"

#: DB:cover_art_archive.art_type/name:13
msgctxt "cover_art_type"
msgid "Watermark"
msgstr "Wasserzeichen"

#: DB:medium_format/name:14
msgctxt "medium_format"
msgid "Wax Cylinder"
msgstr "Wachszylinder"

#: DB:instrument_type/name:1
msgctxt "instrument_type"
msgid "Wind instrument"
msgstr "Blasinstrument"

#: DB:editor_collection_type/name:3
msgctxt "collection_type"
msgid "Wishlist"
msgstr "Wunschliste"

#: DB:editor_collection_type/name:15
msgctxt "collection_type"
msgid "Work"
msgstr "Werk"

#: DB:work_alias_type/name:1
msgctxt "alias_type"
msgid "Work name"
msgstr "Werkname"

#: DB:series_type/name:4
msgctxt "series_type"
msgid "Work series"
msgstr "Werkreihe"

#: DB:work_attribute_type_allowed_value/value:277
msgctxt "work_attribute_type_allowed_value"
msgid "Yadukula kāṁbōji"
msgstr "Yadukula kāṁbōji"

#: DB:work_attribute_type_allowed_value/value:1048
msgctxt "work_attribute_type_allowed_value"
msgid "Yaman kalyāṇ"
msgstr ""

#: DB:work_attribute_type_allowed_value/value:1049
msgctxt "work_attribute_type_allowed_value"
msgid "Yamanī bilāval"
msgstr ""

#: DB:work_attribute_type_allowed_value/value:278
msgctxt "work_attribute_type_allowed_value"
msgid "Yamuna kalyāṇi"
msgstr "Yamuna kalyāṇi"

#: DB:work_attribute_type_allowed_value/value:589
msgctxt "work_attribute_type_allowed_value"
msgid "Yegah"
msgstr ""

#: DB:work_attribute_type_allowed_value/value:590
msgctxt "work_attribute_type_allowed_value"
msgid "Yegah-ı Acemi"
msgstr "Yegah-ı Acemi"

#: DB:work_attribute_type_allowed_value/value:677
#: DB:work_attribute_type_allowed_value/value:777
msgctxt "work_attribute_type_allowed_value"
msgid "Yürüksemai"
msgstr "Yürüksemai"

#: DB:work_attribute_type_allowed_value/value:778
msgctxt "work_attribute_type_allowed_value"
msgid "Yürüksemai II"
msgstr "Yürüksemai II"

#: DB:work_attribute_type_allowed_value/value:779
msgctxt "work_attribute_type_allowed_value"
msgid "Yürüksofyan"
msgstr "Yürüksofyan"

#: DB:work_attribute_type/name:30
msgctxt "work_attribute_type"
msgid "ZAiKS ID"
msgstr "ZAiKS-ID"

#: DB:work_attribute_type_allowed_value/value:780
msgctxt "work_attribute_type_allowed_value"
msgid "Zafer"
msgstr ""

#: DB:work_type/name:19
msgctxt "work_type"
msgid "Zarzuela"
msgstr "Zarzuela"

#: DB:work_attribute_type_allowed_value/value:591
msgctxt "work_attribute_type_allowed_value"
msgid "Zavil"
msgstr ""

#: DB:work_attribute_type_allowed_value/value:592
msgctxt "work_attribute_type_allowed_value"
msgid "Zavilaşiran"
msgstr "Zavilaşiran"

#: DB:work_attribute_type_allowed_value/value:781
msgctxt "work_attribute_type_allowed_value"
msgid "Zencir"
msgstr ""

#: DB:work_attribute_type_allowed_value/value:593
msgctxt "work_attribute_type_allowed_value"
msgid "Zengule"
msgstr ""

#: DB:work_attribute_type_allowed_value/value:594
msgctxt "work_attribute_type_allowed_value"
msgid "Zengulebuselik"
msgstr ""

#: DB:work_attribute_type_allowed_value/value:595
msgctxt "work_attribute_type_allowed_value"
msgid "Zenguleli Kürdi"
msgstr "Zenguleli Kürdi"

#: DB:work_attribute_type_allowed_value/value:597
msgctxt "work_attribute_type_allowed_value"
msgid "Zevk-ü Tarab"
msgstr "Zevk-ü Tarab"

#: DB:work_attribute_type_allowed_value/value:596
msgctxt "work_attribute_type_allowed_value"
msgid "Zevk-ı Dil"
msgstr "Zevk-ı Dil"

#: DB:work_attribute_type_allowed_value/value:678
msgctxt "work_attribute_type_allowed_value"
msgid "Zeybek"
msgstr ""

#: DB:work_attribute_type_allowed_value/value:598
msgctxt "work_attribute_type_allowed_value"
msgid "Zilkeş"
msgstr "Zilkeş"

#: DB:work_attribute_type_allowed_value/value:1050
msgctxt "work_attribute_type_allowed_value"
msgid "Zilāph"
msgstr ""

#: DB:medium_format/name:77
msgctxt "medium_format"
msgid "Zip Disk"
msgstr "Zip-Diskette"

#: DB:work_attribute_type_allowed_value/value:599
msgctxt "work_attribute_type_allowed_value"
msgid "Zirefkend"
msgstr ""

#: DB:work_attribute_type_allowed_value/value:298
#: DB:work_attribute_type_allowed_value/value:602
#: DB:work_attribute_type_allowed_value/value:681
msgctxt "work_attribute_type_allowed_value"
msgid "ambiguous"
msgstr "nicht eindeutig"

#: DB:medium_format/name:27
msgctxt "medium_format"
msgid "slotMusic"
msgstr "slotMusic"

#: DB:work_attribute_type_allowed_value/value:340
msgctxt "work_attribute_type_allowed_value"
msgid "Çargah"
msgstr "Çargah"

#: DB:work_attribute_type_allowed_value/value:341
msgctxt "work_attribute_type_allowed_value"
msgid "Çargah (Yeni)"
msgstr "Çargah (Yeni)"

#: DB:work_attribute_type_allowed_value/value:342
msgctxt "work_attribute_type_allowed_value"
msgid "Çehar Agazin"
msgstr "Çehar Agazin"

#: DB:work_attribute_type_allowed_value/value:706
msgctxt "work_attribute_type_allowed_value"
msgid "Çenber"
msgstr "Çenber"

#: DB:work_attribute_type_allowed_value/value:707
msgctxt "work_attribute_type_allowed_value"
msgid "Çeng-i Harbi"
msgstr "Çeng-i Harbi"

#: DB:work_attribute_type_allowed_value/value:708
msgctxt "work_attribute_type_allowed_value"
msgid "Çifteaksak"
msgstr "Çifteaksak"

#: DB:work_attribute_type_allowed_value/value:709
msgctxt "work_attribute_type_allowed_value"
msgid "Çiftedüyek"
msgstr "Çiftedüyek"

#: DB:work_attribute_type_allowed_value/value:710
msgctxt "work_attribute_type_allowed_value"
msgid "Çiftesofyan"
msgstr "Çiftesofyan"

#: DB:work_attribute_type_allowed_value/value:679
msgctxt "work_attribute_type_allowed_value"
msgid "Çiftetelli"
msgstr "Çiftetelli"

#: DB:work_attribute_type_allowed_value/value:609
msgctxt "work_attribute_type_allowed_value"
msgid "Çocuk şarkısı"
msgstr "Çocuk şarkısı"

#: DB:work_type/name:20
msgctxt "work_type"
msgid "Étude"
msgstr "Etüde"

#: DB:work_attribute_type_allowed_value/value:653
msgctxt "work_attribute_type_allowed_value"
msgid "Örnek Öz"
msgstr "Örnek Öz"

#: DB:work_attribute_type_allowed_value/value:35
msgctxt "work_attribute_type_allowed_value"
msgid "Ābhēri"
msgstr "Ābhēri"

#: DB:work_attribute_type_allowed_value/value:36
msgctxt "work_attribute_type_allowed_value"
msgid "Ābhōgi"
msgstr "Ābhōgi"

#: DB:work_attribute_type_allowed_value/value:858
msgctxt "work_attribute_type_allowed_value"
msgid "Ābhōgī"
msgstr ""

#: DB:work_attribute_type_allowed_value/value:821
msgctxt "work_attribute_type_allowed_value"
msgid "Ādhā"
msgstr ""

#: DB:work_attribute_type_allowed_value/value:822
msgctxt "work_attribute_type_allowed_value"
msgid "Ādhā cautāl"
msgstr ""

#: DB:work_attribute_type_allowed_value/value:823
msgctxt "work_attribute_type_allowed_value"
msgid "Ādhā/jaṭ"
msgstr ""

#: DB:work_attribute_type_allowed_value/value:279
#: DB:work_attribute_type_allowed_value/value:824
msgctxt "work_attribute_type_allowed_value"
msgid "Ādi"
msgstr "Ādi"

#: DB:work_attribute_type_allowed_value/value:290
msgctxt "work_attribute_type_allowed_value"
msgid "Ādi (Tiśra naḍe)"
msgstr "Ādi (Tiśra naḍe)"

#: DB:work_attribute_type_allowed_value/value:37
msgctxt "work_attribute_type_allowed_value"
msgid "Āhir bhairav"
msgstr "Āhir bhairav"

#: DB:work_attribute_type_allowed_value/value:38
msgctxt "work_attribute_type_allowed_value"
msgid "Āhiri"
msgstr "Āhiri"

#: DB:work_attribute_type_allowed_value/value:859
msgctxt "work_attribute_type_allowed_value"
msgid "Ānand malhār"
msgstr ""

#: DB:work_attribute_type_allowed_value/value:41
msgctxt "work_attribute_type_allowed_value"
msgid "Ānandabhairavi"
msgstr "Ānandabhairavi"

#: DB:work_attribute_type_allowed_value/value:42
msgctxt "work_attribute_type_allowed_value"
msgid "Āndōḷika"
msgstr "Āndōḷika"

#: DB:work_attribute_type_allowed_value/value:43
#: DB:work_attribute_type_allowed_value/value:860
msgctxt "work_attribute_type_allowed_value"
msgid "Ārabhi"
msgstr "Ārabhi"

#: DB:work_attribute_type_allowed_value/value:907
msgctxt "work_attribute_type_allowed_value"
msgid "Ēk niṣād bihāgḍā"
msgstr ""

#: DB:work_attribute_type_allowed_value/value:283
msgctxt "work_attribute_type_allowed_value"
msgid "Ēka"
msgstr "Ēka"

#: DB:work_attribute_type_allowed_value/value:831
msgctxt "work_attribute_type_allowed_value"
msgid "Ēktāl"
msgstr ""

#: DB:work_attribute_type_allowed_value/value:436
msgctxt "work_attribute_type_allowed_value"
msgid "İbrahimi"
msgstr "İbrahimi"

#: DB:work_attribute_type_allowed_value/value:740
msgctxt "work_attribute_type_allowed_value"
msgid "İki Bir"
msgstr "İki Bir"

#: DB:work_attribute_type_allowed_value/value:741
msgctxt "work_attribute_type_allowed_value"
msgid "İkiz Aksak"
msgstr "İkiz Aksak"

#: DB:work_attribute_type_allowed_value/value:620
msgctxt "work_attribute_type_allowed_value"
msgid "İlahi"
msgstr "İlahi"

#: DB:work_attribute_type_allowed_value/value:226
msgctxt "work_attribute_type_allowed_value"
msgid "Śankarābharaṇaṁ"
msgstr "Śankarābharaṇaṁ"

#: DB:work_attribute_type_allowed_value/value:1012
msgctxt "work_attribute_type_allowed_value"
msgid "Śaṅkara"
msgstr ""

#: DB:work_attribute_type_allowed_value/value:842
msgctxt "work_attribute_type_allowed_value"
msgid "Śikhar"
msgstr ""

#: DB:work_attribute_type_allowed_value/value:1021
msgctxt "work_attribute_type_allowed_value"
msgid "Śivamat bhairav"
msgstr ""

#: DB:work_attribute_type_allowed_value/value:240
msgctxt "work_attribute_type_allowed_value"
msgid "Śivaranjani"
msgstr "Śivaranjani"

#: DB:work_attribute_type_allowed_value/value:1022
msgctxt "work_attribute_type_allowed_value"
msgid "Śivaran̄jani"
msgstr ""

#: DB:work_attribute_type_allowed_value/value:241
#: DB:work_attribute_type_allowed_value/value:1027
msgctxt "work_attribute_type_allowed_value"
msgid "Śrī"
msgstr "Śrī"

#: DB:work_attribute_type_allowed_value/value:242
msgctxt "work_attribute_type_allowed_value"
msgid "Śrīranjani"
msgstr "Śrīranjani"

#: DB:work_attribute_type_allowed_value/value:1028
msgctxt "work_attribute_type_allowed_value"
msgid "Śubhalakṣmi"
msgstr ""

#: DB:work_attribute_type_allowed_value/value:243
msgctxt "work_attribute_type_allowed_value"
msgid "Śubhapantuvarāḷi"
msgstr "Śubhapantuvarāḷi"

#: DB:work_attribute_type_allowed_value/value:245
msgctxt "work_attribute_type_allowed_value"
msgid "Śudda sārang"
msgstr "Śudda sārang"

#: DB:work_attribute_type_allowed_value/value:246
msgctxt "work_attribute_type_allowed_value"
msgid "Śudda sāvēri"
msgstr "Śudda sāvēri"

#: DB:work_attribute_type_allowed_value/value:247
msgctxt "work_attribute_type_allowed_value"
msgid "Śuddadhanyāsi"
msgstr "Śuddadhanyāsi"

#: DB:work_attribute_type_allowed_value/value:248
msgctxt "work_attribute_type_allowed_value"
msgid "Śuddasīmantini"
msgstr "Śuddasīmantini"

#: DB:work_attribute_type_allowed_value/value:1029
msgctxt "work_attribute_type_allowed_value"
msgid "Śuddh baradi"
msgstr ""

#: DB:work_attribute_type_allowed_value/value:1030
msgctxt "work_attribute_type_allowed_value"
msgid "Śuddh basant"
msgstr ""

#: DB:work_attribute_type_allowed_value/value:1031
msgctxt "work_attribute_type_allowed_value"
msgid "Śuddh kalyāṇ"
msgstr ""

#: DB:work_attribute_type_allowed_value/value:1032
msgctxt "work_attribute_type_allowed_value"
msgid "Śuddh mārū"
msgstr ""

#: DB:work_attribute_type_allowed_value/value:1033
msgctxt "work_attribute_type_allowed_value"
msgid "Śuddh naṭa"
msgstr ""

#: DB:work_attribute_type_allowed_value/value:1034
msgctxt "work_attribute_type_allowed_value"
msgid "Śuddh sāraṅg"
msgstr ""

#: DB:work_attribute_type_allowed_value/value:1039
msgctxt "work_attribute_type_allowed_value"
msgid "Śyām kalyāṇ"
msgstr ""

#: DB:work_attribute_type_allowed_value/value:254
msgctxt "work_attribute_type_allowed_value"
msgid "Śyāṁ kaḷyāṇ"
msgstr "Śyāṁ kaḷyāṇ"

#: DB:work_attribute_type_allowed_value/value:249
msgctxt "work_attribute_type_allowed_value"
msgid "Śūḷiṇi"
msgstr "Śūḷiṇi"

#: DB:work_attribute_type_allowed_value/value:773
msgctxt "work_attribute_type_allowed_value"
msgid "Şark Devr-i Revanı"
msgstr "Şark Devr-i Revanı"

#: DB:work_attribute_type_allowed_value/value:665
msgctxt "work_attribute_type_allowed_value"
msgid "Şarkı"
msgstr "Şarkı"

#: DB:work_attribute_type_allowed_value/value:549
msgctxt "work_attribute_type_allowed_value"
msgid "Şedaraban"
msgstr "Şedaraban"

#: DB:work_attribute_type_allowed_value/value:550
msgctxt "work_attribute_type_allowed_value"
msgid "Şedd-i Saba"
msgstr "Şedd-i Saba"

#: DB:work_attribute_type_allowed_value/value:551
msgctxt "work_attribute_type_allowed_value"
msgid "Şehnaz"
msgstr "Şehnaz"

#: DB:work_attribute_type_allowed_value/value:554
msgctxt "work_attribute_type_allowed_value"
msgid "Şehnaz Nişaburek"
msgstr "Şehnaz Nişaburek"

#: DB:work_attribute_type_allowed_value/value:552
msgctxt "work_attribute_type_allowed_value"
msgid "Şehnazbuselik"
msgstr "Şehnazbuselik"

#: DB:work_attribute_type_allowed_value/value:553
msgctxt "work_attribute_type_allowed_value"
msgid "Şehnazhaveran"
msgstr "Şehnazhaveran"

#: DB:work_attribute_type_allowed_value/value:555
msgctxt "work_attribute_type_allowed_value"
msgid "Şemsefruz"
msgstr "Şemsefruz"

#: DB:work_attribute_type_allowed_value/value:556
msgctxt "work_attribute_type_allowed_value"
msgid "Şeref-i Hamidi"
msgstr "Şeref-i Hamidi"

#: DB:work_attribute_type_allowed_value/value:557
msgctxt "work_attribute_type_allowed_value"
msgid "Şerefnuma"
msgstr "Şerefnuma"

#: DB:work_attribute_type_allowed_value/value:558
msgctxt "work_attribute_type_allowed_value"
msgid "Şevk"
msgstr "Şevk"

#: DB:work_attribute_type_allowed_value/value:561
msgctxt "work_attribute_type_allowed_value"
msgid "Şevk-i Cedid"
msgstr "Şevk-i Cedid"

#: DB:work_attribute_type_allowed_value/value:563
msgctxt "work_attribute_type_allowed_value"
msgid "Şevk-i Cihan"
msgstr "Şevk-i Cihan"

#: DB:work_attribute_type_allowed_value/value:562
msgctxt "work_attribute_type_allowed_value"
msgid "Şevk-i Dil"
msgstr "Şevk-i Dil"

#: DB:work_attribute_type_allowed_value/value:564
msgctxt "work_attribute_type_allowed_value"
msgid "Şevk-i Serab"
msgstr "Şevk-i Serab"

#: DB:work_attribute_type_allowed_value/value:559
msgctxt "work_attribute_type_allowed_value"
msgid "Şevkaver"
msgstr "Şevkaver"

#: DB:work_attribute_type_allowed_value/value:560
msgctxt "work_attribute_type_allowed_value"
msgid "Şevkefza"
msgstr "Şevkefza"

#: DB:work_attribute_type_allowed_value/value:565
msgctxt "work_attribute_type_allowed_value"
msgid "Şevknüma"
msgstr "Şevknüma"

#: DB:work_attribute_type_allowed_value/value:566
msgctxt "work_attribute_type_allowed_value"
msgid "Şevkutarab"
msgstr "Şevkutarab"

#: DB:work_attribute_type_allowed_value/value:567
msgctxt "work_attribute_type_allowed_value"
msgid "Şinaver"
msgstr "Şinaver"

#: DB:work_attribute_type_allowed_value/value:568
msgctxt "work_attribute_type_allowed_value"
msgid "Şiraz"
msgstr "Şiraz"

#: DB:work_attribute_type_allowed_value/value:569
msgctxt "work_attribute_type_allowed_value"
msgid "Şivekar"
msgstr "Şivekar"

#: DB:work_attribute_type_allowed_value/value:570
msgctxt "work_attribute_type_allowed_value"
msgid "Şivekeş"
msgstr "Şivekeş"

#: DB:work_attribute_type_allowed_value/value:571
msgctxt "work_attribute_type_allowed_value"
msgid "Şivenüma"
msgstr "Şivenüma"

#: DB:work_attribute_type_allowed_value/value:572
msgctxt "work_attribute_type_allowed_value"
msgid "Şuri"
msgstr "Şuri"

#: DB:work_attribute_type_allowed_value/value:666
msgctxt "work_attribute_type_allowed_value"
msgid "Şuğul"
msgstr "Şuğul"

#: DB:work_attribute_type_allowed_value/value:894
msgctxt "work_attribute_type_allowed_value"
msgid "Ḍāgori"
msgstr ""

#: DB:work_attribute_type_allowed_value/value:227
msgctxt "work_attribute_type_allowed_value"
msgid "Ṣanmukhapriya"
msgstr "Ṣanmukhapriya"<|MERGE_RESOLUTION|>--- conflicted
+++ resolved
@@ -47,11 +47,7 @@
 msgid ""
 msgstr ""
 "Project-Id-Version: MusicBrainz\n"
-<<<<<<< HEAD
-"PO-Revision-Date: 2020-10-15 10:52+0000\n"
-=======
 "PO-Revision-Date: 2020-10-21 10:54+0000\n"
->>>>>>> 01cadc6d
 "Last-Translator: David Kellner <email address hidden>\n"
 "Language-Team: German (http://www.transifex.com/musicbrainz/musicbrainz/language/de/)\n"
 "MIME-Version: 1.0\n"
@@ -3098,13 +3094,8 @@
 
 #: DB:medium_format/name:87
 msgctxt "medium_format"
-<<<<<<< HEAD
-msgid "Hybrid SACD (SACD layer, 2 channel)"
-msgstr "Hybrid SACD (SACD-Schicht, 2-Kanal)    "
-=======
 msgid "Hybrid SACD (SACD layer, 2 channels)"
 msgstr "Hybrid SACD (SACD-Schicht, 2-Kanal)"
->>>>>>> 01cadc6d
 
 #: DB:medium_format/name:86
 msgctxt "medium_format"
@@ -5770,11 +5761,7 @@
 
 #: DB:medium_format/name:84
 msgctxt "medium_format"
-<<<<<<< HEAD
-msgid "SACD (2 channel)"
-=======
 msgid "SACD (2 channels)"
->>>>>>> 01cadc6d
 msgstr "SACD (2-Kanal)"
 
 #: DB:medium_format/name:85
@@ -5839,11 +5826,7 @@
 
 #: DB:medium_format/name:89
 msgctxt "medium_format"
-<<<<<<< HEAD
-msgid "SHM-SACD (2 channel)"
-=======
 msgid "SHM-SACD (2 channels)"
->>>>>>> 01cadc6d
 msgstr "SHM-SACD (2-Kanal)"
 
 #: DB:medium_format/name:88
