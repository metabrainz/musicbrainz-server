# 
# Translators:
# reneweesp <email address hidden>, 2017
# Maurits Meulenbelt <email address hidden>, 2012
# Maurits Meulenbelt <email address hidden>, 2012
# Maurits Meulenbelt <email address hidden>, 2013-2020
# Nikolai Prokoschenko <email address hidden>, 2011
# Nikolai Prokoschenko <email address hidden>, 2011
# Niko Strijbol <email address hidden>, 2018
msgid ""
msgstr ""
"Project-Id-Version: MusicBrainz\n"
<<<<<<< HEAD
"PO-Revision-Date: 2020-10-15 09:51+0000\n"
=======
"PO-Revision-Date: 2020-10-19 14:01+0000\n"
>>>>>>> 01cadc6d
"Last-Translator: yvanz\n"
"Language-Team: Dutch (http://www.transifex.com/musicbrainz/musicbrainz/language/nl/)\n"
"MIME-Version: 1.0\n"
"Content-Type: text/plain; charset=UTF-8\n"
"Content-Transfer-Encoding: 8bit\n"
"Language: nl\n"
"Plural-Forms: nplurals=2; plural=(n != 1);\n"

#: DB:work_type/description:9
msgctxt "work_type"
msgid ""
"\"Motet\" is a term that applies to different types of (usually "
"unaccompanied) choral works. What exactly is a motet depends quite a bit on "
"the period."
msgstr "Met motet worden verschillende soorten gezongen composities aangeduid. Meestal worden motetten niet door een instrument begeleid. Wat precies als een motet wordt beschouwd, hangt af van de periode."

#: DB:work_type/description:5
msgctxt "work_type"
msgid ""
"\"Sonata\" is a general term used to describe small scale (very often solo "
"or solo + keyboard) instrumental works, initially in baroque music."
msgstr "Sonate is een benaming die wordt gebruikt voor kleinschalige instrumentale composities (vaak voor een solo-instrument of een solo-instrument samen met piano). De sonate is ontstaan in de barok."

#: DB:medium_format/name:54
msgctxt "medium_format"
msgid "10\" Shellac"
msgstr "10″-schellak"

#: DB:medium_format/name:30
msgctxt "medium_format"
msgid "10\" Vinyl"
msgstr "10″-vinyl"

#: DB:medium_format/name:72
msgctxt "medium_format"
msgid "12\" LaserDisc"
msgstr "12″-LaserDisc"

#: DB:medium_format/name:55
msgctxt "medium_format"
msgid "12\" Shellac"
msgstr "12″-schellak"

#: DB:medium_format/name:31
msgctxt "medium_format"
msgid "12\" Vinyl"
msgstr "12″-vinyl"

#: DB:medium_format/name:49
msgctxt "medium_format"
msgid "3.5\" Floppy Disk"
msgstr "3,5″-floppy"

#: DB:medium_format/name:52
msgctxt "medium_format"
msgid "7\" Flexi-disc"
msgstr "7″-flexi-disc"

#: DB:medium_format/name:56
msgctxt "medium_format"
msgid "7\" Shellac"
msgstr "7″-schellak"

#: DB:medium_format/name:29
msgctxt "medium_format"
msgid "7\" Vinyl"
msgstr "7″-vinyl"

#: DB:medium_format/name:71
msgctxt "medium_format"
msgid "8\" LaserDisc"
msgstr "8″-LaserDisc"

#: DB:medium_format/name:78
msgctxt "medium_format"
msgid "8-Track Cartridge"
msgstr "8-sporencassette"

#: DB:medium_format/name:34
msgctxt "medium_format"
msgid "8cm CD"
msgstr "8cm-cd"

#: DB:medium_format/name:40
msgctxt "medium_format"
msgid "8cm CD+G"
msgstr "8cm-cd+g"

#: DB:medium_format/description:58
msgctxt "medium_format"
msgid ""
"90 rpm, vertical-cut shellac discs, produced by the Pathé label from 1906 to"
" 1932."
msgstr "Verticaal gesneden platen van schellak die op 90 toeren moeten worden afgespeeld. Deze platen werden tussen 1906 en 1932 geproduceerd door Pathé."

#: DB:work_attribute_type_allowed_value/value:794
msgctxt "work_attribute_type_allowed_value"
msgid "A Dorian"
msgstr "A dorisch"

#: DB:work_attribute_type_allowed_value/value:806
msgctxt "work_attribute_type_allowed_value"
msgid "A Mixolydian"
msgstr "A mixolydisch"

#: DB:work_type/description:2
msgctxt "work_type"
msgid ""
"A ballet is music composed to be used, together with a choreography, for a "
"ballet dance production."
msgstr "Een ballet is muziek die is gecomponeerd om samen met choreografie te worden gebruikt in een balletvoorstelling."

#: DB:work_type/description:3
msgctxt "work_type"
msgid ""
"A cantata is a vocal (often choral) composition with an instrumental "
"(usually orchestral) accompaniment, typically in several movements."
msgstr "Een cantate is een vocale compositie (vaak voor een koor) met een instrumentale (meestal orkestrale) begeleiding, meestal in meerdere delen."

#: DB:work_type/description:4
msgctxt "work_type"
msgid ""
"A concerto is a musical work for soloist(s) accompanied by an orchestra."
msgstr "Een concerto is een compositie voor een of meerdere solisten, begeleid door een orkest."

#: DB:event_type/description:4
msgctxt "event_type"
msgid ""
"A convention, expo or trade fair is an event which is not typically "
"orientated around music performances, but can include them as side "
"activities."
msgstr "Een conventie, expo of handelsbeurs is een evenement dat meestal niet draait om muziekoptredens, maar dat wel muziek als extra activiteit kan hebben."

#: DB:release_status/description:2
msgctxt "release_status"
msgid ""
"A give-away release or a release intended to promote an upcoming official "
"release (e.g. pre-release versions, releases included with a magazine, "
"versions supplied to radio DJs for air-play)."
msgstr "Een uitgave die wordt weggegeven of bedoeld is om een officiële uitgave te promoten (bijv. prerelease-uitgaves, uitgaves die met een tijdschrift gebundeld zijn of versies die aan radio-dj’s worden gegeven om te draaien)."

#: DB:artist_type/description:2
msgctxt "artist_type"
msgid ""
"A grouping of multiple musicians who perform together (in some cases, some "
"or all of the members might differ in different performances or recordings)."
msgstr ""

#: DB:instrument_type/description:7
msgctxt "instrument_type"
msgid ""
"A grouping of related but different instruments, like the different violin-"
"like instruments"
msgstr "Een groep verwante maar verschillende instrumenten, zoals de verschillende violen."

#: DB:work_attribute_type_allowed_value/value:28
msgctxt "work_attribute_type_allowed_value"
msgid "A major"
msgstr "A grote terts"

#: DB:work_type/description:8
msgctxt "work_type"
msgid ""
"A mass is a choral composition that sets the invariable portions of the "
"Christian Eucharistic liturgy (Kyrie - Gloria - Credo - Sanctus - Benedictus"
" - Agnus Dei, with other portions sometimes added) to music."
msgstr "Een mis is een compositie voor koor die de onveranderlijke delen van de christelijke eucharistische liturgie (Kyrie – Gloria – Credo – Sanctus – Bedendictus – Agnus Dei, soms met toegevoegde delen) op muziek zet."

#: DB:event_type/description:5
msgctxt "event_type"
msgid ""
"A masterclass or clinic is an event where an artist meets with a small to "
"medium-sized audience and instructs them individually and/or takes questions"
" intended to improve the audience members' playing skills."
msgstr "Een masterclass of clinic is een evenement waarbij een artiest een kleine tot middelgrote groep ontmoet en individueel instrueert en/of vragen beantwoordt met de bedoeling om het spelen van het publiek te verbeteren."

#: DB:work_attribute_type_allowed_value/value:29
msgctxt "work_attribute_type_allowed_value"
msgid "A minor"
msgstr "a kleine terts"

#: DB:work_type/description:13
msgctxt "work_type"
msgid ""
"A partita is an instrumental piece composed of a series of variations, and "
"it's by its current definition very similar to a suite."
msgstr "Een partita is een instrumentale compositie van een serie variaties. In de huidige definitie lijkt het erg op een suite."

#: DB:event_type/description:3
msgctxt "event_type"
msgid ""
"A party, reception or other event held specifically for the launch of a "
"release."
msgstr "Een feest, receptie of ander evenement dat speciaal wordt gehouden voor het lanceren van een uitgave."

#: DB:release_packaging/description:17
msgctxt "release_packaging"
msgid "A perfect bound book with a sleeve at the end to hold a CD"
msgstr "Een gelijmd gebonden boek met achterin een hoesje voor een cd."

#: DB:event_type/description:6
msgctxt "event_type"
msgid ""
"A performance of one or more plays, musicals, operas, ballets or other "
"similar works for the stage in their staged form (as opposed to a <a "
"href=\"https://en.wikipedia.org/wiki/Concert_performance\">concert "
"performance</a> without staging)."
msgstr "Een uitvoering van een of meer toneelstukken, musicals, opera’s, balletten of soortgelijke composities met de bijbehorende voorstelling (in tegenstelling tot een <a href=\"https://en.wikipedia.org/wiki/Concert_performance\">concert</a> van alleen de muziek)."

#: DB:place_type/description:8
msgctxt "place_type"
msgid ""
"A place (generally a factory) at which physical media are manufactured."
msgstr "Een plaats (meestal een fabriek) waar fysieke media worden gefabriceerd."

#: DB:place_type/description:5
msgctxt "place_type"
msgid ""
"A place consisting of a large enclosed area with a central event space "
"surrounded by tiered seating for spectators, which can be used for indoor "
"sports, concerts and other entertainment events."
msgstr "Een plaats die bestaat uit een grote ruimte die wordt ingesloten door rijen zitplaatsen voor toeschouwers. Een overdekte arena kan worden gebruikt voor indoorsporten, concerten en andere evenementen."

#: DB:place_type/description:1
msgctxt "place_type"
msgid ""
"A place designed for non-live production of music, typically a recording "
"studio."
msgstr "Een plaats die bedoeld is voor de productie van muziek. Het is meestal een opnamestudio."

#: DB:place_type/description:2
msgctxt "place_type"
msgid ""
"A place that has live artistic performances as one of its primary functions,"
" such as a concert hall."
msgstr "Een plaats die vooral bedoeld is voor liveoptredens, zoals een concertzaal."

#: DB:place_type/description:6
msgctxt "place_type"
msgid ""
"A place that has worship or religious studies as its main function. "
"Religious buildings often host concerts and serve as recording locations, "
"especially for classical music."
msgstr "Een plaats die als belangrijkste functie religieuze verering of studie heeft. Religieuze gebouwen worden vaak gebruikt voor concerten en opnames, vooral voor klassieke muziek."

#: DB:place_type/description:4
msgctxt "place_type"
msgid ""
"A place whose main purpose is to host outdoor sport events, typically "
"consisting of a pitch surrounded by a structure for spectators with no roof,"
" or a roof which can be retracted."
msgstr "Een plaats die als belangrijkste functie sportevenementen in de open lucht heeft. Meestal bestaat het uit een veld met daaromheen een gebouw voor toeschouwers zonder dak, of een dak dat kan worden ingetrokken."

#: DB:work_type/description:28
msgctxt "work_type"
msgid ""
"A play is a form of literature usually consisting of scripted dialogue "
"between characters, and intended for theatrical performance rather than just"
" reading."
msgstr "Een toneelstuk is een vorm van literatuur en bestaat meestal uit uitgeschreven dialogen tussen personages. Toneelstukken zijn bedoeld voor theatervoorstellingen in plaats van om te lezen."

#: DB:work_type/description:21
msgctxt "work_type"
msgid ""
"A poem is a literary piece, generally short and in verse, where words are "
"usually chosen for their sound and for the images and ideas they suggest."
msgstr "Een gedicht is een vorm van literatuur, meestal kort en rijmend, waarbij de woorden meestal worden gekozen voor de klank en voor de beelden en ideeën die ze oproepen."

#: DB:work_type/description:14
msgctxt "work_type"
msgid ""
"A quartet is a musical composition scored for four voices or instruments."
msgstr "Een kwartet is een compositie die voor vier stemmen of instrumenten wordt geschreven."

#: DB:series_type/description:8
msgctxt "series_type"
msgid "A recurring festival, usually happening annually in the same location."
msgstr "Een terugkerend festival dat meestal jaarlijks op dezelfde plek wordt gehouden."

#: DB:place_type/description:7
msgctxt "place_type"
msgid ""
"A school, university or other similar educational institution (especially, "
"but not only, one where music is taught)"
msgstr "Een school, conservatorium of ander soortgelijk onderwijsinstituut (vooral, maar niet alleen, een plek waar onderwijs in de muziek wordt gegeven)"

#: DB:series_type/description:6
msgctxt "series_type"
msgid "A series of events."
msgstr "Een serie evenementen."

#: DB:series_type/description:9
msgctxt "series_type"
msgid "A series of performances of the same show at the same venue."
msgstr "Een serie optredens van dezelfde show op dezelfde locatie."

#: DB:series_type/description:3
msgctxt "series_type"
msgid "A series of recordings."
msgstr "Een serie opnames."

#: DB:series_type/description:7
msgctxt "series_type"
msgid "A series of related concerts by an artist in different locations."
msgstr "Een serie gerelateerde concerten van een artiest op verschillende locaties."

#: DB:series_type/description:1
msgctxt "series_type"
msgid "A series of release groups."
msgstr "Een serie uitgavegroepen."

#: DB:series_type/description:2
msgctxt "series_type"
msgid "A series of releases."
msgstr "Een serie uitgaves."

#: DB:series_type/description:5
msgctxt "series_type"
msgid "A series of works which form a catalogue of classical compositions."
msgstr "Een serie composities die een catalogus van klassieke composities vormen."

#: DB:series_type/description:4
msgctxt "series_type"
msgid "A series of works."
msgstr "Een serie composities."

#: DB:work_type/description:15
msgctxt "work_type"
msgid ""
"A song cycle is a group of songs designed to be performed in a sequence as a"
" single entity. In most cases, all of the songs are by the same composer, "
"and often use words from the same poet or lyricist."
msgstr "Een liedcyclus is een groep liederen die bedoeld is om in een reeks of als één stuk te worden opgevoerd. Meestal zijn alle liederen geschreven door dezelfde componist en er worden vaak teksten gebruikt van dezelfde dichter of tekstschrijver."

#: DB:work_type/description:17
msgctxt "work_type"
msgid ""
"A song is in its origin (and still in most cases) a composition for voice, "
"with or without instruments, performed by singing. This is the most common "
"form by far in folk and popular music, but also fairly common in a classical"
" context (\"art songs\")."
msgstr "Een lied is van origine (en nog steeds meestal) een compositie voor de stem, met of zonder instrumenten, die wordt gezongen. Dit is veruit de meest voorkomende vorm in volksmuziek en populaire muziek, maar komt ook vrij veel voor in een klassieke context."

#: DB:work_type/description:22
msgctxt "work_type"
msgid ""
"A soundtrack is the music that accompanies a film, TV program, videogame, or"
" even book."
msgstr "Een soundtrack is muziek die een film, televisieprogramma, computerspel of zelfs boek begeleidt."

#: DB:instrument_type/description:6
msgctxt "instrument_type"
msgid ""
"A standard grouping of instruments often played together, like a string "
"quartet"
msgstr "Een standaardgroep van instrumenten die vaak samen worden bespeeld, zoals een strijkkwartet."

#: DB:work_type/description:6
msgctxt "work_type"
msgid ""
"A suite is an ordered set of instrumental or orchestral pieces normally "
"performed in a concert setting. They may be extracts from a ballet or opera,"
" or entirely original movements."
msgstr "Een suite is een geordende set instrumentale of orkestrale stukken die normaal gesproken in een concertvorm worden opgevoerd. Het kunnen delen van een ballet of opera zijn of originele stukken."

#: DB:work_type/description:18
msgctxt "work_type"
msgid ""
"A symphonic poem is a piece of programmatic orchestral music, usually in a "
"single movement, that evokes a painting, a landscape, the content of a poem,"
" a story or novel, or other non-musical source."
msgstr "Een symfonisch gedicht is een stuk orkestmuziek, meestal uit een deel, dat een schilderij, landschap, gedicht, verhaal of andere niet-muzikale bron tot de verbeelding roept."

#: DB:work_type/description:16
msgctxt "work_type"
msgid ""
"A symphony is an extended composition, almost always scored for orchestra "
"without soloists."
msgstr "Een symfonie is een uitgebreide compositie die bijna altijd wordt geschreven voor een orkest zonder solisten."

#: DB:release_packaging/description:2
msgctxt "release_packaging"
msgid "A thinner jewel case, commonly used for CD singles."
msgstr "Een dunnere variant van de jewel case, vaak gebruikt voor cd-singles."

#: DB:work_type/description:19
msgctxt "work_type"
msgid ""
"A zarzuela is a Spanish lyric-dramatic work that alternates between spoken "
"and sung scenes, the latter incorporating operatic and popular song, as well"
" as dance."
msgstr "Een zarzuela is een Spaanse lyrisch-dramatische compositie die gesproken en gezongen scenes afwisselt. De gezongen scenes bevatten opera en populaire liederen en dansen."

#: DB:work_attribute_type_allowed_value/value:26
msgctxt "work_attribute_type_allowed_value"
msgid "A-flat major"
msgstr "As grote terts"

#: DB:work_attribute_type_allowed_value/value:27
msgctxt "work_attribute_type_allowed_value"
msgid "A-flat minor"
msgstr "as kleine terts"

#: DB:work_attribute_type_allowed_value/value:817
msgctxt "work_attribute_type_allowed_value"
msgid "A-sharp major"
msgstr "Aïs grote terts"

#: DB:work_attribute_type_allowed_value/value:30
msgctxt "work_attribute_type_allowed_value"
msgid "A-sharp minor"
msgstr "aïs kleine terts"

#: DB:work_attribute_type/name:44
msgctxt "work_attribute_type"
msgid "ACAM ID"
msgstr "ACAM-ID"

#: DB:work_attribute_type/name:47
msgctxt "work_attribute_type"
msgid "ACDAM ID"
msgstr "ACDAM-ID"

#: DB:work_attribute_type/name:43
msgctxt "work_attribute_type"
msgid "AGADU ID"
msgstr "AGADU-ID"

#: DB:work_attribute_type/name:23
msgctxt "work_attribute_type"
msgid "AKM ID"
msgstr "AKM-ID"

#: DB:work_attribute_type/name:38
msgctxt "work_attribute_type"
msgid "AMRA ID"
msgstr "AMRA-ID"

#: DB:work_attribute_type/name:46
msgctxt "work_attribute_type"
msgid "APA ID"
msgstr "APA-ID"

#: DB:work_attribute_type/name:41
msgctxt "work_attribute_type"
msgid "APDAYC ID"
msgstr "APDAYC-ID"

#: DB:work_attribute_type/name:13
msgctxt "work_attribute_type"
msgid "APRA ID"
msgstr "APRA-ID"

#: DB:work_attribute_type/name:48
msgctxt "work_attribute_type"
msgid "ARTISJUS ID"
msgstr "ARTISJUS-ID"

#: DB:work_attribute_type/name:6
msgctxt "work_attribute_type"
msgid "ASCAP ID"
msgstr "ASCAP-ID"

#: DB:work_attribute_type_allowed_value/value:299
msgctxt "work_attribute_type_allowed_value"
msgid "Acem"
msgstr "Acem"

#: DB:work_attribute_type_allowed_value/value:305
msgctxt "work_attribute_type_allowed_value"
msgid "Acem Nevruz"
msgstr "Acem Nevruz"

#: DB:work_attribute_type_allowed_value/value:306
msgctxt "work_attribute_type_allowed_value"
msgid "Acem Rast"
msgstr "Acem Rast"

#: DB:work_attribute_type_allowed_value/value:300
msgctxt "work_attribute_type_allowed_value"
msgid "Acem Zemzeme"
msgstr "Acem Zemzeme"

#: DB:work_attribute_type_allowed_value/value:301
msgctxt "work_attribute_type_allowed_value"
msgid "Acemaşiran"
msgstr "Acemaşiran"

#: DB:work_attribute_type_allowed_value/value:302
msgctxt "work_attribute_type_allowed_value"
msgid "Acembuselik"
msgstr "Acembuselik"

#: DB:work_attribute_type_allowed_value/value:303
msgctxt "work_attribute_type_allowed_value"
msgid "Acemkürdi"
msgstr "Acemkürdi"

#: DB:work_attribute_type_allowed_value/value:304
msgctxt "work_attribute_type_allowed_value"
msgid "Acemli Yegah"
msgstr "Acemli Yegah"

#: DB:work_attribute_type_allowed_value/value:307
msgctxt "work_attribute_type_allowed_value"
msgid "Acemtarab"
msgstr "Acemtarab"

#: DB:work_attribute_type_allowed_value/value:848
msgctxt "work_attribute_type_allowed_value"
msgid "Adānā"
msgstr "Adānā"

#: DB:work_attribute_type_allowed_value/value:849
msgctxt "work_attribute_type_allowed_value"
msgid "Adānā malhār"
msgstr "Adānā malhār"

#: DB:work_attribute_type_allowed_value/value:308
msgctxt "work_attribute_type_allowed_value"
msgid "Aheng-i Tarab"
msgstr "Aheng-i Tarab"

#: DB:work_attribute_type_allowed_value/value:850
msgctxt "work_attribute_type_allowed_value"
msgid "Ahir lalit"
msgstr "Ahir lalit"

#: DB:work_attribute_type_allowed_value/value:851
msgctxt "work_attribute_type_allowed_value"
msgid "Ahira bhairav"
msgstr "Ahira bhairav"

#: DB:work_attribute_type_allowed_value/value:852
msgctxt "work_attribute_type_allowed_value"
msgid "Ahiri tōḍī"
msgstr "Ahiri tōḍī"

#: DB:work_attribute_type_allowed_value/value:309
msgctxt "work_attribute_type_allowed_value"
msgid "Ak Dügah"
msgstr "Ak Dügah"

#: DB:work_attribute_type_allowed_value/value:690
msgctxt "work_attribute_type_allowed_value"
msgid "Aksak"
msgstr "Aksak"

#: DB:work_attribute_type_allowed_value/value:691
msgctxt "work_attribute_type_allowed_value"
msgid "Aksaksemai"
msgstr "Aksaksemai"

#: DB:work_attribute_type_allowed_value/value:692
msgctxt "work_attribute_type_allowed_value"
msgid "Aksaksemai Evferi"
msgstr "Aksaksemai Evferi"

#: DB:work_attribute_type_allowed_value/value:853
msgctxt "work_attribute_type_allowed_value"
msgid "Alahaiyā bilāval"
msgstr "Alahaiyā bilāval"

#: DB:release_group_primary_type/name:1
msgctxt "release_group_primary_type"
msgid "Album"
msgstr "Album"

#: DB:series_ordering_type/description:2
msgctxt "series_ordering_type"
msgid "Allows for manually setting the position of each item in the series."
msgstr "Maakt het mogelijk om de positie van ieder object in een serie handmatig in te stellen."

#: DB:work_attribute_type_allowed_value/value:854
msgctxt "work_attribute_type_allowed_value"
msgid "Ambikā"
msgstr "Ambikā"

#: DB:work_attribute_type_allowed_value/value:855
msgctxt "work_attribute_type_allowed_value"
msgid "Amr̥t varṣiṇi"
msgstr "Amr̥t varṣiṇi"

#: DB:work_attribute_type_allowed_value/value:40
msgctxt "work_attribute_type_allowed_value"
msgid "Amṛtavarṣiṇi"
msgstr "Amṛtavarṣiṇi"

#: DB:work_attribute_type_allowed_value/value:39
msgctxt "work_attribute_type_allowed_value"
msgid "Amṛtavāhiṇi"
msgstr "Amṛtavāhiṇi"

#: DB:release_status/description:4
msgctxt "release_status"
msgid ""
"An alternate version of a release where the titles have been changed. These "
"don't correspond to any real release and should be linked to the original "
"release using the transl(iter)ation relationship."
msgstr "Een alternatieve versie van een uitgave waarbij de namen veranderd zijn. Deze komen niet overeen met een echte uitgave en moeten aan de originele uitgave worden gekoppeld met de vertaald/getranslitereerd-relatie."

#: DB:work_type/description:1
msgctxt "work_type"
msgid ""
"An aria is a self-contained piece for one voice usually with orchestral "
"accompaniment. They are most common inside operas, but also appear in "
"cantatas, oratorios and even on their own (concert arias)."
msgstr "Een aria is een op zichzelf staande eenstemmige compositie die meestal door een orkest wordt begeleid. Aria’s komen meestal voor in opera’s, maar ook in cantates, oratoria of zelfs op zichzelf (bijvoorbeeld in ariaconcerten)."

#: DB:work_type/description:25
msgctxt "work_type"
msgid ""
"An audio drama is a dramatized, purely acoustic performance, broadcast on "
"radio or published on an audio medium (tape, CD, etc.)."
msgstr "Een hoorspel is een gedramatiseerde, puur akoestieke voorstelling die op de radio wordt uitgezonden of op een audiomedium (cassette, cd, etc.) wordt uitgebracht."

#: DB:event_type/description:2
msgctxt "event_type"
msgid ""
"An event where a number of different acts perform across the course of the "
"day. Larger festivals may be spread across multiple days."
msgstr "Een evenement waarbij een aantal verschillende artiesten gedurende de dag optreedt. Grotere festivals kunnen meerdere dagen duren."

#: DB:event_type/description:1
msgctxt "event_type"
msgid ""
"An individual concert by a single artist or collaboration, often with "
"supporting artists who perform before the main act."
msgstr "Een individueel concert van een enkele artiest of samenwerkende artiesten, vaak met ondersteundende artiesten die voor de hoofdartiest optreden."

#: DB:work_type/description:10
msgctxt "work_type"
msgid ""
"An opera is a dramatised work (text + musical score) for singers and "
"orchestra/ensemble. In true operas all dialog is sung, through arias and "
"recitatives, but some styles of opera include spoken dialogue."
msgstr "Een opera is een gedramatiseerde compositie (bestaande uit tekst en muziek) voor zangers en orkest. In klassieke opera’s worden alle dialogen gezongen in aria’s en recitatieven, maar sommige soorten opera’s hebben ook gesproken dialogen."

#: DB:work_type/description:11
msgctxt "work_type"
msgid ""
"An oratorio is a large (usually sacred) musical composition including an "
"orchestra, a choir, and soloists. While it has characters and a plot, it is "
"usually not performed theatrically (it lacks costumes, props and strong "
"character interaction)."
msgstr "Een oratorium is een grote, vaak religieuze, compositie voor een orkest, koor en solisten. Hoewel een oratorium karakters en een plot heeft, wordt het meestal niet theatraal opgevoerd, dus zonder kostuums, decor en veel interactie tussen de karakters."

#: DB:work_type/description:12
msgctxt "work_type"
msgid ""
"An overture is, generally, the instrumental introduction to an opera. "
"Independent (\"concert\") overtures also exist, which are generally "
"programmatic works shorter than a symphonic poem."
msgstr "Een ouverture is meestal de instrumentale introductie van een opera. Op zichzelf staande (concert)ouvertures bestaan ook. Meestal zijn dat composities die korter zijn dan een symfonisch gedicht."

#: DB:release_status/description:3
msgctxt "release_status"
msgid ""
"An unofficial/underground release that was not sanctioned by the artist "
"and/or the record company. This includes unofficial live recordings and "
"pirated releases."
msgstr "Een onofficiële of underground uitgave waar geen toestemming voor is gegeven door de artiest en/of de platenmaatschappij. Hieronder vallen ook onofficiële liveopnames en illegaal verspreide uitgaves."

#: DB:work_type/description:20
msgctxt "work_type"
msgid ""
"An étude is an instrumental musical composition, most commonly of "
"considerable difficulty, usually designed to provide practice material for "
"perfecting a particular technical skill."
msgstr "Een etude is een instrumentale compositie die wordt gecomponeerd om een bepaalde techniek te oefenen. Etudes zijn daarom meestal moeilijk om te spelen."

#: DB:work_attribute_type_allowed_value/value:310
msgctxt "work_attribute_type_allowed_value"
msgid "Anberefşan"
msgstr "Anberefşan"

#: DB:release_status/description:1
msgctxt "release_status"
msgid ""
"Any release officially sanctioned by the artist and/or their record company."
" Most releases will fit into this category."
msgstr "Elke uitgave waar officieel toestemming voor is gegeven door de artiest en/of de platenmaatschappij. De meeste uitgaves vallen in deze categorie."

#: DB:work_attribute_type_allowed_value/value:311
msgctxt "work_attribute_type_allowed_value"
msgid "Araban"
msgstr "Araban"

#: DB:work_attribute_type_allowed_value/value:312
msgctxt "work_attribute_type_allowed_value"
msgid "Arabanbuselik"
msgstr "Arabanbuselik"

#: DB:work_attribute_type_allowed_value/value:313
msgctxt "work_attribute_type_allowed_value"
msgid "Arabankurdi"
msgstr "Arabankurdi"

#: DB:work_attribute_type_allowed_value/value:314
msgctxt "work_attribute_type_allowed_value"
msgid "Aram-ı Can"
msgstr "Aram-ı Can"

#: DB:work_attribute_type_allowed_value/value:315
msgctxt "work_attribute_type_allowed_value"
msgid "Aram-ı Dil"
msgstr "Aram-ı Dil"

#: DB:work_attribute_type_allowed_value/value:604
msgctxt "work_attribute_type_allowed_value"
msgid "Aranağme"
msgstr "Aranağme"

#: DB:work_attribute_type_allowed_value/value:316
msgctxt "work_attribute_type_allowed_value"
msgid "Arazbar"
msgstr "Arazbar"

#: DB:work_attribute_type_allowed_value/value:317
msgctxt "work_attribute_type_allowed_value"
msgid "Arazbar Zemzeme"
msgstr "Arazbar Zemzeme"

#: DB:work_attribute_type_allowed_value/value:318
msgctxt "work_attribute_type_allowed_value"
msgid "Arazbarbuselik"
msgstr "Arazbarbuselik"

#: DB:work_attribute_type_allowed_value/value:319
msgctxt "work_attribute_type_allowed_value"
msgid "Arazbarek"
msgstr "Arazbarek"

#: DB:editor_collection_type/name:7
msgctxt "collection_type"
msgid "Area"
msgstr "Gebied"

#: DB:area_alias_type/name:1
msgctxt "alias_type"
msgid "Area name"
msgstr "Naam van het gebied"

#: DB:work_type/name:1
msgctxt "work_type"
msgid "Aria"
msgstr "Aria"

#: DB:editor_collection_type/name:8
msgctxt "collection_type"
msgid "Artist"
msgstr "Artiest"

#: DB:artist_alias_type/name:1
msgctxt "alias_type"
msgid "Artist name"
msgstr "Artiestennaam"

#: DB:work_attribute_type_allowed_value/value:693
msgctxt "work_attribute_type_allowed_value"
msgid "Artık Aksaksemai"
msgstr "Artık Aksaksemai"

#: DB:work_attribute_type_allowed_value/value:856
msgctxt "work_attribute_type_allowed_value"
msgid "Asā māṇḍ"
msgstr "Asā māṇḍ"

#: DB:work_attribute_type_allowed_value/value:44
msgctxt "work_attribute_type_allowed_value"
msgid "Asāvēri"
msgstr "Asāvēri"

#: DB:editor_collection_type/name:5
msgctxt "collection_type"
msgid "Attending"
msgstr "Ga ik heen"

#: DB:release_group_secondary_type/name:11
msgctxt "release_group_secondary_type"
msgid "Audio drama"
msgstr "Hoorspel"

#: DB:work_type/name:25
msgctxt "work_type"
msgid "Audio drama"
msgstr "Hoorspel"

#: DB:release_group_secondary_type/name:5
msgctxt "release_group_secondary_type"
msgid "Audiobook"
msgstr "Luisterboek"

#: DB:series_ordering_type/name:1
msgctxt "series_ordering_type"
msgid "Automatic"
msgstr "Automatisch"

#: DB:work_attribute_type_allowed_value/value:694
msgctxt "work_attribute_type_allowed_value"
msgid "Aydın"
msgstr "Aydın"

#: DB:work_attribute_type_allowed_value/value:695
msgctxt "work_attribute_type_allowed_value"
msgid "Ayin Devr-i Revanı"
msgstr "Ayin Devr-i Revanı"

#: DB:work_attribute_type_allowed_value/value:605
msgctxt "work_attribute_type_allowed_value"
msgid "Ayin-i Şerif"
msgstr "Ayin-i Şerif"

#: DB:work_attribute_type_allowed_value/value:696
msgctxt "work_attribute_type_allowed_value"
msgid "Azeri Yürüksemai"
msgstr "Azeri Yürüksemai"

#: DB:work_attribute_type_allowed_value/value:682
msgctxt "work_attribute_type_allowed_value"
msgid "Ağır Aksaksemai"
msgstr "Ağır Aksaksemai"

#: DB:work_attribute_type_allowed_value/value:683
msgctxt "work_attribute_type_allowed_value"
msgid "Ağıraksak"
msgstr "Ağıraksak"

#: DB:work_attribute_type_allowed_value/value:684
msgctxt "work_attribute_type_allowed_value"
msgid "Ağıraydın"
msgstr "Ağıraydın"

#: DB:work_attribute_type_allowed_value/value:686
msgctxt "work_attribute_type_allowed_value"
msgid "Ağırdarbıfetih"
msgstr "Ağırdarbıfetih"

#: DB:work_attribute_type_allowed_value/value:687
msgctxt "work_attribute_type_allowed_value"
msgid "Ağırdüyek"
msgstr "Ağırdüyek"

#: DB:work_attribute_type_allowed_value/value:688
msgctxt "work_attribute_type_allowed_value"
msgid "Ağırevfer"
msgstr "Ağırevfer"

#: DB:work_attribute_type_allowed_value/value:603
msgctxt "work_attribute_type_allowed_value"
msgid "Ağırsemai"
msgstr "Ağırsemai"

#: DB:work_attribute_type_allowed_value/value:689
msgctxt "work_attribute_type_allowed_value"
msgid "Ağırsenginsemai"
msgstr "Ağırsenginsemai"

#: DB:work_attribute_type_allowed_value/value:685
msgctxt "work_attribute_type_allowed_value"
msgid "Ağırçenber"
msgstr "Ağırçenber"

#: DB:work_attribute_type_allowed_value/value:321
msgctxt "work_attribute_type_allowed_value"
msgid "Aşiran Maye"
msgstr "Aşiran Maye"

#: DB:work_attribute_type_allowed_value/value:320
msgctxt "work_attribute_type_allowed_value"
msgid "Aşiran Zemzeme"
msgstr "Aşiran Zemzeme"

#: DB:work_attribute_type_allowed_value/value:322
msgctxt "work_attribute_type_allowed_value"
msgid "Aşkefza"
msgstr "Aşkefza"

#: DB:work_attribute_type_allowed_value/value:857
msgctxt "work_attribute_type_allowed_value"
msgid "Aṣṭa rāg mālikā"
msgstr "Aṣṭa rāg mālikā"

#: DB:work_attribute_type_allowed_value/value:45
msgctxt "work_attribute_type_allowed_value"
msgid "Aṭāna"
msgstr "Aṭāna"

#: DB:work_attribute_type_allowed_value/value:289
msgctxt "work_attribute_type_allowed_value"
msgid "Aṭṭa"
msgstr "Aṭṭa"

#: DB:work_attribute_type_allowed_value/value:795
msgctxt "work_attribute_type_allowed_value"
msgid "B Dorian"
msgstr "B dorisch"

#: DB:work_attribute_type_allowed_value/value:807
msgctxt "work_attribute_type_allowed_value"
msgid "B Mixolydian"
msgstr "B mixolydisch"

#: DB:work_attribute_type_allowed_value/value:33
msgctxt "work_attribute_type_allowed_value"
msgid "B major"
msgstr "B grote terts"

#: DB:work_attribute_type_allowed_value/value:34
msgctxt "work_attribute_type_allowed_value"
msgid "B minor"
msgstr "b kleine terts"

#: DB:work_attribute_type_allowed_value/value:31
msgctxt "work_attribute_type_allowed_value"
msgid "B-flat major"
msgstr "Bes grote terts"

#: DB:work_attribute_type_allowed_value/value:32
msgctxt "work_attribute_type_allowed_value"
msgid "B-flat minor"
msgstr "bes kleine terts"

#: DB:work_attribute_type_allowed_value/value:818
msgctxt "work_attribute_type_allowed_value"
msgid "B-sharp major"
msgstr "Bis grote terts"

#: DB:work_attribute_type_allowed_value/value:819
msgctxt "work_attribute_type_allowed_value"
msgid "B-sharp minor"
msgstr "bis kleine terts"

#: DB:work_attribute_type/name:7
msgctxt "work_attribute_type"
msgid "BMI ID"
msgstr "BMI-ID"

#: DB:work_attribute_type/name:26
msgctxt "work_attribute_type"
msgid "BUMA/STEMRA ID"
msgstr "BUMA/STEMRA-ID"

#: DB:cover_art_archive.art_type/name:2
msgctxt "cover_art_type"
msgid "Back"
msgstr "achterkant"

#: DB:work_attribute_type_allowed_value/value:323
msgctxt "work_attribute_type_allowed_value"
msgid "Bahr-ı Nazik"
msgstr "Bahr-ı Nazik"

#: DB:work_attribute_type_allowed_value/value:47
msgctxt "work_attribute_type_allowed_value"
msgid "Bahudāri"
msgstr "Bahudāri"

#: DB:work_attribute_type_allowed_value/value:862
msgctxt "work_attribute_type_allowed_value"
msgid "Bahādurī tōḍī"
msgstr "Bahādurī tōḍī"

#: DB:work_attribute_type_allowed_value/value:863
msgctxt "work_attribute_type_allowed_value"
msgid "Bahār"
msgstr "Bahār"

#: DB:work_attribute_type_allowed_value/value:864
msgctxt "work_attribute_type_allowed_value"
msgid "Bairāgi"
msgstr "Bairāgi"

#: DB:work_attribute_type_allowed_value/value:48
msgctxt "work_attribute_type_allowed_value"
msgid "Balahaṁsa"
msgstr "Balahaṁsa"

#: DB:work_type/name:2
msgctxt "work_type"
msgid "Ballet"
msgstr "Ballet"

#: DB:work_attribute_type_allowed_value/value:866
msgctxt "work_attribute_type_allowed_value"
msgid "Basant"
msgstr "Basant"

#: DB:work_attribute_type_allowed_value/value:867
msgctxt "work_attribute_type_allowed_value"
msgid "Basant bahār"
msgstr "Basant bahār"

#: DB:work_attribute_type_allowed_value/value:868
msgctxt "work_attribute_type_allowed_value"
msgid "Basant mukhāri"
msgstr "Basant mukhāri"

#: DB:work_attribute_type_allowed_value/value:869
msgctxt "work_attribute_type_allowed_value"
msgid "Basantī kēdār"
msgstr "Basantī kēdār"

#: DB:work_attribute_type_allowed_value/value:49
msgctxt "work_attribute_type_allowed_value"
msgid "Bauḷi"
msgstr "Bauḷi"

#: DB:work_attribute_type_allowed_value/value:51
msgctxt "work_attribute_type_allowed_value"
msgid "Behāg"
msgstr "Behāg"

#: DB:work_type/name:26
msgctxt "work_type"
msgid "Beijing opera"
msgstr "Jing-opera (Peking-opera)"

#: DB:work_type/description:26
msgctxt "work_type"
msgid ""
"Beijing opera is a form of traditional Chinese theatre which combines music,"
" vocal performance, mime, dance, and acrobatics."
msgstr "Jing-opera of Peking-opera is een vorm van traditioneel Chinees theater die muziek, vocale optredens, mime, dans en acrobatiek combineert."

#: DB:work_attribute_type_allowed_value/value:697
msgctxt "work_attribute_type_allowed_value"
msgid "Bektaşi Devr-i Revanı"
msgstr "Bektaşi Devr-i Revanı"

#: DB:work_attribute_type_allowed_value/value:698
msgctxt "work_attribute_type_allowed_value"
msgid "Bektaşi Raksanı"
msgstr "Bektaşi Raksanı"

#: DB:work_attribute_type_allowed_value/value:699
msgctxt "work_attribute_type_allowed_value"
msgid "Bektaşi Raksı"
msgstr "Bektaşi Raksı"

#: DB:work_attribute_type_allowed_value/value:700
msgctxt "work_attribute_type_allowed_value"
msgid "Bektaşi Raksı Evferi"
msgstr "Bektaşi Raksı Evferi"

#: DB:work_attribute_type_allowed_value/value:324
msgctxt "work_attribute_type_allowed_value"
msgid "Bend-i Hisar"
msgstr "Bend-i Hisar"

#: DB:work_attribute_type_allowed_value/value:701
msgctxt "work_attribute_type_allowed_value"
msgid "Berefşan"
msgstr "Berefşan"

#: DB:work_attribute_type_allowed_value/value:606
msgctxt "work_attribute_type_allowed_value"
msgid "Beste"
msgstr "Beste"

#: DB:work_attribute_type_allowed_value/value:702
msgctxt "work_attribute_type_allowed_value"
msgid "Beste Devr-i Revanı"
msgstr "Beste Devr-i Revanı"

#: DB:work_attribute_type_allowed_value/value:325
msgctxt "work_attribute_type_allowed_value"
msgid "Beste Hicaz"
msgstr "Beste Hicaz"

#: DB:work_attribute_type_allowed_value/value:326
msgctxt "work_attribute_type_allowed_value"
msgid "Beste Hisar"
msgstr "Beste Hisar"

#: DB:work_attribute_type_allowed_value/value:327
msgctxt "work_attribute_type_allowed_value"
msgid "Beste Isfahan"
msgstr "Beste Isfahan"

#: DB:work_attribute_type_allowed_value/value:328
msgctxt "work_attribute_type_allowed_value"
msgid "Bestenigar"
msgstr "Bestenigar"

#: DB:medium_format/name:24
msgctxt "medium_format"
msgid "Betamax"
msgstr "Betamax"

#: DB:work_attribute_type_allowed_value/value:329
msgctxt "work_attribute_type_allowed_value"
msgid "Beyati"
msgstr "Beyati"

#: DB:work_attribute_type_allowed_value/value:331
msgctxt "work_attribute_type_allowed_value"
msgid "Beyati Araban"
msgstr "Beyati Araban"

#: DB:work_attribute_type_allowed_value/value:332
msgctxt "work_attribute_type_allowed_value"
msgid "Beyati Arabanbuselik"
msgstr "Beyati Arabanbuselik"

#: DB:work_attribute_type_allowed_value/value:333
msgctxt "work_attribute_type_allowed_value"
msgid "Beyati Arabankurdi"
msgstr "Beyati Arabankurdi"

#: DB:work_attribute_type_allowed_value/value:330
msgctxt "work_attribute_type_allowed_value"
msgid "Beyati Ruy-i Acem"
msgstr "Beyati Ruy-i Acem"

#: DB:work_attribute_type_allowed_value/value:334
msgctxt "work_attribute_type_allowed_value"
msgid "Beyatibuselik"
msgstr "Beyatibuselik"

#: DB:work_attribute_type_allowed_value/value:335
msgctxt "work_attribute_type_allowed_value"
msgid "Bezm-i Tarab"
msgstr "Bezm-i Tarab"

#: DB:work_attribute_type_allowed_value/value:870
msgctxt "work_attribute_type_allowed_value"
msgid "Bhairav"
msgstr "Bhairav"

#: DB:work_attribute_type_allowed_value/value:871
msgctxt "work_attribute_type_allowed_value"
msgid "Bhairav bahār"
msgstr "Bhairav bahār"

#: DB:work_attribute_type_allowed_value/value:52
#: DB:work_attribute_type_allowed_value/value:872
msgctxt "work_attribute_type_allowed_value"
msgid "Bhairavi"
msgstr "Bhairavi"

#: DB:work_attribute_type_allowed_value/value:874
msgctxt "work_attribute_type_allowed_value"
msgid "Bhavamat bhairav"
msgstr "Bhavamat bhairav"

#: DB:work_attribute_type_allowed_value/value:53
msgctxt "work_attribute_type_allowed_value"
msgid "Bhavāni"
msgstr "Bhavāni"

#: DB:work_attribute_type_allowed_value/value:876
msgctxt "work_attribute_type_allowed_value"
msgid "Bhimapalās"
msgstr "Bhimapalās"

#: DB:work_attribute_type_allowed_value/value:877
msgctxt "work_attribute_type_allowed_value"
msgid "Bhinna ṣaḍja"
msgstr "Bhinna ṣaḍja"

#: DB:work_attribute_type_allowed_value/value:54
msgctxt "work_attribute_type_allowed_value"
msgid "Bhāvapriya"
msgstr "Bhāvapriya"

#: DB:work_attribute_type_allowed_value/value:873
msgctxt "work_attribute_type_allowed_value"
msgid "Bhāṭiyār"
msgstr "Bhāṭiyār"

#: DB:work_attribute_type_allowed_value/value:875
msgctxt "work_attribute_type_allowed_value"
msgid "Bhīm"
msgstr "Bhīm"

#: DB:work_attribute_type_allowed_value/value:55
msgctxt "work_attribute_type_allowed_value"
msgid "Bhīmpalāsi"
msgstr "Bhīmpalāsi"

#: DB:work_attribute_type_allowed_value/value:56
msgctxt "work_attribute_type_allowed_value"
msgid "Bhōga sāvēri"
msgstr "Bhōga sāvēri"

#: DB:work_attribute_type_allowed_value/value:878
msgctxt "work_attribute_type_allowed_value"
msgid "Bhōpālī tōḍī"
msgstr "Bhōpālī tōḍī"

#: DB:work_attribute_type_allowed_value/value:879
msgctxt "work_attribute_type_allowed_value"
msgid "Bhūp"
msgstr "Bhūp"

#: DB:work_attribute_type_allowed_value/value:57
msgctxt "work_attribute_type_allowed_value"
msgid "Bhūpāḷaṁ"
msgstr "Bhūpāḷaṁ"

#: DB:work_attribute_type_allowed_value/value:58
msgctxt "work_attribute_type_allowed_value"
msgid "Bhūṣāvaḷi"
msgstr "Bhūṣāvaḷi"

#: DB:work_attribute_type_allowed_value/value:880
msgctxt "work_attribute_type_allowed_value"
msgid "Bibhās"
msgstr "Bibhās"

#: DB:work_attribute_type_allowed_value/value:882
msgctxt "work_attribute_type_allowed_value"
msgid "Bihāg"
msgstr "Bihāg"

#: DB:work_attribute_type_allowed_value/value:883
msgctxt "work_attribute_type_allowed_value"
msgid "Bihāgdā"
msgstr "Bihāgdā"

#: DB:work_attribute_type_allowed_value/value:59
msgctxt "work_attribute_type_allowed_value"
msgid "Bilahari"
msgstr "Bilahari"

#: DB:work_attribute_type_allowed_value/value:884
msgctxt "work_attribute_type_allowed_value"
msgid "Bilāsakhānī tōḍī"
msgstr "Bilāsakhānī tōḍī"

#: DB:medium_format/name:20
msgctxt "medium_format"
msgid "Blu-ray"
msgstr "blu-ray"

#: DB:medium_format/name:79
msgctxt "medium_format"
msgid "Blu-ray-R"
msgstr "Blu-ray-R"

#: DB:medium_format/name:35
msgctxt "medium_format"
msgid "Blu-spec CD"
msgstr "blu-spec cd"

#: DB:release_packaging/name:9
msgctxt "release_packaging"
msgid "Book"
msgstr "Boek"

#: DB:cover_art_archive.art_type/name:3
msgctxt "cover_art_type"
msgid "Booklet"
msgstr "boekje"

#: DB:release_status/name:3
msgctxt "release_status"
msgid "Bootleg"
msgstr "Bootleg"

#: DB:label_type/name:5
msgctxt "label_type"
msgid "Bootleg Production"
msgstr "Onofficiële (bootleg) productie"

#: DB:release_packaging/name:19
msgctxt "release_packaging"
msgid "Box"
msgstr "Doos"

#: DB:work_attribute_type_allowed_value/value:607
msgctxt "work_attribute_type_allowed_value"
msgid "Bozlak"
msgstr "Bozlak"

#: DB:instrument_alias_type/name:3
msgctxt "alias_type"
msgid "Brand name"
msgstr "Merknaam"

#: DB:release_group_primary_type/name:12
msgctxt "release_group_primary_type"
msgid "Broadcast"
msgstr "Uitzending"

#: DB:work_attribute_type_allowed_value/value:885
msgctxt "work_attribute_type_allowed_value"
msgid "Br̥ndāvanī sāraṅg"
msgstr "Br̥ndāvanī sāraṅg"

#: DB:work_attribute_type_allowed_value/value:62
msgctxt "work_attribute_type_allowed_value"
msgid "Budamanōhari"
msgstr "Budamanōhari"

#: DB:work_attribute_type_allowed_value/value:703
msgctxt "work_attribute_type_allowed_value"
msgid "Bulgar Darbı"
msgstr "Bulgar Darbı"

#: DB:work_attribute_type_allowed_value/value:336
msgctxt "work_attribute_type_allowed_value"
msgid "Buselik"
msgstr "Buselik"

#: DB:work_attribute_type_allowed_value/value:337
msgctxt "work_attribute_type_allowed_value"
msgid "Buselikaşiran"
msgstr "Buselikaşiran"

#: DB:work_attribute_type_allowed_value/value:338
msgctxt "work_attribute_type_allowed_value"
msgid "Büzürk"
msgstr "Büzürk"

#: DB:work_attribute_type_allowed_value/value:46
#: DB:work_attribute_type_allowed_value/value:861
msgctxt "work_attribute_type_allowed_value"
msgid "Bāgēśrī"
msgstr "Bāgēśrī"

#: DB:work_attribute_type_allowed_value/value:865
msgctxt "work_attribute_type_allowed_value"
msgid "Bārvā"
msgstr "Bārvā"

#: DB:work_attribute_type_allowed_value/value:50
msgctxt "work_attribute_type_allowed_value"
msgid "Bēgaḍa"
msgstr "Bēgaḍa"

#: DB:work_attribute_type_allowed_value/value:881
msgctxt "work_attribute_type_allowed_value"
msgid "Bīhād bhairav"
msgstr "Bīhād bhairav"

#: DB:work_attribute_type_allowed_value/value:60
msgctxt "work_attribute_type_allowed_value"
msgid "Bṛndāvana sāranga"
msgstr "Bṛndāvana sāranga"

#: DB:work_attribute_type_allowed_value/value:61
msgctxt "work_attribute_type_allowed_value"
msgid "Bṛndāvani"
msgstr "Bṛndāvani"

#: DB:work_attribute_type_allowed_value/value:789
msgctxt "work_attribute_type_allowed_value"
msgid "C Dorian"
msgstr "C dorisch"

#: DB:work_attribute_type_allowed_value/value:801
msgctxt "work_attribute_type_allowed_value"
msgid "C Mixolydian"
msgstr "C mixolydisch"

#: DB:work_attribute_type_allowed_value/value:2
msgctxt "work_attribute_type_allowed_value"
msgid "C major"
msgstr "C grote terts"

#: DB:work_attribute_type_allowed_value/value:3
msgctxt "work_attribute_type_allowed_value"
msgid "C minor"
msgstr "c kleine terts"

#: DB:work_attribute_type_allowed_value/value:1
msgctxt "work_attribute_type_allowed_value"
msgid "C-flat major"
msgstr "Ces grote terts"

#: DB:work_attribute_type_allowed_value/value:812
msgctxt "work_attribute_type_allowed_value"
msgid "C-flat minor"
msgstr "ces kleine terts"

#: DB:work_attribute_type_allowed_value/value:4
msgctxt "work_attribute_type_allowed_value"
msgid "C-sharp major"
msgstr "Cis grote terts"

#: DB:work_attribute_type_allowed_value/value:5
msgctxt "work_attribute_type_allowed_value"
msgid "C-sharp minor"
msgstr "cis kleine terts"

#: DB:work_attribute_type/name:19
msgctxt "work_attribute_type"
msgid "CASH ID"
msgstr "CASH-ID"

#: DB:work_attribute_type/name:22
msgctxt "work_attribute_type"
msgid "CCLI ID"
msgstr "CCLI-ID"

#: DB:medium_format/name:1
msgctxt "medium_format"
msgid "CD"
msgstr "cd"

#: DB:medium_format/name:39
msgctxt "medium_format"
msgid "CD+G"
msgstr "cd+g"

#: DB:medium_format/name:33
msgctxt "medium_format"
msgid "CD-R"
msgstr "cd-r"

#: DB:medium_format/name:41
msgctxt "medium_format"
msgid "CDV"
msgstr "cd-video (cdv)"

#: DB:medium_format/name:60
msgctxt "medium_format"
msgid "CED"
msgstr "CED"

#: DB:work_attribute_type/name:45
msgctxt "work_attribute_type"
msgid "COMPASS ID"
msgstr "COMPASS-ID"

#: DB:work_attribute_type_allowed_value/value:63
msgctxt "work_attribute_type_allowed_value"
msgid "Cakravākaṁ"
msgstr "Cakravākaṁ"

#: DB:work_attribute_type_allowed_value/value:886
msgctxt "work_attribute_type_allowed_value"
msgid "Campak"
msgstr "Campak"

#: DB:work_attribute_type_allowed_value/value:887
msgctxt "work_attribute_type_allowed_value"
msgid "Campākali"
msgstr "Campākali"

#: DB:work_attribute_type_allowed_value/value:64
msgctxt "work_attribute_type_allowed_value"
msgid "Candrajyōti"
msgstr "Candrajyōti"

#: DB:work_attribute_type_allowed_value/value:65
#: DB:work_attribute_type_allowed_value/value:888
msgctxt "work_attribute_type_allowed_value"
msgid "Candrakauns"
msgstr "Candrakauns"

#: DB:work_attribute_type_allowed_value/value:889
msgctxt "work_attribute_type_allowed_value"
msgid "Candramauli"
msgstr "Candramauli"

#: DB:work_attribute_type_allowed_value/value:339
msgctxt "work_attribute_type_allowed_value"
msgid "Canfeza"
msgstr "Canfeza"

#: DB:work_type/name:3
msgctxt "work_type"
msgid "Cantata"
msgstr "Cantate"

#: DB:release_packaging/name:4
msgctxt "release_packaging"
msgid "Cardboard/Paper Sleeve"
msgstr "Kartonnen of papieren hoes"

#: DB:medium_format/name:9
msgctxt "medium_format"
msgid "Cartridge"
msgstr "4- of 8-sporencassette"

#: DB:work_attribute_type_allowed_value/value:66
msgctxt "work_attribute_type_allowed_value"
msgid "Carturdaśa rāgamālika"
msgstr "Carturdaśa rāgamālika"

#: DB:medium_format/name:8
msgctxt "medium_format"
msgid "Cassette"
msgstr "cassette"

#: DB:release_packaging/name:8
msgctxt "release_packaging"
msgid "Cassette Case"
msgstr "Cassettedoosje"

#: DB:series_type/name:5
msgctxt "series_type"
msgid "Catalogue"
msgstr "Catalogus"

#: DB:work_attribute_type_allowed_value/value:291
msgctxt "work_attribute_type_allowed_value"
msgid "Caturaśra-jāti jhaṁpe"
msgstr "Caturaśra-jāti jhaṁpe"

#: DB:work_attribute_type_allowed_value/value:827
msgctxt "work_attribute_type_allowed_value"
msgid "Cautāl"
msgstr "Cautāl"

#: DB:work_attribute_type_allowed_value/value:70
msgctxt "work_attribute_type_allowed_value"
msgid "Cencu kāmbhōji"
msgstr "Cencu kāmbhōji"

#: DB:work_attribute_type_allowed_value/value:704
msgctxt "work_attribute_type_allowed_value"
msgid "Cevher"
msgstr "Cevher"

#: DB:artist_type/name:4
msgctxt "artist_type"
msgid "Character"
msgstr "Karakter"

#: DB:artist_type/name:6
msgctxt "artist_type"
msgid "Choir"
msgstr "Koor"

#: DB:work_attribute_type_allowed_value/value:892
msgctxt "work_attribute_type_allowed_value"
msgid "Chāyā malhār"
msgstr "Chāyā malhār"

#: DB:work_attribute_type_allowed_value/value:893
msgctxt "work_attribute_type_allowed_value"
msgid "Chāyānāt"
msgstr "Chāyānāt"

#: DB:work_attribute_type_allowed_value/value:71
msgctxt "work_attribute_type_allowed_value"
msgid "Cintāmaṇi"
msgstr "Cintāmaṇi"

#: DB:work_attribute_type_allowed_value/value:72
msgctxt "work_attribute_type_allowed_value"
msgid "Cittaranjani"
msgstr "Cittaranjani"

#: DB:area_type/name:3
msgctxt "area_type"
msgid "City"
msgstr "Stad"

#: DB:area_type/description:3
msgctxt "area_type"
msgid ""
"City is used for settlements of any size, including towns and villages."
msgstr "Stad wordt gebruikt voor plaatsen van elke grootte, inclusief dorpen."

#: DB:release_group_secondary_type/name:1
msgctxt "release_group_secondary_type"
msgid "Compilation"
msgstr "Compilatie"

#: DB:event_type/name:1
msgctxt "event_type"
msgid "Concert"
msgstr "Concert"

#: DB:work_type/name:4
msgctxt "work_type"
msgid "Concerto"
msgstr "Concerto"

#: DB:event_type/name:4
msgctxt "event_type"
msgid "Convention/Expo"
msgstr "Conventie/Expositie"

#: DB:medium_format/name:61
msgctxt "medium_format"
msgid "Copy Control CD"
msgstr "cd met kopieerbeveiliging"

#: DB:medium_format/description:61
msgctxt "medium_format"
msgid ""
"Copy Control CD (CCCD) is an umbrella term for CDs released circa 2001-2006 "
"containing software that is ostensibly designed to prevent the CD from being"
" ripped. There are a number of software variants: the most well-known are "
"Macrovision's Cactus Data Shield (CDS) and SunnComm's MediaMax."
msgstr "Kopieerbeveiliging is een algemene term voor software die moet voorkomen dat de inhoud van een cd kan worden gekopieerd. Het werd vooral tussen 2001 en 2006 toegepast. Voorbeelden van dit soort software zijn Cactus Data Shield (CDS) van Macrovision en MediaMax van SunnComm."

#: DB:area_type/name:1
msgctxt "area_type"
msgid "Country"
msgstr "Land"

#: DB:area_type/description:1
msgctxt "area_type"
msgid ""
"Country is used for areas included (or previously included) in ISO 3166-1, "
"e.g. United States."
msgstr "Land wordt gebruikt voor gebieden die zijn of waren opgenomen in de ISO 3166-1, bijvoorbeeld Nederland."

#: DB:area_type/name:7
msgctxt "area_type"
msgid "County"
msgstr "Gewest"

#: DB:area_type/description:7
msgctxt "area_type"
msgid ""
"County is used for smaller administrative divisions of a country which are "
"not the main administrative divisions but are also not municipalities, e.g. "
"counties in the USA. These are not considered when displaying the parent "
"areas for a given area."
msgstr "Gewest wordt gebruikt voor kleinere administratieve eenheden van een land die geen onderafdelingen, maar ook geen gemeentes zijn. Bijvoorbeeld graafschappen in Engeland of Kreise in Duitsland. Gewesten worden niet getoond als bovenliggende gebieden van andere gebieden."

#: DB:work_attribute_type_allowed_value/value:608
msgctxt "work_attribute_type_allowed_value"
msgid "Cumhurilahi"
msgstr "Cumhurilahi"

#: DB:work_attribute_type_allowed_value/value:705
msgctxt "work_attribute_type_allowed_value"
msgid "Curcuna"
msgstr "Curcuna"

#: DB:work_attribute_type_allowed_value/value:890
msgctxt "work_attribute_type_allowed_value"
msgid "Cāndanī kēdār"
msgstr "Cāndanī kēdār"

#: DB:work_attribute_type_allowed_value/value:825
msgctxt "work_attribute_type_allowed_value"
msgid "Cār tāl"
msgstr "Cār tāl"

#: DB:work_attribute_type_allowed_value/value:826
msgctxt "work_attribute_type_allowed_value"
msgid "Cārtāl kī savārī"
msgstr "Cārtāl kī savārī"

#: DB:work_attribute_type_allowed_value/value:67
#: DB:work_attribute_type_allowed_value/value:891
msgctxt "work_attribute_type_allowed_value"
msgid "Cārukēśi"
msgstr "Cārukēśi"

#: DB:work_attribute_type_allowed_value/value:68
msgctxt "work_attribute_type_allowed_value"
msgid "Cāyānāṭa"
msgstr "Cāyānāṭa"

#: DB:work_attribute_type_allowed_value/value:69
msgctxt "work_attribute_type_allowed_value"
msgid "Cāyātarangiṇi"
msgstr "Cāyātarangiṇi"

#: DB:work_attribute_type_allowed_value/value:790
msgctxt "work_attribute_type_allowed_value"
msgid "D Dorian"
msgstr "D dorisch"

#: DB:work_attribute_type_allowed_value/value:802
msgctxt "work_attribute_type_allowed_value"
msgid "D Mixolydian"
msgstr "D mixolydisch"

#: DB:work_attribute_type_allowed_value/value:8
msgctxt "work_attribute_type_allowed_value"
msgid "D major"
msgstr "D grote terts"

#: DB:work_attribute_type_allowed_value/value:9
msgctxt "work_attribute_type_allowed_value"
msgid "D minor"
msgstr "d kleine terts"

#: DB:work_attribute_type_allowed_value/value:6
msgctxt "work_attribute_type_allowed_value"
msgid "D-flat major"
msgstr "Des grote terts"

#: DB:work_attribute_type_allowed_value/value:7
msgctxt "work_attribute_type_allowed_value"
msgid "D-flat minor"
msgstr "des kleine terts"

#: DB:work_attribute_type_allowed_value/value:813
msgctxt "work_attribute_type_allowed_value"
msgid "D-sharp major"
msgstr "Dis grote terts"

#: DB:work_attribute_type_allowed_value/value:10
msgctxt "work_attribute_type_allowed_value"
msgid "D-sharp minor"
msgstr "dis kleine terts"

#: DB:medium_format/name:11
msgctxt "medium_format"
msgid "DAT"
msgstr "DAT"

#: DB:medium_format/name:16
msgctxt "medium_format"
msgid "DCC"
msgstr "DCC"

#: DB:release_group_secondary_type/name:8
msgctxt "release_group_secondary_type"
msgid "DJ-mix"
msgstr "dj-mix"

#: DB:medium_format/name:44
msgctxt "medium_format"
msgid "DTS CD"
msgstr "dts-cd"

#: DB:medium_format/name:2
msgctxt "medium_format"
msgid "DVD"
msgstr "dvd"

#: DB:medium_format/name:18
msgctxt "medium_format"
msgid "DVD-Audio"
msgstr "dvd-audio"

#: DB:medium_format/name:19
msgctxt "medium_format"
msgid "DVD-Video"
msgstr "dvd-video"

#: DB:medium_format/name:47
msgctxt "medium_format"
msgid "DVDplus"
msgstr "DVDplus"

#: DB:medium_format/name:70
msgctxt "medium_format"
msgid "DVDplus (CD side)"
msgstr "DVDplus (cd-kant)"

#: DB:medium_format/name:68
msgctxt "medium_format"
msgid "DVDplus (DVD-Audio side)"
msgstr "DVDplus (dvd-audio-kant)"

#: DB:medium_format/name:69
msgctxt "medium_format"
msgid "DVDplus (DVD-Video side)"
msgstr "DVDplus (dvd-video-kant)"

#: DB:work_attribute_type_allowed_value/value:343
msgctxt "work_attribute_type_allowed_value"
msgid "Danişveran"
msgstr "Danişveran"

#: DB:work_attribute_type_allowed_value/value:711
msgctxt "work_attribute_type_allowed_value"
msgid "Darb"
msgstr "Darb"

#: DB:work_attribute_type_allowed_value/value:712
msgctxt "work_attribute_type_allowed_value"
msgid "Darb-ı Fetih"
msgstr "Darb-ı Fetih"

#: DB:work_attribute_type_allowed_value/value:713
msgctxt "work_attribute_type_allowed_value"
msgid "Darb-ı Hüner"
msgstr "Darb-ı Hüner"

#: DB:work_attribute_type_allowed_value/value:714
msgctxt "work_attribute_type_allowed_value"
msgid "Darb-ı Kürdi"
msgstr "Darb-ı Kürdi"

#: DB:work_attribute_type_allowed_value/value:715
msgctxt "work_attribute_type_allowed_value"
msgid "Darb-ı Türki"
msgstr "Darb-ı Türki"

#: DB:work_attribute_type_allowed_value/value:796
msgctxt "work_attribute_type_allowed_value"
msgid "Darbeyn"
msgstr "Darbeyn"

#: DB:work_attribute_type_allowed_value/value:73
msgctxt "work_attribute_type_allowed_value"
msgid "Darbār"
msgstr "Darbār"

#: DB:work_attribute_type_allowed_value/value:895
msgctxt "work_attribute_type_allowed_value"
msgid "Darbāri"
msgstr "Darbāri"

#: DB:work_attribute_type_allowed_value/value:74
msgctxt "work_attribute_type_allowed_value"
msgid "Darbārī kānaḍa"
msgstr "Darbārī kānaḍa"

#: DB:work_attribute_type_allowed_value/value:896
msgctxt "work_attribute_type_allowed_value"
msgid "Darbārī tōḍī"
msgstr "Darbārī tōḍī"

#: DB:medium_format/name:43
msgctxt "medium_format"
msgid "Data CD"
msgstr "data-cd"

#: DB:release_group_secondary_type/name:10
msgctxt "release_group_secondary_type"
msgid "Demo"
msgstr "Demo"

#: DB:work_attribute_type_allowed_value/value:610
msgctxt "work_attribute_type_allowed_value"
msgid "Destan"
msgstr "Destan"

#: DB:work_attribute_type_allowed_value/value:716
msgctxt "work_attribute_type_allowed_value"
msgid "Devr-i Aryan"
msgstr "Devr-i Aryan"

#: DB:work_attribute_type_allowed_value/value:717
msgctxt "work_attribute_type_allowed_value"
msgid "Devr-i Hindi"
msgstr "Devr-i Hindi"

#: DB:work_attribute_type_allowed_value/value:718
msgctxt "work_attribute_type_allowed_value"
msgid "Devr-i Hindi II"
msgstr "Devr-i Hindi II"

#: DB:work_attribute_type_allowed_value/value:719
msgctxt "work_attribute_type_allowed_value"
msgid "Devr-i Kebir"
msgstr "Devr-i Kebir"

#: DB:work_attribute_type_allowed_value/value:720
msgctxt "work_attribute_type_allowed_value"
msgid "Devr-i Revan"
msgstr "Devr-i Revan"

#: DB:work_attribute_type_allowed_value/value:721
msgctxt "work_attribute_type_allowed_value"
msgid "Devr-i Revan-ı Hindi"
msgstr "Devr-i Revan-ı Hindi"

#: DB:work_attribute_type_allowed_value/value:722
msgctxt "work_attribute_type_allowed_value"
msgid "Devr-i Süreyya"
msgstr "Devr-i Süreyya"

#: DB:work_attribute_type_allowed_value/value:723
msgctxt "work_attribute_type_allowed_value"
msgid "Devr-i Süreyya Sofyanı"
msgstr "Devr-i Süreyya Sofyanı"

#: DB:work_attribute_type_allowed_value/value:724
msgctxt "work_attribute_type_allowed_value"
msgid "Devr-i Turan"
msgstr "Devr-i Turan"

#: DB:work_attribute_type_allowed_value/value:797
msgctxt "work_attribute_type_allowed_value"
msgid "Devr-i Turan II"
msgstr "Devr-i Turan II"

#: DB:work_attribute_type_allowed_value/value:79
msgctxt "work_attribute_type_allowed_value"
msgid "Devāmṛtavarṣiṇi"
msgstr "Devāmṛtavarṣiṇi"

#: DB:work_attribute_type_allowed_value/value:829
msgctxt "work_attribute_type_allowed_value"
msgid "Dhamar"
msgstr "Dhamar"

#: DB:work_attribute_type_allowed_value/value:80
#: DB:work_attribute_type_allowed_value/value:902
msgctxt "work_attribute_type_allowed_value"
msgid "Dhanaśrī"
msgstr "Dhanaśrī"

#: DB:work_attribute_type_allowed_value/value:81
msgctxt "work_attribute_type_allowed_value"
msgid "Dhanyāsi"
msgstr "Dhanyāsi"

#: DB:work_attribute_type_allowed_value/value:903
msgctxt "work_attribute_type_allowed_value"
msgid "Dhanī"
msgstr "Dhanī"

#: DB:work_attribute_type_allowed_value/value:82
msgctxt "work_attribute_type_allowed_value"
msgid "Dharmāvati"
msgstr "Dharmāvati"

#: DB:work_attribute_type_allowed_value/value:285
msgctxt "work_attribute_type_allowed_value"
msgid "Dhr̥va"
msgstr "Dhr̥va"

#: DB:work_attribute_type_allowed_value/value:83
msgctxt "work_attribute_type_allowed_value"
msgid "Dhēnuka"
msgstr "Dhēnuka"

#: DB:release_packaging/name:17
msgctxt "release_packaging"
msgid "Digibook"
msgstr "Digibook"

#: DB:release_packaging/name:3
msgctxt "release_packaging"
msgid "Digipak"
msgstr "Digipak"

#: DB:medium_format/name:12
msgctxt "medium_format"
msgid "Digital Media"
msgstr "digitale media"

#: DB:work_attribute_type_allowed_value/value:345
msgctxt "work_attribute_type_allowed_value"
msgid "Dil Efruz"
msgstr "Dil Efruz"

#: DB:work_attribute_type_allowed_value/value:344
msgctxt "work_attribute_type_allowed_value"
msgid "Dildar"
msgstr "Dildar"

#: DB:work_attribute_type_allowed_value/value:348
msgctxt "work_attribute_type_allowed_value"
msgid "Dilkeside"
msgstr "Dilkeside"

#: DB:work_attribute_type_allowed_value/value:346
msgctxt "work_attribute_type_allowed_value"
msgid "Dilkeş"
msgstr "Dilkeş"

#: DB:work_attribute_type_allowed_value/value:347
msgctxt "work_attribute_type_allowed_value"
msgid "Dilkeşhaveran"
msgstr "Dilkeşhaveran"

#: DB:work_attribute_type_allowed_value/value:349
msgctxt "work_attribute_type_allowed_value"
msgid "Dilküşa"
msgstr "Dilküşa"

#: DB:work_attribute_type_allowed_value/value:350
msgctxt "work_attribute_type_allowed_value"
msgid "Dilnevaz"
msgstr "Dilnevaz"

#: DB:work_attribute_type_allowed_value/value:351
msgctxt "work_attribute_type_allowed_value"
msgid "Dilnişin"
msgstr "Dilnişin"

#: DB:work_attribute_type_allowed_value/value:904
msgctxt "work_attribute_type_allowed_value"
msgid "Din kī puriyā"
msgstr "Din kī puriyā"

#: DB:release_packaging/name:13
msgctxt "release_packaging"
msgid "Discbox Slider"
msgstr "Discbox Slider"

#: DB:label_type/name:1
msgctxt "label_type"
msgid "Distributor"
msgstr "Distributeur"

#: DB:area_type/name:5
msgctxt "area_type"
msgid "District"
msgstr "Stadsdeel"

#: DB:area_type/description:5
msgctxt "area_type"
msgid "District is used for a division of a large city, e.g. Queens."
msgstr "Stadsdeel wordt gebruikt voor een deel van een grote stad, bijvoorbeeld stadsdeel Centrum in Amsterdam."

#: DB:work_attribute_type_allowed_value/value:611
msgctxt "work_attribute_type_allowed_value"
msgid "Divan"
msgstr "Divan"

#: DB:work_attribute_type_allowed_value/value:725
msgctxt "work_attribute_type_allowed_value"
msgid "Dolap"
msgstr "Dolap"

#: DB:medium_format/name:4
msgctxt "medium_format"
msgid "DualDisc"
msgstr "DualDisc"

#: DB:medium_format/name:67
msgctxt "medium_format"
msgid "DualDisc (CD side)"
msgstr "DualDisc (cd-kant)"

#: DB:medium_format/name:65
msgctxt "medium_format"
msgid "DualDisc (DVD-Audio side)"
msgstr "DualDisc (dvd-audio-kant)"

#: DB:medium_format/name:66
msgctxt "medium_format"
msgid "DualDisc (DVD-Video side)"
msgstr "DualDisc (dvd-video-kant)"

#: DB:work_attribute_type_allowed_value/value:612
msgctxt "work_attribute_type_allowed_value"
msgid "Durak"
msgstr "Durak"

#: DB:work_attribute_type_allowed_value/value:726
msgctxt "work_attribute_type_allowed_value"
msgid "Durak Evferi"
msgstr "Durak Evferi"

#: DB:work_attribute_type_allowed_value/value:86
msgctxt "work_attribute_type_allowed_value"
msgid "Durga"
msgstr "Durga"

#: DB:work_attribute_type_allowed_value/value:906
msgctxt "work_attribute_type_allowed_value"
msgid "Durgā"
msgstr "Durgā"

#: DB:work_attribute_type_allowed_value/value:87
msgctxt "work_attribute_type_allowed_value"
msgid "Dvijāvanti"
msgstr "Dvijāvanti"

#: DB:work_attribute_type_allowed_value/value:352
msgctxt "work_attribute_type_allowed_value"
msgid "Dügah"
msgstr "Dügah"

#: DB:work_attribute_type_allowed_value/value:354
msgctxt "work_attribute_type_allowed_value"
msgid "Dügah Maye"
msgstr "Dügah Maye"

#: DB:work_attribute_type_allowed_value/value:353
msgctxt "work_attribute_type_allowed_value"
msgid "Dügahbuselik"
msgstr "Dügahbuselik"

#: DB:work_attribute_type_allowed_value/value:727
msgctxt "work_attribute_type_allowed_value"
msgid "Dümen"
msgstr "Dümen"

#: DB:work_attribute_type_allowed_value/value:728
msgctxt "work_attribute_type_allowed_value"
msgid "Düyek"
msgstr "Düyek"

#: DB:work_attribute_type_allowed_value/value:355
msgctxt "work_attribute_type_allowed_value"
msgid "Düşems"
msgstr "Düşems"

#: DB:work_attribute_type_allowed_value/value:828
msgctxt "work_attribute_type_allowed_value"
msgid "Dādrā"
msgstr "Dādrā"

#: DB:work_attribute_type_allowed_value/value:899
msgctxt "work_attribute_type_allowed_value"
msgid "Dēsi"
msgstr "Dēsi"

#: DB:work_attribute_type_allowed_value/value:900
msgctxt "work_attribute_type_allowed_value"
msgid "Dēv gāndhār"
msgstr "Dēv gāndhār"

#: DB:work_attribute_type_allowed_value/value:76
msgctxt "work_attribute_type_allowed_value"
msgid "Dēvagāndhāri"
msgstr "Dēvagāndhāri"

#: DB:work_attribute_type_allowed_value/value:77
msgctxt "work_attribute_type_allowed_value"
msgid "Dēvakriya"
msgstr "Dēvakriya"

#: DB:work_attribute_type_allowed_value/value:78
msgctxt "work_attribute_type_allowed_value"
msgid "Dēvamanōhari"
msgstr "Dēvamanōhari"

#: DB:work_attribute_type_allowed_value/value:901
msgctxt "work_attribute_type_allowed_value"
msgid "Dēvgirī bilāval"
msgstr "Dēvgirī bilāval"

#: DB:work_attribute_type_allowed_value/value:75
#: DB:work_attribute_type_allowed_value/value:897
msgctxt "work_attribute_type_allowed_value"
msgid "Dēś"
msgstr "Dēś"

#: DB:work_attribute_type_allowed_value/value:898
msgctxt "work_attribute_type_allowed_value"
msgid "Dēśakār"
msgstr "Dēśakār"

#: DB:work_attribute_type_allowed_value/value:292
msgctxt "work_attribute_type_allowed_value"
msgid "Dēśādi"
msgstr "Dēśādi"

#: DB:work_attribute_type_allowed_value/value:830
msgctxt "work_attribute_type_allowed_value"
msgid "Dīpacaṇḍī"
msgstr "Dīpacaṇḍī"

#: DB:work_attribute_type_allowed_value/value:84
msgctxt "work_attribute_type_allowed_value"
msgid "Dīpakaṁ"
msgstr "Dīpakaṁ"

#: DB:work_attribute_type_allowed_value/value:905
msgctxt "work_attribute_type_allowed_value"
msgid "Dīpāvali"
msgstr "Dīpāvali"

#: DB:work_attribute_type_allowed_value/value:85
msgctxt "work_attribute_type_allowed_value"
msgid "Dīpāḷi"
msgstr "Dīpāḷi"

#: DB:work_attribute_type_allowed_value/value:791
msgctxt "work_attribute_type_allowed_value"
msgid "E Dorian"
msgstr "E dorisch"

#: DB:work_attribute_type_allowed_value/value:803
msgctxt "work_attribute_type_allowed_value"
msgid "E Mixolydian"
msgstr "E mixolydisch"

#: DB:work_attribute_type_allowed_value/value:13
msgctxt "work_attribute_type_allowed_value"
msgid "E major"
msgstr "E grote terts"

#: DB:work_attribute_type_allowed_value/value:14
msgctxt "work_attribute_type_allowed_value"
msgid "E minor"
msgstr "e kleine terts"

#: DB:work_attribute_type_allowed_value/value:11
msgctxt "work_attribute_type_allowed_value"
msgid "E-flat major"
msgstr "Es grote terts"

#: DB:work_attribute_type_allowed_value/value:12
msgctxt "work_attribute_type_allowed_value"
msgid "E-flat minor"
msgstr "es kleine terts"

#: DB:work_attribute_type_allowed_value/value:814
msgctxt "work_attribute_type_allowed_value"
msgid "E-sharp major"
msgstr "Eïs grote terts"

#: DB:work_attribute_type_allowed_value/value:15
msgctxt "work_attribute_type_allowed_value"
msgid "E-sharp minor"
msgstr "eïs kleine terts"

#: DB:work_attribute_type/name:37
msgctxt "work_attribute_type"
msgid "ECAD ID"
msgstr "ECAD-ID"

#: DB:release_group_primary_type/name:3
msgctxt "release_group_primary_type"
msgid "EP"
msgstr "EP"

#: DB:medium_format/name:50
msgctxt "medium_format"
msgid "Edison Diamond Disc"
msgstr "Edison Diamond Disc"

#: DB:place_type/name:7
msgctxt "place_type"
msgid "Educational institution"
msgstr "Onderwijsinstituut"

#: DB:instrument_type/name:4
msgctxt "instrument_type"
msgid "Electronic instrument"
msgstr "Elektronisch instrument"

#: DB:medium_format/name:42
msgctxt "medium_format"
msgid "Enhanced CD"
msgstr "Enhanced CD"

#: DB:instrument_type/name:6
msgctxt "instrument_type"
msgid "Ensemble"
msgstr "Ensemble"

#: DB:work_attribute_type_allowed_value/value:356
msgctxt "work_attribute_type_allowed_value"
msgid "Eski Sipihr"
msgstr "Eski Sipihr"

#: DB:work_attribute_type_allowed_value/value:613
msgctxt "work_attribute_type_allowed_value"
msgid "Etüd"
msgstr "Etüd"

#: DB:work_attribute_type_allowed_value/value:357
msgctxt "work_attribute_type_allowed_value"
msgid "Evcara"
msgstr "Evcara"

#: DB:editor_collection_type/name:4
msgctxt "collection_type"
msgid "Event"
msgstr "Evenement"

#: DB:event_alias_type/name:1
msgctxt "alias_type"
msgid "Event name"
msgstr "Naam van het evenement"

#: DB:series_type/name:6
msgctxt "series_type"
msgid "Event series"
msgstr "Serie evenementen"

#: DB:work_attribute_type_allowed_value/value:729
msgctxt "work_attribute_type_allowed_value"
msgid "Evfer"
msgstr "Evfer"

#: DB:work_attribute_type_allowed_value/value:358
msgctxt "work_attribute_type_allowed_value"
msgid "Eviç"
msgstr "Eviç"

#: DB:work_attribute_type_allowed_value/value:359
msgctxt "work_attribute_type_allowed_value"
msgid "Eviç Bahr-i Nazik"
msgstr "Eviç Bahr-i Nazik"

#: DB:work_attribute_type_allowed_value/value:360
msgctxt "work_attribute_type_allowed_value"
msgid "Eviç Huzi"
msgstr "Eviç Huzi"

#: DB:work_attribute_type_allowed_value/value:364
msgctxt "work_attribute_type_allowed_value"
msgid "Eviç Maye"
msgstr "Eviç Maye"

#: DB:work_attribute_type_allowed_value/value:361
msgctxt "work_attribute_type_allowed_value"
msgid "Eviç Ruy-i Neva"
msgstr "Eviç Ruy-i Neva"

#: DB:work_attribute_type_allowed_value/value:365
msgctxt "work_attribute_type_allowed_value"
msgid "Eviç Saba"
msgstr "Eviç Saba"

#: DB:work_attribute_type_allowed_value/value:366
msgctxt "work_attribute_type_allowed_value"
msgid "Eviç Şevk"
msgstr "Eviç Şevk"

#: DB:work_attribute_type_allowed_value/value:362
msgctxt "work_attribute_type_allowed_value"
msgid "Eviçbuselik"
msgstr "Eviçbuselik"

#: DB:work_attribute_type_allowed_value/value:363
msgctxt "work_attribute_type_allowed_value"
msgid "Eviçkürdi"
msgstr "Eviçkürdi"

#: DB:work_attribute_type_allowed_value/value:730
msgctxt "work_attribute_type_allowed_value"
msgid "Evsat"
msgstr "Evsat"

#: DB:work_attribute_type_allowed_value/value:614
msgctxt "work_attribute_type_allowed_value"
msgid "Ezan"
msgstr "Ezan"

#: DB:work_attribute_type_allowed_value/value:792
msgctxt "work_attribute_type_allowed_value"
msgid "F Dorian"
msgstr "F dorisch"

#: DB:work_attribute_type_allowed_value/value:804
msgctxt "work_attribute_type_allowed_value"
msgid "F Mixolydian"
msgstr "F mixolydisch"

#: DB:work_attribute_type_allowed_value/value:17
msgctxt "work_attribute_type_allowed_value"
msgid "F major"
msgstr "F grote terts"

#: DB:work_attribute_type_allowed_value/value:18
msgctxt "work_attribute_type_allowed_value"
msgid "F minor"
msgstr "f kleine terts"

#: DB:work_attribute_type_allowed_value/value:16
msgctxt "work_attribute_type_allowed_value"
msgid "F-flat major"
msgstr "Es grote terts"

#: DB:work_attribute_type_allowed_value/value:815
msgctxt "work_attribute_type_allowed_value"
msgid "F-flat minor"
msgstr ""

#: DB:work_attribute_type_allowed_value/value:19
msgctxt "work_attribute_type_allowed_value"
msgid "F-sharp major"
msgstr "Fis grote terts"

#: DB:work_attribute_type_allowed_value/value:20
msgctxt "work_attribute_type_allowed_value"
msgid "F-sharp minor"
msgstr "fis kleine terts"

#: DB:work_attribute_type_allowed_value/value:731
msgctxt "work_attribute_type_allowed_value"
msgid "Fahte"
msgstr "Fahte"

#: DB:instrument_type/name:7
msgctxt "instrument_type"
msgid "Family"
msgstr "Familie"

#: DB:work_attribute_type_allowed_value/value:615
msgctxt "work_attribute_type_allowed_value"
msgid "Fantezi"
msgstr "Fantezi"

#: DB:release_packaging/name:10
msgctxt "release_packaging"
msgid "Fatbox"
msgstr "Fatbox"

#: DB:gender/name:2
msgctxt "gender"
msgid "Female"
msgstr "Vrouw"

#: DB:work_attribute_type_allowed_value/value:732
msgctxt "work_attribute_type_allowed_value"
msgid "Fer"
msgstr "Fer"

#: DB:work_attribute_type_allowed_value/value:733
msgctxt "work_attribute_type_allowed_value"
msgid "Fer'i Muhammes"
msgstr "Fer’i Muhammes"

#: DB:work_attribute_type_allowed_value/value:367
msgctxt "work_attribute_type_allowed_value"
msgid "Ferahfeza"
msgstr "Ferahfeza"

#: DB:work_attribute_type_allowed_value/value:368
msgctxt "work_attribute_type_allowed_value"
msgid "Ferahnak"
msgstr "Ferahnak"

#: DB:work_attribute_type_allowed_value/value:369
msgctxt "work_attribute_type_allowed_value"
msgid "Ferahnakaşiran"
msgstr "Ferahnakaşiran"

#: DB:work_attribute_type_allowed_value/value:370
msgctxt "work_attribute_type_allowed_value"
msgid "Ferahnüma"
msgstr "Ferahnüma"

#: DB:work_attribute_type_allowed_value/value:371
msgctxt "work_attribute_type_allowed_value"
msgid "Ferahzad"
msgstr "Ferahzad"

#: DB:event_type/name:2
msgctxt "event_type"
msgid "Festival"
msgstr "Festival"

#: DB:series_type/name:8
msgctxt "series_type"
msgid "Festival"
msgstr "Festival"

#: DB:work_attribute_type_allowed_value/value:372
msgctxt "work_attribute_type_allowed_value"
msgid "Feth-i Bağdad"
msgstr "Feth-i Bağdad"

#: DB:work_attribute_type_allowed_value/value:373
msgctxt "work_attribute_type_allowed_value"
msgid "Feth-i Belgrad"
msgstr "Feth-i Belgrad"

#: DB:work_attribute_type_allowed_value/value:374
msgctxt "work_attribute_type_allowed_value"
msgid "Feth-i Dil"
msgstr "Feth-i Dil"

#: DB:work_attribute_type_allowed_value/value:375
msgctxt "work_attribute_type_allowed_value"
msgid "Feth-i Hicaz"
msgstr "Feth-i Hicaz"

#: DB:work_attribute_type_allowed_value/value:734
msgctxt "work_attribute_type_allowed_value"
msgid "Fireng-i Fer"
msgstr "Fireng-i Fer"

#: DB:medium_format/description:73
msgctxt "medium_format"
msgid ""
"Flat discs with grooves used in phonographs/gramophones. For shellac and "
"vinyl records, use that specifically"
msgstr "Platte schijven met groeven die met een platenspeler worden afgespeeld. Gebruik een specifieker medium, zoals schellak of vinyl, als je weet wat het is."

#: DB:medium_format/name:51
msgctxt "medium_format"
msgid "Flexi-disc"
msgstr "flexidisc"

#: DB:medium_format/description:51
msgctxt "medium_format"
msgid ""
"Flexi-discs are phonograph records made of a thin, flexible vinyl sheet with"
" a molded-in groove, designed to be playable on a normal phonograph "
"turntable."
msgstr "Flexidiscs zijn grammofoonplaten die zijn gemaakt van een dun, flexibel vel plastic met dezelfde groeven als normale grammofoonplaten, waardoor ze op een normale platenspeler kunnen worden afgespeeld."

#: DB:medium_format/name:76
msgctxt "medium_format"
msgid "Floppy Disk"
msgstr "floppy"

#: DB:gender/description:4
msgctxt "gender"
msgid ""
"For cases where gender just doesn't apply at all (like companies entered as "
"artists)."
msgstr "Bedoeld voor gevallen waarbij het geslacht helemaal niet van toepassing is (zoals bedrijven die als artiest worden toegevoegd)."

#: DB:work_attribute_type/name:16
msgctxt "work_attribute_type"
msgid "Form (Ottoman, Turkish)"
msgstr "Vorm (Ottomaans, Turks)"

#: DB:area_alias_type/name:2
msgctxt "alias_type"
msgid "Formal name"
msgstr "Officiële naam"

#: DB:work_attribute_type_allowed_value/value:735
msgctxt "work_attribute_type_allowed_value"
msgid "Frengçin"
msgstr "Frengçin"

#: DB:cover_art_archive.art_type/name:1
msgctxt "cover_art_type"
msgid "Front"
msgstr "voorkant"

#: DB:work_attribute_type_allowed_value/value:793
msgctxt "work_attribute_type_allowed_value"
msgid "G Dorian"
msgstr "G dorisch"

#: DB:work_attribute_type_allowed_value/value:805
msgctxt "work_attribute_type_allowed_value"
msgid "G Mixolydian"
msgstr "G mixolydisch"

#: DB:work_attribute_type_allowed_value/value:22
msgctxt "work_attribute_type_allowed_value"
msgid "G major"
msgstr "G grote terts"

#: DB:work_attribute_type_allowed_value/value:23
msgctxt "work_attribute_type_allowed_value"
msgid "G minor"
msgstr "g kleine terts"

#: DB:work_attribute_type_allowed_value/value:21
msgctxt "work_attribute_type_allowed_value"
msgid "G-flat major"
msgstr "Ges grote terts"

#: DB:work_attribute_type_allowed_value/value:816
msgctxt "work_attribute_type_allowed_value"
msgid "G-flat minor"
msgstr "ges kleine terts"

#: DB:work_attribute_type_allowed_value/value:24
msgctxt "work_attribute_type_allowed_value"
msgid "G-sharp major"
msgstr "Gis grote terts"

#: DB:work_attribute_type_allowed_value/value:25
msgctxt "work_attribute_type_allowed_value"
msgid "G-sharp minor"
msgstr "gis kleine terts"

#: DB:work_attribute_type/name:9
msgctxt "work_attribute_type"
msgid "GEMA ID"
msgstr "GEMA-ID"

#: DB:work_attribute_type_allowed_value/value:88
msgctxt "work_attribute_type_allowed_value"
msgid "Gamakakriya"
msgstr "Gamakakriya"

#: DB:work_attribute_type_allowed_value/value:89
msgctxt "work_attribute_type_allowed_value"
msgid "Gamakakriya/Pūrvīkaḷyāṇi"
msgstr "Gamakakriya/Pūrvīkaḷyāṇi"

#: DB:work_attribute_type_allowed_value/value:95
msgctxt "work_attribute_type_allowed_value"
msgid "Garuḍadhvani"
msgstr "Garuḍadhvani"

#: DB:release_packaging/name:12
msgctxt "release_packaging"
msgid "Gatefold Cover"
msgstr "Gatefold Cover"

#: DB:work_attribute_type_allowed_value/value:911
msgctxt "work_attribute_type_allowed_value"
msgid "Gaurī"
msgstr "Gaurī"

#: DB:work_attribute_type_allowed_value/value:912
msgctxt "work_attribute_type_allowed_value"
msgid "Gaurī basant"
msgstr "Gaurī basant"

#: DB:work_attribute_type_allowed_value/value:99
msgctxt "work_attribute_type_allowed_value"
msgid "Gaurīmanōhari"
msgstr "Gaurīmanōhari"

#: DB:work_attribute_type_allowed_value/value:909
msgctxt "work_attribute_type_allowed_value"
msgid "Gauḍ malhār"
msgstr "Gauḍ malhār"

#: DB:work_attribute_type_allowed_value/value:910
msgctxt "work_attribute_type_allowed_value"
msgid "Gauḍ sāraṅg"
msgstr "Gauḍ sāraṅg"

#: DB:work_attribute_type_allowed_value/value:96
msgctxt "work_attribute_type_allowed_value"
msgid "Gauḍa malhār"
msgstr "Gauḍa malhār"

#: DB:work_attribute_type_allowed_value/value:97
msgctxt "work_attribute_type_allowed_value"
msgid "Gauḷa"
msgstr "Gauḷa"

#: DB:work_attribute_type_allowed_value/value:98
msgctxt "work_attribute_type_allowed_value"
msgid "Gauḷipantu"
msgstr "Gauḷipantu"

#: DB:work_attribute_type_allowed_value/value:913
msgctxt "work_attribute_type_allowed_value"
msgid "Gavti"
msgstr "Gavti"

#: DB:work_attribute_type_allowed_value/value:616
msgctxt "work_attribute_type_allowed_value"
msgid "Gazel"
msgstr "Gazel"

#: DB:work_attribute_type_allowed_value/value:90
msgctxt "work_attribute_type_allowed_value"
msgid "Gaṁbhīra nāṭa"
msgstr "Gaṁbhīra nāṭa"

#: DB:work_attribute_type_allowed_value/value:91
msgctxt "work_attribute_type_allowed_value"
msgid "Gaṁbhīra vāṇi"
msgstr "Gaṁbhīra vāṇi"

#: DB:work_attribute_type_allowed_value/value:376
msgctxt "work_attribute_type_allowed_value"
msgid "Gerdaniye"
msgstr "Gerdaniye"

#: DB:work_attribute_type_allowed_value/value:377
msgctxt "work_attribute_type_allowed_value"
msgid "Gerdaniyebuselik"
msgstr "Gerdaniyebuselik"

#: DB:work_attribute_type_allowed_value/value:378
msgctxt "work_attribute_type_allowed_value"
msgid "Gerdaniyekürdi"
msgstr "Gerdaniyekürdi"

#: DB:work_attribute_type_allowed_value/value:380
msgctxt "work_attribute_type_allowed_value"
msgid "Geveşt"
msgstr "Geveşt"

#: DB:work_attribute_type_allowed_value/value:379
msgctxt "work_attribute_type_allowed_value"
msgid "Geştü Güzar-ı Bahar"
msgstr "Geştü Güzar-ı Bahar"

#: DB:work_attribute_type_allowed_value/value:100
msgctxt "work_attribute_type_allowed_value"
msgid "Ghanṭa"
msgstr "Ghanṭa"

#: DB:work_attribute_type_allowed_value/value:381
msgctxt "work_attribute_type_allowed_value"
msgid "Gonca-i Rana"
msgstr "Gonca-i Rana"

#: DB:artist_type/name:2
msgctxt "artist_type"
msgid "Group"
msgstr "Groep"

#: DB:work_attribute_type_allowed_value/value:916
msgctxt "work_attribute_type_allowed_value"
msgid "Gurjarī tōḍī"
msgstr "Gurjarī tōḍī"

#: DB:work_attribute_type_allowed_value/value:102
msgctxt "work_attribute_type_allowed_value"
msgid "Gurjāri"
msgstr "Gurjāri"

#: DB:work_attribute_type_allowed_value/value:915
msgctxt "work_attribute_type_allowed_value"
msgid "Guṇakārī"
msgstr "Guṇakārī"

#: DB:work_attribute_type_allowed_value/value:382
msgctxt "work_attribute_type_allowed_value"
msgid "Güldeste"
msgstr "Güldeste"

#: DB:work_attribute_type_allowed_value/value:384
msgctxt "work_attribute_type_allowed_value"
msgid "Gülizar"
msgstr "Gülizar"

#: DB:work_attribute_type_allowed_value/value:385
msgctxt "work_attribute_type_allowed_value"
msgid "Gülizarbuselik"
msgstr "Gülizarbuselik"

#: DB:work_attribute_type_allowed_value/value:386
msgctxt "work_attribute_type_allowed_value"
msgid "Gülnari"
msgstr "Gülnari"

#: DB:work_attribute_type_allowed_value/value:387
msgctxt "work_attribute_type_allowed_value"
msgid "Gülruh"
msgstr "Gülruh"

#: DB:work_attribute_type_allowed_value/value:383
msgctxt "work_attribute_type_allowed_value"
msgid "Gülzar"
msgstr "Gülzar"

#: DB:work_attribute_type_allowed_value/value:388
msgctxt "work_attribute_type_allowed_value"
msgid "Gülşen-i Vefa"
msgstr "Gülşen-i Vefa"

#: DB:work_attribute_type_allowed_value/value:617
msgctxt "work_attribute_type_allowed_value"
msgid "Güvende"
msgstr "Güvende"

#: DB:work_attribute_type_allowed_value/value:92
msgctxt "work_attribute_type_allowed_value"
msgid "Gānamūrti"
msgstr "Gānamūrti"

#: DB:work_attribute_type_allowed_value/value:93
msgctxt "work_attribute_type_allowed_value"
msgid "Gānavāridhi"
msgstr "Gānavāridhi"

#: DB:work_attribute_type_allowed_value/value:908
msgctxt "work_attribute_type_allowed_value"
msgid "Gāndhī malhār"
msgstr "Gāndhī malhār"

#: DB:work_attribute_type_allowed_value/value:94
msgctxt "work_attribute_type_allowed_value"
msgid "Gāngēyabhūṣaṇi"
msgstr "Gāngēyabhūṣaṇi"

#: DB:work_attribute_type_allowed_value/value:101
msgctxt "work_attribute_type_allowed_value"
msgid "Gōpikāvasantaṁ"
msgstr "Gōpikāvasantaṁ"

#: DB:work_attribute_type_allowed_value/value:914
msgctxt "work_attribute_type_allowed_value"
msgid "Gōrākh kalyāṇ"
msgstr "Gōrākh kalyāṇ"

#: DB:medium_format/name:17
msgctxt "medium_format"
msgid "HD-DVD"
msgstr "hd-dvd"

#: DB:medium_format/name:25
msgctxt "medium_format"
msgid "HDCD"
msgstr "hdcd"

#: DB:medium_format/name:37
msgctxt "medium_format"
msgid "HQCD"
msgstr "hqcd"

#: DB:work_attribute_type_allowed_value/value:736
msgctxt "work_attribute_type_allowed_value"
msgid "Hafif"
msgstr "Hafif"

#: DB:work_attribute_type_allowed_value/value:618
msgctxt "work_attribute_type_allowed_value"
msgid "Halk Türküsü"
msgstr "Halk Türküsü"

#: DB:work_attribute_type_allowed_value/value:104
msgctxt "work_attribute_type_allowed_value"
msgid "Hamsadhvani"
msgstr "Hamsadhvani"

#: DB:work_attribute_type_allowed_value/value:918
msgctxt "work_attribute_type_allowed_value"
msgid "Hamsadhvāni"
msgstr "Hamsadhvāni"

#: DB:work_attribute_type_allowed_value/value:919
msgctxt "work_attribute_type_allowed_value"
msgid "Hamsanārāyaṇi"
msgstr "Hamsanārāyaṇi"

#: DB:work_attribute_type_allowed_value/value:107
msgctxt "work_attribute_type_allowed_value"
msgid "Hamsavinōdini"
msgstr "Hamsavinōdini"

#: DB:work_attribute_type_allowed_value/value:917
msgctxt "work_attribute_type_allowed_value"
msgid "Hamīr"
msgstr "Hamīr"

#: DB:work_attribute_type_allowed_value/value:103
msgctxt "work_attribute_type_allowed_value"
msgid "Hamīr kaḷyaṇi"
msgstr "Hamīr kaḷyaṇi"

#: DB:work_attribute_type_allowed_value/value:108
msgctxt "work_attribute_type_allowed_value"
msgid "Harikāmbhōji"
msgstr "Harikāmbhōji"

#: DB:work_attribute_type_allowed_value/value:389
msgctxt "work_attribute_type_allowed_value"
msgid "Haver"
msgstr "Haver"

#: DB:work_attribute_type_allowed_value/value:737
msgctxt "work_attribute_type_allowed_value"
msgid "Havi"
msgstr "Havi"

#: DB:work_attribute_type_allowed_value/value:105
msgctxt "work_attribute_type_allowed_value"
msgid "Haṁsanādaṁ"
msgstr "Haṁsanādaṁ"

#: DB:work_attribute_type_allowed_value/value:106
msgctxt "work_attribute_type_allowed_value"
msgid "Haṁsānandi"
msgstr "Haṁsānandi"

#: DB:work_attribute_type_allowed_value/value:390
msgctxt "work_attribute_type_allowed_value"
msgid "Heftgah"
msgstr "Heftgah"

#: DB:work_attribute_type_allowed_value/value:738
msgctxt "work_attribute_type_allowed_value"
msgid "Hezeç"
msgstr "Hezeç"

#: DB:medium_format/name:75
msgctxt "medium_format"
msgid "HiPac"
msgstr "HiPac"

#: DB:work_attribute_type_allowed_value/value:391
msgctxt "work_attribute_type_allowed_value"
msgid "Hicaz"
msgstr "Hicaz"

#: DB:work_attribute_type_allowed_value/value:395
msgctxt "work_attribute_type_allowed_value"
msgid "Hicaz Büzürk"
msgstr "Hicaz Büzürk"

#: DB:work_attribute_type_allowed_value/value:396
msgctxt "work_attribute_type_allowed_value"
msgid "Hicaz Dilkeş"
msgstr "Hicaz Dilkeş"

#: DB:work_attribute_type_allowed_value/value:398
msgctxt "work_attribute_type_allowed_value"
msgid "Hicaz Hümayun"
msgstr "Hicaz Hümayun"

#: DB:work_attribute_type_allowed_value/value:409
msgctxt "work_attribute_type_allowed_value"
msgid "Hicaz Uzzal"
msgstr "Hicaz Uzzal"

#: DB:work_attribute_type_allowed_value/value:392
msgctxt "work_attribute_type_allowed_value"
msgid "Hicaz Zemzeme"
msgstr "Hicaz Zemzeme"

#: DB:work_attribute_type_allowed_value/value:410
msgctxt "work_attribute_type_allowed_value"
msgid "Hicaz Zirgüle"
msgstr "Hicaz Zirgüle"

#: DB:work_attribute_type_allowed_value/value:393
msgctxt "work_attribute_type_allowed_value"
msgid "Hicazaşiran"
msgstr "Hicazaşiran"

#: DB:work_attribute_type_allowed_value/value:394
msgctxt "work_attribute_type_allowed_value"
msgid "Hicazbuselik"
msgstr "Hicazbuselik"

#: DB:work_attribute_type_allowed_value/value:397
msgctxt "work_attribute_type_allowed_value"
msgid "Hicazeyn"
msgstr "Hicazeyn"

#: DB:work_attribute_type_allowed_value/value:399
msgctxt "work_attribute_type_allowed_value"
msgid "Hicazi Acem"
msgstr "Hicazi Acem"

#: DB:work_attribute_type_allowed_value/value:400
msgctxt "work_attribute_type_allowed_value"
msgid "Hicazi Irak"
msgstr "Hicazi Irak"

#: DB:work_attribute_type_allowed_value/value:401
msgctxt "work_attribute_type_allowed_value"
msgid "Hicazi Muhalif"
msgstr "Hicazi Muhalif"

#: DB:work_attribute_type_allowed_value/value:402
msgctxt "work_attribute_type_allowed_value"
msgid "Hicazi Rumi"
msgstr "Hicazi Rumi"

#: DB:work_attribute_type_allowed_value/value:403
msgctxt "work_attribute_type_allowed_value"
msgid "Hicazi Türki"
msgstr "Hicazi Türki"

#: DB:work_attribute_type_allowed_value/value:404
msgctxt "work_attribute_type_allowed_value"
msgid "Hicazi Uşşak"
msgstr "Hicazi Uşşak"

#: DB:work_attribute_type_allowed_value/value:405
msgctxt "work_attribute_type_allowed_value"
msgid "Hicazkar"
msgstr "Hicazkar"

#: DB:work_attribute_type_allowed_value/value:408
msgctxt "work_attribute_type_allowed_value"
msgid "Hicazkar-Kürdi"
msgstr "Hicazkar-Kürdi"

#: DB:work_attribute_type_allowed_value/value:407
msgctxt "work_attribute_type_allowed_value"
msgid "Hicazkar-ı Kadim"
msgstr "Hicazkar-ı Kadim"

#: DB:work_attribute_type_allowed_value/value:406
msgctxt "work_attribute_type_allowed_value"
msgid "Hicazkarbuselik"
msgstr "Hicazkarbuselik"

#: DB:work_attribute_type_allowed_value/value:112
msgctxt "work_attribute_type_allowed_value"
msgid "Hindustān gāndhāri"
msgstr "Hindustān gāndhāri"

#: DB:work_attribute_type_allowed_value/value:924
msgctxt "work_attribute_type_allowed_value"
msgid "Hindōl"
msgstr "Hindōl"

#: DB:work_attribute_type_allowed_value/value:925
msgctxt "work_attribute_type_allowed_value"
msgid "Hindōl pañcam"
msgstr "Hindōl pañcam"

#: DB:work_attribute_type_allowed_value/value:110
msgctxt "work_attribute_type_allowed_value"
msgid "Hindōḷa vasantaṁ"
msgstr "Hindōḷa vasantaṁ"

#: DB:work_attribute_type_allowed_value/value:111
msgctxt "work_attribute_type_allowed_value"
msgid "Hindōḷaṁ"
msgstr "Hindōḷaṁ"

#: DB:work_attribute_type_allowed_value/value:411
msgctxt "work_attribute_type_allowed_value"
msgid "Hisar"
msgstr "Hisar"

#: DB:work_attribute_type_allowed_value/value:412
msgctxt "work_attribute_type_allowed_value"
msgid "Hisar Vech-i Şehnaz"
msgstr "Hisar Vech-i Şehnaz"

#: DB:work_attribute_type_allowed_value/value:413
msgctxt "work_attribute_type_allowed_value"
msgid "Hisarbuselik"
msgstr "Hisarbuselik"

#: DB:label_type/name:2
msgctxt "label_type"
msgid "Holding"
msgstr "Holding"

#: DB:work_attribute_type_allowed_value/value:414
msgctxt "work_attribute_type_allowed_value"
msgid "Horasan"
msgstr "Horasan"

#: DB:work_attribute_type_allowed_value/value:415
msgctxt "work_attribute_type_allowed_value"
msgid "Horosani Beyati"
msgstr "Horosani Beyati"

#: DB:work_attribute_type_allowed_value/value:416
msgctxt "work_attribute_type_allowed_value"
msgid "Hoş Aver"
msgstr "Hoş Aver"

#: DB:work_attribute_type_allowed_value/value:926
msgctxt "work_attribute_type_allowed_value"
msgid "Husaini"
msgstr "Husaini"

#: DB:work_attribute_type_allowed_value/value:113
msgctxt "work_attribute_type_allowed_value"
msgid "Hussēnī"
msgstr "Hussēnī"

#: DB:work_attribute_type_allowed_value/value:619
msgctxt "work_attribute_type_allowed_value"
msgid "Hutbe"
msgstr "Hutbe"

#: DB:work_attribute_type_allowed_value/value:417
msgctxt "work_attribute_type_allowed_value"
msgid "Huzi"
msgstr "Huzi"

#: DB:medium_format/name:38
msgctxt "medium_format"
msgid "Hybrid SACD"
msgstr "hybride sacd"

#: DB:medium_format/name:63
msgctxt "medium_format"
msgid "Hybrid SACD (CD layer)"
msgstr "hybride sacd (cd-laag)"

#: DB:medium_format/name:64
msgctxt "medium_format"
msgid "Hybrid SACD (SACD layer)"
msgstr "hybride sacd (sacd-laag)"

#: DB:medium_format/name:87
msgctxt "medium_format"
<<<<<<< HEAD
msgid "Hybrid SACD (SACD layer, 2 channel)"
=======
msgid "Hybrid SACD (SACD layer, 2 channels)"
>>>>>>> 01cadc6d
msgstr ""

#: DB:medium_format/name:86
msgctxt "medium_format"
msgid "Hybrid SACD (SACD layer, multichannel)"
msgstr ""

#: DB:work_attribute_type_allowed_value/value:418
msgctxt "work_attribute_type_allowed_value"
msgid "Hüdavendigar"
msgstr "Hüdavendigar"

#: DB:work_attribute_type_allowed_value/value:419
msgctxt "work_attribute_type_allowed_value"
msgid "Hüseyni"
msgstr "Hüseyni"

#: DB:work_attribute_type_allowed_value/value:422
msgctxt "work_attribute_type_allowed_value"
msgid "Hüseyni Araban"
msgstr "Hüseyni Araban"

#: DB:work_attribute_type_allowed_value/value:420
msgctxt "work_attribute_type_allowed_value"
msgid "Hüseyni Gülizar"
msgstr "Hüseyni Gülizar"

#: DB:work_attribute_type_allowed_value/value:421
msgctxt "work_attribute_type_allowed_value"
msgid "Hüseyni Zemzeme"
msgstr "Hüseyni Zemzeme"

#: DB:work_attribute_type_allowed_value/value:423
msgctxt "work_attribute_type_allowed_value"
msgid "Hüseyniaşiran"
msgstr "Hüseyniaşiran"

#: DB:work_attribute_type_allowed_value/value:424
msgctxt "work_attribute_type_allowed_value"
msgid "Hüseynibuselik"
msgstr "Hüseynibuselik"

#: DB:work_attribute_type_allowed_value/value:425
msgctxt "work_attribute_type_allowed_value"
msgid "Hüzzam"
msgstr "Hüzzam"

#: DB:work_attribute_type_allowed_value/value:426
msgctxt "work_attribute_type_allowed_value"
msgid "Hüzzam-ı Cedid"
msgstr "Hüzzam-ı Cedid"

#: DB:work_attribute_type_allowed_value/value:920
msgctxt "work_attribute_type_allowed_value"
msgid "Hēm bihāg"
msgstr "Hēm bihāg"

#: DB:work_attribute_type_allowed_value/value:921
msgctxt "work_attribute_type_allowed_value"
msgid "Hēm lalit"
msgstr "Hēm lalit"

#: DB:work_attribute_type_allowed_value/value:922
msgctxt "work_attribute_type_allowed_value"
msgid "Hēmant"
msgstr "Hēmant"

#: DB:work_attribute_type_allowed_value/value:109
msgctxt "work_attribute_type_allowed_value"
msgid "Hēmavati"
msgstr "Hēmavati"

#: DB:work_attribute_type_allowed_value/value:923
msgctxt "work_attribute_type_allowed_value"
msgid "Hēmāvānti"
msgstr "Hēmāvānti"

#: DB:work_attribute_type/name:29
msgctxt "work_attribute_type"
msgid "ICE ID"
msgstr "ICE-ID"

#: DB:work_attribute_type/description:24
msgctxt "work_attribute_type"
msgid "ID for the Argentinean rights society SADAIC"
msgstr "Een ID van de Argentijnse auteursrechtenorganisatie SADAIC"

#: DB:work_attribute_type/description:13
msgctxt "work_attribute_type"
msgid "ID for the Australasian rights society APRA"
msgstr "Een ID van de Australaziatische auteursrechtenorganisatie APRA"

#: DB:work_attribute_type/description:23
msgctxt "work_attribute_type"
msgid "ID for the Austrian rights society AKM"
msgstr "Een ID van de Oostenrijkse auteursrechtenorganisatie AKM"

#: DB:work_attribute_type/description:28
msgctxt "work_attribute_type"
msgid "ID for the Belgian rights society SABAM"
msgstr "Identificatiecode van de Belgische auteursrechtenorganisatie SABAM"

#: DB:work_attribute_type/description:37
msgctxt "work_attribute_type"
msgid "ID for the Brazilian rights society ECAD"
msgstr "Een ID van de Braziliaanse auteursrechtenorganisatie ECAD"

#: DB:work_attribute_type/description:34
msgctxt "work_attribute_type"
msgid "ID for the British rights society PRS for Music"
msgstr "Een ID van de Britse auteursrechtenorganisatie PRS for Music"

#: DB:work_attribute_type/description:10
msgctxt "work_attribute_type"
msgid "ID for the Canadian rights society SOCAN"
msgstr "Een ID van de Canadese auteursrechtenorganisatie SOCAN"

#: DB:work_attribute_type/description:39
msgctxt "work_attribute_type"
msgid "ID for the Colombian rights society SAYCO"
msgstr "Een ID van de Colombiaanse auteursrechtenorganisatie SAYCO"

#: DB:work_attribute_type/description:44
msgctxt "work_attribute_type"
msgid "ID for the Costa Rican rights society ACAM"
msgstr "Een ID van de Costa Ricaanse auteursrechtenorganisatie ACAM"

#: DB:work_attribute_type/description:47
msgctxt "work_attribute_type"
msgid "ID for the Cuban rights society ACDAM"
msgstr "Een ID van de Cubaanse auteursrechtenorganisatie ACDAM"

#: DB:work_attribute_type/description:25
msgctxt "work_attribute_type"
msgid "ID for the Czech rights society OSA"
msgstr "Een ID van de Tsjechische auteursrechtenorganisatie OSA"

#: DB:work_attribute_type/description:51
msgctxt "work_attribute_type"
msgid "ID for the Danish rights society KODA"
msgstr "Een ID van de Deense auteursrechtenorganisatie KODA"

#: DB:work_attribute_type/description:26
msgctxt "work_attribute_type"
msgid "ID for the Dutch rights society BUMA/STEMRA"
msgstr "Een ID van de Nederlandse auteursrechtenorganisatie  BUMA/STEMRA"

#: DB:work_attribute_type/description:40
msgctxt "work_attribute_type"
msgid "ID for the Ecuadorian rights society SAYCE"
msgstr "Een ID van de Ecuadoraanse auteursrechtenorganisatie SAYCE"

#: DB:work_attribute_type/description:21
msgctxt "work_attribute_type"
msgid "ID for the French rights society Sacem"
msgstr "Een ID van de Franse auteursrechtenorganisatie Sacem"

#: DB:work_attribute_type/description:9
msgctxt "work_attribute_type"
msgid "ID for the German rights society GEMA"
msgstr "Een ID van de Duitse auteursrechtenorganisatie GEMA"

#: DB:work_attribute_type/description:19
msgctxt "work_attribute_type"
msgid "ID for the Hong Kong rights society CASH"
msgstr "Een ID van de Hongkongse auteursrechtenorganisatie CASH"

#: DB:work_attribute_type/description:48
msgctxt "work_attribute_type"
msgid "ID for the Hungarian rights society ARTISJUS"
msgstr "Een ID van de Hongaarse auteursrechtenorganisatie ARTISJUS"

#: DB:work_attribute_type/description:29
msgctxt "work_attribute_type"
msgid "ID for the International Copyright Enterprise"
msgstr "Identificatiecode van de International Copyright Enterprise"

#: DB:work_attribute_type/description:52
msgctxt "work_attribute_type"
msgid "ID for the Irish rights society IMRO"
msgstr "Een ID van de Ierse auteursrechtenorganisatie IMRO"

#: DB:work_attribute_type/description:36
msgctxt "work_attribute_type"
msgid "ID for the Italian rights society SIAE"
msgstr "Een ID van de Italiaanse auteursrechtenorganisatie SIAE"

#: DB:work_attribute_type/description:3
msgctxt "work_attribute_type"
msgid "ID for the Japanese rights society JASRAC"
msgstr "Identificatiecode van de Japanse auteursrechtenorganisatie JASRAC"

#: DB:work_attribute_type/description:33
msgctxt "work_attribute_type"
msgid "ID for the Japanese rights society NexTone"
msgstr "Identificatiecode van de Japanse auteursrechtenorganisatie NexTone"

#: DB:work_attribute_type/description:11
msgctxt "work_attribute_type"
msgid "ID for the Korean rights society KOMCA"
msgstr "Een ID van de Koreaanse auteursrechtenorganisatie KOMCA"

#: DB:work_attribute_type/description:49
msgctxt "work_attribute_type"
msgid "ID for the Malaysian rights society MACP"
msgstr "Een ID van de Maleisische auteursrechtenorganisatie MACP"

#: DB:work_attribute_type/description:27
msgctxt "work_attribute_type"
msgid "ID for the Mexican rights society SACM"
msgstr "Identificatiecode van de Mexicaanse auteursrechtenorganisatie SACM"

#: DB:work_attribute_type/description:46
msgctxt "work_attribute_type"
msgid "ID for the Paraguayan rights society APA"
msgstr "Een ID van de Paraguayaanse auteursrechtenorganisatie APA"

#: DB:work_attribute_type/description:41
msgctxt "work_attribute_type"
msgid "ID for the Peruvian rights society APDAYC"
msgstr "Een ID van de Peruviaanse auteursrechtenorganisatie APDAYC"

#: DB:work_attribute_type/description:30
msgctxt "work_attribute_type"
msgid "ID for the Polish rights society ZAiKS"
msgstr "Identificatiecode van de Poolse auteursrechtenorganisatie ZAiKS"

#: DB:work_attribute_type/description:35
msgctxt "work_attribute_type"
msgid "ID for the Portuguese rights society SPA"
msgstr "Een ID van de Portugese auteursrechtenorganisatie SPA"

#: DB:work_attribute_type/description:45
msgctxt "work_attribute_type"
msgid "ID for the Singaporean rights society COMPASS"
msgstr "Een ID van de Singaporese auteursrechtenorganisatie COMPASS"

#: DB:work_attribute_type/description:20
msgctxt "work_attribute_type"
msgid "ID for the Spanish rights society SGAE"
msgstr "Een ID van de Spaanse auteursrechtenorganisatie SGAE"

#: DB:work_attribute_type/description:50
msgctxt "work_attribute_type"
msgid "ID for the Swedish rights society STIM"
msgstr "Een ID van de Zweedse auteursrechtenorganisatie STIM"

#: DB:work_attribute_type/description:18
msgctxt "work_attribute_type"
msgid "ID for the Swiss rights society SUISA"
msgstr "Een ID van de Zwitserse auteursrechtenorganisatie SUISA"

#: DB:work_attribute_type/description:12
msgctxt "work_attribute_type"
msgid "ID for the Taiwanese rights society MÜST"
msgstr "Een ID van de Taiwanese auteursrechtenorganisatie MÜST"

#: DB:work_attribute_type/description:6
msgctxt "work_attribute_type"
msgid "ID for the US rights society ASCAP"
msgstr "Een ID van de Amerikaanse auteursrechtenorganisatie ASCAP"

#: DB:work_attribute_type/description:7
msgctxt "work_attribute_type"
msgid "ID for the US rights society BMI"
msgstr "Een ID van de Amerikaanse auteursrechtenorganisatie BMI"

#: DB:work_attribute_type/description:8
msgctxt "work_attribute_type"
msgid "ID for the US rights society SESAC"
msgstr "Een ID van de Amerikaanse auteursrechtenorganisatie SESAC"

#: DB:work_attribute_type/description:43
msgctxt "work_attribute_type"
msgid "ID for the Uruguayan rights society AGADU"
msgstr "Een ID van de Uruguayaanse auteursrechtenorganisatie AGADU"

#: DB:work_attribute_type/description:42
msgctxt "work_attribute_type"
msgid "ID for the Venezuelan rights society SACVEN"
msgstr "Een ID van de Venezolaanse auteursrechtenorganisatie SACVEN"

#: DB:work_attribute_type/description:38
msgctxt "work_attribute_type"
msgid "ID for the international (formerly US) rights society AMRA"
msgstr "Een ID van de internationale (vroeger Amerikaanse) auteursrechtenorganisatie AMRA"

#: DB:work_attribute_type/description:22
msgctxt "work_attribute_type"
msgid "ID for the private licensing company CCLI"
msgstr "Een ID van het particuliere licentiebedrijf CCLI"

#: DB:work_attribute_type/name:52
msgctxt "work_attribute_type"
msgid "IMRO ID"
msgstr "IMRO-ID"

#: DB:work_attribute_type/name:14
msgctxt "work_attribute_type"
msgid "Identifiers"
msgstr "Identificatoren"

#: DB:work_attribute_type_allowed_value/value:832
msgctxt "work_attribute_type_allowed_value"
msgid "Ikvāi"
msgstr "Ikvāi"

#: DB:label_type/name:9
msgctxt "label_type"
msgid "Imprint"
msgstr "Imprint"

#: DB:work_type/name:30
msgctxt "work_type"
msgid "Incidental music"
msgstr "Toneelmuziek"

#: DB:work_type/description:30
msgctxt "work_type"
msgid ""
"Incidental music is music written as background for (usually) a theatre "
"play."
msgstr "Toneelmuziek is achtergrondmuziek die wordt geschreven voor toneel of ander theater."

#: DB:place_type/name:5
msgctxt "place_type"
msgid "Indoor arena"
msgstr "Indoorarena"

#: DB:editor_collection_type/name:9
msgctxt "collection_type"
msgid "Instrument"
msgstr "Instrument"

#: DB:instrument_alias_type/name:1
msgctxt "alias_type"
msgid "Instrument name"
msgstr "Naam van het instrument"

#: DB:release_group_secondary_type/name:4
msgctxt "release_group_secondary_type"
msgid "Interview"
msgstr "Interview"

#: DB:work_attribute_type_allowed_value/value:427
msgctxt "work_attribute_type_allowed_value"
msgid "Irak"
msgstr "Irak"

#: DB:work_attribute_type_allowed_value/value:428
msgctxt "work_attribute_type_allowed_value"
msgid "Irakaşiran"
msgstr "Irakaşiran"

#: DB:work_attribute_type_allowed_value/value:739
msgctxt "work_attribute_type_allowed_value"
msgid "Iraksak"
msgstr "Iraksak"

#: DB:work_attribute_type_allowed_value/value:429
msgctxt "work_attribute_type_allowed_value"
msgid "Isfahan"
msgstr "Isfahan"

#: DB:work_attribute_type_allowed_value/value:430
msgctxt "work_attribute_type_allowed_value"
msgid "Isfahan Ruy-i Neva"
msgstr "Isfahan Ruy-i Neva"

#: DB:work_attribute_type_allowed_value/value:431
msgctxt "work_attribute_type_allowed_value"
msgid "Isfahan Zemzeme"
msgstr "Isfahan Zemzeme"

#: DB:work_attribute_type_allowed_value/value:434
msgctxt "work_attribute_type_allowed_value"
msgid "Isfahan-ı Cedid"
msgstr "Isfahan-ı Cedid"

#: DB:work_attribute_type_allowed_value/value:432
msgctxt "work_attribute_type_allowed_value"
msgid "Isfahanbuselik"
msgstr "Isfahanbuselik"

#: DB:work_attribute_type_allowed_value/value:433
msgctxt "work_attribute_type_allowed_value"
msgid "Isfahanek"
msgstr "Isfahanek"

#: DB:work_attribute_type_allowed_value/value:435
msgctxt "work_attribute_type_allowed_value"
msgid "Isfahani"
msgstr "Isfahani"

#: DB:area_type/name:6
msgctxt "area_type"
msgid "Island"
msgstr "Eiland"

#: DB:area_type/description:6
msgctxt "area_type"
msgid ""
"Island is used for islands and atolls which don't form subdivisions of their"
" own, e.g. Skye. These are not considered when displaying the parent areas "
"for a given area."
msgstr "Eiland wordt gebruikt voor eilanden en atollen die geen eigen onderafdeling vormen, zoals het Britse eiland Skye. Eilanden worden niet getoond als bovenliggende gebieden van andere gebieden."

#: DB:work_attribute_type/name:3
msgctxt "work_attribute_type"
msgid "JASRAC ID"
msgstr "JASRAC-ID"

#: DB:work_attribute_type_allowed_value/value:114
msgctxt "work_attribute_type_allowed_value"
msgid "Jaganmōhini"
msgstr "Jaganmōhini"

#: DB:work_attribute_type_allowed_value/value:927
msgctxt "work_attribute_type_allowed_value"
msgid "Jaijaivanti"
msgstr "Jaijaivanti"

#: DB:work_attribute_type_allowed_value/value:928
msgctxt "work_attribute_type_allowed_value"
msgid "Jait kalyāṇ"
msgstr "Jait kalyāṇ"

#: DB:work_attribute_type_allowed_value/value:115
msgctxt "work_attribute_type_allowed_value"
msgid "Janaranjani"
msgstr "Janaranjani"

#: DB:work_attribute_type_allowed_value/value:929
msgctxt "work_attribute_type_allowed_value"
msgid "Jaunpuri"
msgstr "Jaunpuri"

#: DB:work_attribute_type_allowed_value/value:116
msgctxt "work_attribute_type_allowed_value"
msgid "Jaya manōhari"
msgstr "Jaya manōhari"

#: DB:work_attribute_type_allowed_value/value:117
msgctxt "work_attribute_type_allowed_value"
msgid "Jayantasēna"
msgstr "Jayantasēna"

#: DB:work_attribute_type_allowed_value/value:118
msgctxt "work_attribute_type_allowed_value"
msgid "Jayantaśrī"
msgstr "Jayantaśrī"

#: DB:work_attribute_type_allowed_value/value:930
msgctxt "work_attribute_type_allowed_value"
msgid "Jayavantī tōḍī"
msgstr "Jayavantī tōḍī"

#: DB:work_attribute_type_allowed_value/value:833
msgctxt "work_attribute_type_allowed_value"
msgid "Jaṭ"
msgstr "Jaṭ"

#: DB:release_packaging/name:1
msgctxt "release_packaging"
msgid "Jewel Case"
msgstr "Jewel Case"

#: DB:work_attribute_type_allowed_value/value:119
msgctxt "work_attribute_type_allowed_value"
msgid "Jhankāradhvani"
msgstr "Jhankāradhvani"

#: DB:work_attribute_type_allowed_value/value:834
msgctxt "work_attribute_type_allowed_value"
msgid "Jhaptāl"
msgstr "Jhaptāl"

#: DB:work_attribute_type_allowed_value/value:931
msgctxt "work_attribute_type_allowed_value"
msgid "Jhinjhaṭ mān̄j"
msgstr "Jhinjhaṭ mān̄j"

#: DB:work_attribute_type_allowed_value/value:932
msgctxt "work_attribute_type_allowed_value"
msgid "Jhinjhōṭi"
msgstr "Jhinjhōṭi"

#: DB:work_attribute_type_allowed_value/value:835
msgctxt "work_attribute_type_allowed_value"
msgid "Jhūmrā"
msgstr "Jhūmrā"

#: DB:work_attribute_type_allowed_value/value:120
msgctxt "work_attribute_type_allowed_value"
msgid "Jingala"
msgstr "Jingala"

#: DB:work_attribute_type_allowed_value/value:124
msgctxt "work_attribute_type_allowed_value"
msgid "Jyōti svarūpiṇi"
msgstr "Jyōti svarūpiṇi"

#: DB:work_attribute_type_allowed_value/value:121
#: DB:work_attribute_type_allowed_value/value:933
msgctxt "work_attribute_type_allowed_value"
msgid "Jōg"
msgstr "Jōg"

#: DB:work_attribute_type_allowed_value/value:122
msgctxt "work_attribute_type_allowed_value"
msgid "Jōgiya"
msgstr "Jōgiya"

#: DB:work_attribute_type_allowed_value/value:934
msgctxt "work_attribute_type_allowed_value"
msgid "Jōgiyā"
msgstr "Jōgiyā"

#: DB:work_attribute_type_allowed_value/value:935
msgctxt "work_attribute_type_allowed_value"
msgid "Jōgiyā asavāri"
msgstr "Jōgiyā asavāri"

#: DB:work_attribute_type_allowed_value/value:936
msgctxt "work_attribute_type_allowed_value"
msgid "Jōgkauns"
msgstr "Jōgkauns"

#: DB:work_attribute_type_allowed_value/value:123
msgctxt "work_attribute_type_allowed_value"
msgid "Jōnpuri"
msgstr "Jōnpuri"

#: DB:work_attribute_type/name:51
msgctxt "work_attribute_type"
msgid "KODA ID"
msgstr "KODA-ID"

#: DB:work_attribute_type/name:11
msgctxt "work_attribute_type"
msgid "KOMCA ID"
msgstr "KOMCA-ID"

#: DB:work_attribute_type_allowed_value/value:621
msgctxt "work_attribute_type_allowed_value"
msgid "Kalenderi"
msgstr "Kalenderi"

#: DB:work_attribute_type_allowed_value/value:128
msgctxt "work_attribute_type_allowed_value"
msgid "Kalgaḍa"
msgstr "Kalgaḍa"

#: DB:work_attribute_type_allowed_value/value:939
msgctxt "work_attribute_type_allowed_value"
msgid "Kalyāṇ"
msgstr "Kalyāṇ"

#: DB:work_attribute_type_allowed_value/value:130
#: DB:work_attribute_type_allowed_value/value:940
msgctxt "work_attribute_type_allowed_value"
msgid "Kalyāṇi"
msgstr "Kalyāṇi"

#: DB:work_attribute_type_allowed_value/value:127
#: DB:work_attribute_type_allowed_value/value:937
msgctxt "work_attribute_type_allowed_value"
msgid "Kalāvati"
msgstr "Kalāvati"

#: DB:work_attribute_type_allowed_value/value:938
msgctxt "work_attribute_type_allowed_value"
msgid "Kalāśrī"
msgstr "Kalāśrī"

#: DB:work_attribute_type_allowed_value/value:131
msgctxt "work_attribute_type_allowed_value"
msgid "Kamalāmanōhari"
msgstr "Kamalāmanōhari"

#: DB:work_attribute_type_allowed_value/value:622
msgctxt "work_attribute_type_allowed_value"
msgid "Kamet"
msgstr "Kamet"

#: DB:work_attribute_type_allowed_value/value:133
msgctxt "work_attribute_type_allowed_value"
msgid "Kamās"
msgstr "Kamās"

#: DB:work_attribute_type_allowed_value/value:137
msgctxt "work_attribute_type_allowed_value"
msgid "Kannaḍa gaula"
msgstr "Kannaḍa gaula"

#: DB:work_attribute_type_allowed_value/value:623
msgctxt "work_attribute_type_allowed_value"
msgid "Kanto"
msgstr "Kanto"

#: DB:work_attribute_type_allowed_value/value:742
msgctxt "work_attribute_type_allowed_value"
msgid "Kapalı Curcuna"
msgstr "Kapalı Curcuna"

#: DB:work_attribute_type_allowed_value/value:624
msgctxt "work_attribute_type_allowed_value"
msgid "Kar"
msgstr "Kar"

#: DB:work_attribute_type_allowed_value/value:626
msgctxt "work_attribute_type_allowed_value"
msgid "Kar-ı Natık"
msgstr "Kar-ı Natık"

#: DB:work_attribute_type_allowed_value/value:627
msgctxt "work_attribute_type_allowed_value"
msgid "Kar-ı Nev"
msgstr "Kar-ı Nev"

#: DB:work_attribute_type_allowed_value/value:437
msgctxt "work_attribute_type_allowed_value"
msgid "Karabağı"
msgstr "Karabağı"

#: DB:work_attribute_type_allowed_value/value:141
msgctxt "work_attribute_type_allowed_value"
msgid "Karaharapriya"
msgstr "Karaharapriya"

#: DB:work_attribute_type_allowed_value/value:438
msgctxt "work_attribute_type_allowed_value"
msgid "Karcığar"
msgstr "Karcığar"

#: DB:work_attribute_type_allowed_value/value:625
msgctxt "work_attribute_type_allowed_value"
msgid "Karçe"
msgstr "Karçe"

#: DB:work_attribute_type_allowed_value/value:628
msgctxt "work_attribute_type_allowed_value"
msgid "Karşılama"
msgstr "Karşılama"

#: DB:work_attribute_type_allowed_value/value:142
msgctxt "work_attribute_type_allowed_value"
msgid "Karṇaranjani"
msgstr "Karṇaranjani"

#: DB:work_attribute_type_allowed_value/value:143
msgctxt "work_attribute_type_allowed_value"
msgid "Karṇāṭaka behāg"
msgstr "Karṇāṭaka behāg"

#: DB:work_attribute_type_allowed_value/value:144
msgctxt "work_attribute_type_allowed_value"
msgid "Karṇāṭaka dēvagāndhāri"
msgstr "Karṇāṭaka dēvagāndhāri"

#: DB:work_attribute_type_allowed_value/value:145
msgctxt "work_attribute_type_allowed_value"
msgid "Karṇāṭaka kāpi"
msgstr "Karṇāṭaka kāpi"

#: DB:work_attribute_type_allowed_value/value:146
msgctxt "work_attribute_type_allowed_value"
msgid "Karṇāṭaka śudda sāvēri"
msgstr "Karṇāṭaka śudda sāvēri"

#: DB:work_attribute_type_allowed_value/value:629
msgctxt "work_attribute_type_allowed_value"
msgid "Kasaphavası"
msgstr "Kasaphavası"

#: DB:work_attribute_type_allowed_value/value:147
msgctxt "work_attribute_type_allowed_value"
msgid "Kathanakutūhalaṁ"
msgstr "Kathanakutūhalaṁ"

#: DB:work_attribute_type_allowed_value/value:743
msgctxt "work_attribute_type_allowed_value"
msgid "Katikofti"
msgstr "Katikofti"

#: DB:work_attribute_type_allowed_value/value:945
msgctxt "work_attribute_type_allowed_value"
msgid "Kaunsī kānaḍā"
msgstr "Kaunsī kānaḍā"

#: DB:work_attribute_type_allowed_value/value:946
msgctxt "work_attribute_type_allowed_value"
msgid "Kauśik dhvani"
msgstr "Kauśik dhvani"

#: DB:work_attribute_type_allowed_value/value:129
msgctxt "work_attribute_type_allowed_value"
msgid "Kaḷyāṇa vasantaṁ"
msgstr "Kaḷyāṇa vasantaṁ"

#: DB:work_attribute_type_allowed_value/value:125
msgctxt "work_attribute_type_allowed_value"
msgid "Kaḷā sāvēri"
msgstr "Kaḷā sāvēri"

#: DB:work_attribute_type_allowed_value/value:126
msgctxt "work_attribute_type_allowed_value"
msgid "Kaḷānidhi"
msgstr "Kaḷānidhi"

#: DB:work_attribute_type_allowed_value/value:439
msgctxt "work_attribute_type_allowed_value"
msgid "Kebüter"
msgstr "Kebüter"

#: DB:work_attribute_type_allowed_value/value:150
msgctxt "work_attribute_type_allowed_value"
msgid "Kedāraṁ"
msgstr "Kedāraṁ"

#: DB:release_packaging/name:6
msgctxt "release_packaging"
msgid "Keep Case"
msgstr "Keep Case"

#: DB:work_attribute_type/name:1
msgctxt "work_attribute_type"
msgid "Key"
msgstr "Toonsoort"

#: DB:work_attribute_type_allowed_value/value:950
msgctxt "work_attribute_type_allowed_value"
msgid "Khambāvati"
msgstr "Khambāvati"

#: DB:work_attribute_type_allowed_value/value:948
msgctxt "work_attribute_type_allowed_value"
msgid "Khamāj"
msgstr "Khamāj"

#: DB:work_attribute_type_allowed_value/value:949
msgctxt "work_attribute_type_allowed_value"
msgid "Khamāj bahār"
msgstr "Khamāj bahār"

#: DB:work_attribute_type_allowed_value/value:282
msgctxt "work_attribute_type_allowed_value"
msgid "Khaṇḍa chāpu"
msgstr "Khaṇḍa chāpu"

#: DB:work_attribute_type_allowed_value/value:293
msgctxt "work_attribute_type_allowed_value"
msgid "Khaṇḍa-jāti tripuṭa"
msgstr "Khaṇḍa-jāti tripuṭa"

#: DB:work_attribute_type_allowed_value/value:294
msgctxt "work_attribute_type_allowed_value"
msgid "Khaṇḍa-jāti ēka"
msgstr "Khaṇḍa-jāti ēka"

#: DB:work_attribute_type_allowed_value/value:951
msgctxt "work_attribute_type_allowed_value"
msgid "Khaṭa"
msgstr "Khaṭa"

#: DB:work_attribute_type_allowed_value/value:952
msgctxt "work_attribute_type_allowed_value"
msgid "Khokar"
msgstr "Khokar"

#: DB:work_attribute_type_allowed_value/value:837
msgctxt "work_attribute_type_allowed_value"
msgid "Khēmtāl"
msgstr "Khēmtāl"

#: DB:work_attribute_type_allowed_value/value:630
msgctxt "work_attribute_type_allowed_value"
msgid "Koda"
msgstr "Koda"

#: DB:work_attribute_type_allowed_value/value:631
msgctxt "work_attribute_type_allowed_value"
msgid "Koşma"
msgstr "Koşma"

#: DB:work_attribute_type_allowed_value/value:155
msgctxt "work_attribute_type_allowed_value"
msgid "Kuntalavarāḷi"
msgstr "Kuntalavarāḷi"

#: DB:work_attribute_type_allowed_value/value:955
msgctxt "work_attribute_type_allowed_value"
msgid "Kuntavarāli"
msgstr "Kuntavarāli"

#: DB:work_attribute_type_allowed_value/value:633
msgctxt "work_attribute_type_allowed_value"
msgid "Kur'an-ı Kerim"
msgstr "Kur’an-ı Kerim"

#: DB:work_attribute_type_allowed_value/value:156
msgctxt "work_attribute_type_allowed_value"
msgid "Kurinji"
msgstr "Kurinji"

#: DB:work_attribute_type_allowed_value/value:632
msgctxt "work_attribute_type_allowed_value"
msgid "Köçekçe"
msgstr "Köçekçe"

#: DB:work_attribute_type_allowed_value/value:634
msgctxt "work_attribute_type_allowed_value"
msgid "Küpe"
msgstr "Küpe"

#: DB:work_attribute_type_allowed_value/value:442
msgctxt "work_attribute_type_allowed_value"
msgid "Kürdi"
msgstr "Kürdi"

#: DB:work_attribute_type_allowed_value/value:443
msgctxt "work_attribute_type_allowed_value"
msgid "Kürdi Gerdaniye"
msgstr "Kürdi Gerdaniye"

#: DB:work_attribute_type_allowed_value/value:444
msgctxt "work_attribute_type_allowed_value"
msgid "Kürdilihicazkar"
msgstr "Kürdilihicazkar"

#: DB:work_attribute_type_allowed_value/value:635
msgctxt "work_attribute_type_allowed_value"
msgid "Kürthavası"
msgstr "Kürthavası"

#: DB:work_attribute_type_allowed_value/value:440
msgctxt "work_attribute_type_allowed_value"
msgid "Küçek"
msgstr "Küçek"

#: DB:work_attribute_type_allowed_value/value:441
msgctxt "work_attribute_type_allowed_value"
msgid "Küçekneva"
msgstr "Küçekneva"

#: DB:work_attribute_type_allowed_value/value:132
msgctxt "work_attribute_type_allowed_value"
msgid "Kāmaranjani"
msgstr "Kāmaranjani"

#: DB:work_attribute_type_allowed_value/value:134
msgctxt "work_attribute_type_allowed_value"
msgid "Kāmavardani/Pantuvarāḷi"
msgstr "Kāmavardani/Pantuvarāḷi"

#: DB:work_attribute_type_allowed_value/value:941
msgctxt "work_attribute_type_allowed_value"
msgid "Kāmbhōji"
msgstr "Kāmbhōji"

#: DB:work_attribute_type_allowed_value/value:942
msgctxt "work_attribute_type_allowed_value"
msgid "Kāmōdvanti"
msgstr "Kāmōdvanti"

#: DB:work_attribute_type_allowed_value/value:136
msgctxt "work_attribute_type_allowed_value"
msgid "Kānaḍa"
msgstr "Kānaḍa"

#: DB:work_attribute_type_allowed_value/value:943
msgctxt "work_attribute_type_allowed_value"
msgid "Kānaḍā"
msgstr "Kānaḍā"

#: DB:work_attribute_type_allowed_value/value:138
msgctxt "work_attribute_type_allowed_value"
msgid "Kāntāmaṇi"
msgstr "Kāntāmaṇi"

#: DB:work_attribute_type_allowed_value/value:944
msgctxt "work_attribute_type_allowed_value"
msgid "Kāphī"
msgstr "Kāphī"

#: DB:work_attribute_type_allowed_value/value:139
msgctxt "work_attribute_type_allowed_value"
msgid "Kāpi"
msgstr "Kāpi"

#: DB:work_attribute_type_allowed_value/value:140
msgctxt "work_attribute_type_allowed_value"
msgid "Kāpi nārāyaṇi"
msgstr "Kāpi nārāyaṇi"

#: DB:work_attribute_type_allowed_value/value:148
msgctxt "work_attribute_type_allowed_value"
msgid "Kāvaḍicindu"
msgstr "Kāvaḍicindu"

#: DB:work_attribute_type_allowed_value/value:135
msgctxt "work_attribute_type_allowed_value"
msgid "Kāṁbhōji"
msgstr "Kāṁbhōji"

#: DB:work_attribute_type_allowed_value/value:947
msgctxt "work_attribute_type_allowed_value"
msgid "Kēdār"
msgstr "Kēdār"

#: DB:work_attribute_type_allowed_value/value:149
msgctxt "work_attribute_type_allowed_value"
msgid "Kēdāragauḷa"
msgstr "Kēdāragauḷa"

#: DB:work_attribute_type_allowed_value/value:836
msgctxt "work_attribute_type_allowed_value"
msgid "Kēharvā"
msgstr "Kēharvā"

#: DB:work_attribute_type_allowed_value/value:152
#: DB:work_attribute_type_allowed_value/value:953
msgctxt "work_attribute_type_allowed_value"
msgid "Kīravāṇi"
msgstr "Kīravāṇi"

#: DB:work_attribute_type_allowed_value/value:151
msgctxt "work_attribute_type_allowed_value"
msgid "Kīraṇāvaḷi"
msgstr "Kīraṇāvaḷi"

#: DB:work_attribute_type_allowed_value/value:153
msgctxt "work_attribute_type_allowed_value"
msgid "Kōkiladhvani"
msgstr "Kōkiladhvani"

#: DB:work_attribute_type_allowed_value/value:154
msgctxt "work_attribute_type_allowed_value"
msgid "Kōkilapriya"
msgstr "Kōkilapriya"

#: DB:work_attribute_type_allowed_value/value:954
msgctxt "work_attribute_type_allowed_value"
msgid "Kōmal riṣabh asāvēri"
msgstr "Kōmal riṣabh asāvēri"

#: DB:editor_collection_type/name:10
msgctxt "collection_type"
msgid "Label"
msgstr "Platenmaatschappij"

#: DB:label_alias_type/name:1
msgctxt "alias_type"
msgid "Label name"
msgstr "Naam van de platenmaatschappij"

#: DB:work_attribute_type_allowed_value/value:956
msgctxt "work_attribute_type_allowed_value"
msgid "Lagan gāndhār"
msgstr "Lagan gāndhār"

#: DB:work_attribute_type_allowed_value/value:445
msgctxt "work_attribute_type_allowed_value"
msgid "Lalegül"
msgstr "Lalegül"

#: DB:work_attribute_type_allowed_value/value:957
msgctxt "work_attribute_type_allowed_value"
msgid "Lalit"
msgstr "Lalit"

#: DB:work_attribute_type_allowed_value/value:958
msgctxt "work_attribute_type_allowed_value"
msgid "Lalit bhaṭiyār"
msgstr "Lalit bhaṭiyār"

#: DB:work_attribute_type_allowed_value/value:959
msgctxt "work_attribute_type_allowed_value"
msgid "Lalit bibhās"
msgstr "Lalit bibhās"

#: DB:work_attribute_type_allowed_value/value:960
msgctxt "work_attribute_type_allowed_value"
msgid "Lalit pañcam"
msgstr "Lalit pañcam"

#: DB:work_attribute_type_allowed_value/value:961
msgctxt "work_attribute_type_allowed_value"
msgid "Lalit Śuddh Dhaivat"
msgstr "Lalit Śuddh Dhaivat"

#: DB:work_attribute_type_allowed_value/value:157
msgctxt "work_attribute_type_allowed_value"
msgid "Lalita"
msgstr "Lalita"

#: DB:work_attribute_type_allowed_value/value:158
msgctxt "work_attribute_type_allowed_value"
msgid "Lalita pancamaṁ"
msgstr "Lalita pancamaṁ"

#: DB:medium_format/name:5
msgctxt "medium_format"
msgid "LaserDisc"
msgstr "LaserDisc"

#: DB:work_attribute_type_allowed_value/value:159
msgctxt "work_attribute_type_allowed_value"
msgid "Latāngi"
msgstr "Latāngi"

#: DB:event_type/name:3
msgctxt "event_type"
msgid "Launch event"
msgstr "Lanceerevenement"

#: DB:work_attribute_type_allowed_value/value:160
msgctxt "work_attribute_type_allowed_value"
msgid "Lavāngi"
msgstr "Lavāngi"

#: DB:work_attribute_type_allowed_value/value:962
msgctxt "work_attribute_type_allowed_value"
msgid "Laṅkēśrī"
msgstr "Laṅkēśrī"

#: DB:artist_alias_type/name:2
msgctxt "alias_type"
msgid "Legal name"
msgstr "Officiële naam"

#: DB:work_attribute_type_allowed_value/value:744
msgctxt "work_attribute_type_allowed_value"
msgid "Lenk Fahte"
msgstr "Lenk Fahte"

#: DB:cover_art_archive.art_type/name:12
msgctxt "cover_art_type"
msgid "Liner"
msgstr "voering"

#: DB:release_group_secondary_type/name:6
msgctxt "release_group_secondary_type"
msgid "Live"
msgstr "Live"

#: DB:work_attribute_type_allowed_value/value:636
msgctxt "work_attribute_type_allowed_value"
msgid "Longa"
msgstr "Longa"

#: DB:work_attribute_type/name:49
msgctxt "work_attribute_type"
msgid "MACP ID"
msgstr "MACP-ID"

#: DB:work_attribute_type_allowed_value/value:963
msgctxt "work_attribute_type_allowed_value"
msgid "Madhmad sāraṅg"
msgstr "Madhmad sāraṅg"

#: DB:work_attribute_type_allowed_value/value:964
msgctxt "work_attribute_type_allowed_value"
msgid "Madhukauns"
msgstr "Madhukauns"

#: DB:work_attribute_type_allowed_value/value:965
msgctxt "work_attribute_type_allowed_value"
msgid "Madhuvanti"
msgstr "Madhuvanti"

#: DB:work_attribute_type_allowed_value/value:161
msgctxt "work_attribute_type_allowed_value"
msgid "Madhyamā varāḷi"
msgstr "Madhyamā varāḷi"

#: DB:work_attribute_type_allowed_value/value:162
msgctxt "work_attribute_type_allowed_value"
msgid "Madhyamāvati"
msgstr "Madhyamāvati"

#: DB:work_attribute_type_allowed_value/value:295
msgctxt "work_attribute_type_allowed_value"
msgid "Madhyādi"
msgstr "Madhyādi"

#: DB:work_type/name:7
msgctxt "work_type"
msgid "Madrigal"
msgstr "Madrigaal"

#: DB:work_attribute_type_allowed_value/value:163
msgctxt "work_attribute_type_allowed_value"
msgid "Maduvanti"
msgstr "Maduvanti"

#: DB:work_attribute_type_allowed_value/value:637
msgctxt "work_attribute_type_allowed_value"
msgid "Mahfelsürmesi"
msgstr "Mahfelsürmesi"

#: DB:work_attribute_type_allowed_value/value:446
msgctxt "work_attribute_type_allowed_value"
msgid "Mahur"
msgstr "Mahur"

#: DB:work_attribute_type_allowed_value/value:447
msgctxt "work_attribute_type_allowed_value"
msgid "Mahurbuselik"
msgstr "Mahurbuselik"

#: DB:work_attribute_type_allowed_value/value:448
msgctxt "work_attribute_type_allowed_value"
msgid "Mahurhan"
msgstr "Mahurhan"

#: DB:work_attribute_type_allowed_value/value:296
msgctxt "work_attribute_type_allowed_value"
msgid "Mahālakṣmi"
msgstr "Mahālakṣmi"

#: DB:work_attribute_type/name:15
msgctxt "work_attribute_type"
msgid "Makam (Ottoman, Turkish)"
msgstr "Maqam (Ottomaans, Turks)"

#: DB:work_attribute_type_allowed_value/value:164
msgctxt "work_attribute_type_allowed_value"
msgid "Malahari"
msgstr "Malahari"

#: DB:work_attribute_type_allowed_value/value:166
msgctxt "work_attribute_type_allowed_value"
msgid "Malayamārutaṁ"
msgstr "Malayamārutaṁ"

#: DB:gender/name:1
msgctxt "gender"
msgid "Male"
msgstr "Man"

#: DB:work_attribute_type_allowed_value/value:638
msgctxt "work_attribute_type_allowed_value"
msgid "Mandra"
msgstr "Mandra"

#: DB:work_attribute_type_allowed_value/value:168
msgctxt "work_attribute_type_allowed_value"
msgid "Mandāri"
msgstr "Mandāri"

#: DB:series_ordering_type/name:2
msgctxt "series_ordering_type"
msgid "Manual"
msgstr "Handmatig"

#: DB:label_type/name:10
msgctxt "label_type"
msgid "Manufacturer"
msgstr "Fabrikant"

#: DB:work_attribute_type_allowed_value/value:172
msgctxt "work_attribute_type_allowed_value"
msgid "Manōranjani"
msgstr "Manōranjani"

#: DB:work_attribute_type_allowed_value/value:639
msgctxt "work_attribute_type_allowed_value"
msgid "Marş"
msgstr "Marş"

#: DB:work_type/name:8
msgctxt "work_type"
msgid "Mass"
msgstr "Mis"

#: DB:event_type/name:5
msgctxt "event_type"
msgid "Masterclass/Clinic"
msgstr "Masterclass/Clinic"

#: DB:work_attribute_type_allowed_value/value:449
msgctxt "work_attribute_type_allowed_value"
msgid "Maver"
msgstr "Maver"

#: DB:work_attribute_type_allowed_value/value:450
msgctxt "work_attribute_type_allowed_value"
msgid "Mavera"
msgstr "Mavera"

#: DB:work_attribute_type_allowed_value/value:451
msgctxt "work_attribute_type_allowed_value"
msgid "Maveraünnehir"
msgstr "Maveraünnehir"

#: DB:editor_collection_type/name:6
msgctxt "collection_type"
msgid "Maybe attending"
msgstr "Ga ik misschien heen"

#: DB:work_attribute_type_allowed_value/value:452
msgctxt "work_attribute_type_allowed_value"
msgid "Maye"
msgstr "Maye"

#: DB:work_attribute_type_allowed_value/value:175
msgctxt "work_attribute_type_allowed_value"
msgid "Mayūra sāvēri"
msgstr "Mayūra sāvēri"

#: DB:work_attribute_type_allowed_value/value:970
msgctxt "work_attribute_type_allowed_value"
msgid "Maṅgal bhairav"
msgstr "Maṅgal bhairav"

#: DB:work_attribute_type_allowed_value/value:170
msgctxt "work_attribute_type_allowed_value"
msgid "Maṇirangu"
msgstr "Maṇirangu"

#: DB:work_attribute_type_allowed_value/value:286
msgctxt "work_attribute_type_allowed_value"
msgid "Maṭhya"
msgstr "Maṭhya"

#: DB:work_attribute_type_allowed_value/value:838
msgctxt "work_attribute_type_allowed_value"
msgid "Maṭṭā"
msgstr "Maṭṭā"

#: DB:work_attribute_type_allowed_value/value:453
msgctxt "work_attribute_type_allowed_value"
msgid "Meclis Efruz"
msgstr "Meclis Efruz"

#: DB:work_attribute_type_allowed_value/value:640
msgctxt "work_attribute_type_allowed_value"
msgid "Medhal"
msgstr "Medhal"

#: DB:cover_art_archive.art_type/name:4
msgctxt "cover_art_type"
msgid "Medium"
msgstr "medium"

#: DB:work_attribute_type_allowed_value/value:176
msgctxt "work_attribute_type_allowed_value"
msgid "Meghamalhar"
msgstr "Meghamalhar"

#: DB:work_attribute_type_allowed_value/value:641
msgctxt "work_attribute_type_allowed_value"
msgid "Mehter"
msgstr "Mehter"

#: DB:work_attribute_type_allowed_value/value:642
msgctxt "work_attribute_type_allowed_value"
msgid "Mersiye"
msgstr "Mersiye"

#: DB:work_attribute_type_allowed_value/value:745
msgctxt "work_attribute_type_allowed_value"
msgid "Mevlevi Evferi"
msgstr "Mevlevi Evferi"

#: DB:work_attribute_type_allowed_value/value:643
msgctxt "work_attribute_type_allowed_value"
msgid "Mevlidişerif"
msgstr "Mevlidişerif"

#: DB:medium_format/name:83
msgctxt "medium_format"
msgid "Microcassette"
msgstr "microcassette"

#: DB:medium_format/name:6
msgctxt "medium_format"
msgid "MiniDisc"
msgstr "minidisc"

#: DB:work_attribute_type_allowed_value/value:644
msgctxt "work_attribute_type_allowed_value"
msgid "Miraciye"
msgstr "Miraciye"

#: DB:release_group_secondary_type/name:9
msgctxt "release_group_secondary_type"
msgid "Mixtape/Street"
msgstr "Mixtape/straat"

#: DB:work_attribute_type_allowed_value/value:981
msgctxt "work_attribute_type_allowed_value"
msgid "Miyām̐ kī sāraṅg"
msgstr "Miyām̐ kī sāraṅg"

#: DB:work_attribute_type_allowed_value/value:982
msgctxt "work_attribute_type_allowed_value"
msgid "Miyām̐ malhār"
msgstr "Miyām̐ malhār"

#: DB:work_attribute_type_allowed_value/value:281
msgctxt "work_attribute_type_allowed_value"
msgid "Miśra chāpu"
msgstr "Miśra chāpu"

#: DB:work_attribute_type_allowed_value/value:977
msgctxt "work_attribute_type_allowed_value"
msgid "Miśra gārā"
msgstr "Miśra gārā"

#: DB:work_attribute_type_allowed_value/value:978
msgctxt "work_attribute_type_allowed_value"
msgid "Miśra kaliṅgaḍā"
msgstr "Miśra kaliṅgaḍā"

#: DB:work_attribute_type_allowed_value/value:177
msgctxt "work_attribute_type_allowed_value"
msgid "Miśra khamāj"
msgstr "Miśra khamāj"

#: DB:work_attribute_type_allowed_value/value:979
msgctxt "work_attribute_type_allowed_value"
msgid "Miśra māṇḍ"
msgstr "Miśra māṇḍ"

#: DB:work_attribute_type_allowed_value/value:178
msgctxt "work_attribute_type_allowed_value"
msgid "Miśra pahāḍi"
msgstr "Miśra pahāḍi"

#: DB:work_attribute_type_allowed_value/value:980
msgctxt "work_attribute_type_allowed_value"
msgid "Miśra pīlū"
msgstr "Miśra pīlū"

#: DB:work_attribute_type_allowed_value/value:180
msgctxt "work_attribute_type_allowed_value"
msgid "Miśra yaman"
msgstr "Miśra yaman"

#: DB:work_attribute_type_allowed_value/value:179
msgctxt "work_attribute_type_allowed_value"
msgid "Miśra śivaranjani"
msgstr "Miśra śivaranjani"

#: DB:work_attribute_type_allowed_value/value:287
msgctxt "work_attribute_type_allowed_value"
msgid "Miśra-jāti jhaṁpe"
msgstr "Miśra-jāti jhaṁpe"

#: DB:work_attribute_type_allowed_value/value:297
msgctxt "work_attribute_type_allowed_value"
msgid "Miśra-jāti rūpaka"
msgstr "Miśra-jāti rūpaka"

#: DB:work_type/name:9
msgctxt "work_type"
msgid "Motet"
msgstr "Motet"

#: DB:work_attribute_type_allowed_value/value:746
msgctxt "work_attribute_type_allowed_value"
msgid "Muaşşer"
msgstr "Muaşşer"

#: DB:work_attribute_type_allowed_value/value:454
msgctxt "work_attribute_type_allowed_value"
msgid "Muhalif"
msgstr "Muhalif"

#: DB:work_attribute_type_allowed_value/value:455
msgctxt "work_attribute_type_allowed_value"
msgid "Muhalif-i Irak"
msgstr "Muhalif-i Irak"

#: DB:work_attribute_type_allowed_value/value:456
msgctxt "work_attribute_type_allowed_value"
msgid "Muhalif-i Rast"
msgstr "Muhalif-i Rast"

#: DB:work_attribute_type_allowed_value/value:457
msgctxt "work_attribute_type_allowed_value"
msgid "Muhalif-i Uşşak"
msgstr "Muhalif-i Uşşak"

#: DB:work_attribute_type_allowed_value/value:747
msgctxt "work_attribute_type_allowed_value"
msgid "Muhammes"
msgstr "Muhammes"

#: DB:work_attribute_type_allowed_value/value:458
msgctxt "work_attribute_type_allowed_value"
msgid "Muhayyer"
msgstr "Muhayyer"

#: DB:work_attribute_type_allowed_value/value:459
msgctxt "work_attribute_type_allowed_value"
msgid "Muhayyer Sünbüle"
msgstr "Muhayyer Sünbüle"

#: DB:work_attribute_type_allowed_value/value:462
msgctxt "work_attribute_type_allowed_value"
msgid "Muhayyer Zengüle"
msgstr "Muhayyer Zengüle"

#: DB:work_attribute_type_allowed_value/value:460
msgctxt "work_attribute_type_allowed_value"
msgid "Muhayyerbuselik"
msgstr "Muhayyerbuselik"

#: DB:work_attribute_type_allowed_value/value:461
msgctxt "work_attribute_type_allowed_value"
msgid "Muhayyerkürdi"
msgstr "Muhayyerkürdi"

#: DB:work_attribute_type_allowed_value/value:183
msgctxt "work_attribute_type_allowed_value"
msgid "Mukhāri"
msgstr "Mukhāri"

#: DB:work_attribute_type_allowed_value/value:983
msgctxt "work_attribute_type_allowed_value"
msgid "Multāni"
msgstr "Multāni"

#: DB:area_type/name:4
msgctxt "area_type"
msgid "Municipality"
msgstr "Gemeente"

#: DB:area_type/description:4
msgctxt "area_type"
msgid ""
"Municipality is used for small administrative divisions which, for urban "
"municipalities, often contain a single city and a few surrounding villages. "
"Rural municipalities typically group several villages together."
msgstr "Gemeente wordt gebruikt voor kleine administratieve eenheden, die in het geval van stedelijke gemeentes meestal een stad met een paar dorpen in de buurt beslaan. Landelijke gemeentes beslaan meestal meerdere dorpen."

#: DB:work_attribute_type_allowed_value/value:645
msgctxt "work_attribute_type_allowed_value"
msgid "Murabba"
msgstr "Murabba"

#: DB:work_attribute_type_allowed_value/value:811
msgctxt "work_attribute_type_allowed_value"
msgid "Murabba Beste "
msgstr "Murabba Beste "

#: DB:medium_format/name:46
msgctxt "medium_format"
msgid "Music Card"
msgstr "muziekkaart"

#: DB:work_type/name:29
msgctxt "work_type"
msgid "Musical"
msgstr "Musical"

#: DB:work_type/description:29
msgctxt "work_type"
msgid ""
"Musical theatre is a form of theatrical performance that combines songs, "
"spoken dialogue, acting, and dance."
msgstr "Een musical is een vorm van theater waarin liedjes, gesproken dialogen, acteerwerk en dans worden gecombineerd."

#: DB:work_attribute_type_allowed_value/value:748
msgctxt "work_attribute_type_allowed_value"
msgid "Muzaaf Devr-i Kebir"
msgstr "Muzaaf Devr-i Kebir"

#: DB:work_attribute_type/name:12
msgctxt "work_attribute_type"
msgid "MÜST ID"
msgstr "MÜST-ID"

#: DB:work_attribute_type_allowed_value/value:463
msgctxt "work_attribute_type_allowed_value"
msgid "Müberka"
msgstr "Müberka"

#: DB:work_attribute_type_allowed_value/value:646
msgctxt "work_attribute_type_allowed_value"
msgid "Münacaat"
msgstr "Münacaat"

#: DB:work_attribute_type_allowed_value/value:464
msgctxt "work_attribute_type_allowed_value"
msgid "Mürekkep Isfahan"
msgstr "Mürekkep Isfahan"

#: DB:work_attribute_type_allowed_value/value:749
msgctxt "work_attribute_type_allowed_value"
msgid "Mürekkep Nimsofyan"
msgstr "Mürekkep Nimsofyan"

#: DB:work_attribute_type_allowed_value/value:750
msgctxt "work_attribute_type_allowed_value"
msgid "Mürekkep Semai/Üçleme"
msgstr "Mürekkep Semai/Üçleme"

#: DB:work_attribute_type_allowed_value/value:751
msgctxt "work_attribute_type_allowed_value"
msgid "Mürekkep Sofyan"
msgstr "Mürekkep Sofyan"

#: DB:work_attribute_type_allowed_value/value:465
msgctxt "work_attribute_type_allowed_value"
msgid "Müselles"
msgstr "Müselles"

#: DB:work_attribute_type_allowed_value/value:752
msgctxt "work_attribute_type_allowed_value"
msgid "Müsemmen"
msgstr "Müsemmen"

#: DB:work_attribute_type_allowed_value/value:753
msgctxt "work_attribute_type_allowed_value"
msgid "Müsemmen II"
msgstr "Müsemmen II"

#: DB:work_attribute_type_allowed_value/value:466
msgctxt "work_attribute_type_allowed_value"
msgid "Müstear"
msgstr "Müstear"

#: DB:work_attribute_type_allowed_value/value:467
msgctxt "work_attribute_type_allowed_value"
msgid "Müşküye"
msgstr "Müşküye"

#: DB:work_attribute_type_allowed_value/value:966
msgctxt "work_attribute_type_allowed_value"
msgid "Mājh khamāj"
msgstr "Mājh khamāj"

#: DB:work_attribute_type_allowed_value/value:967
msgctxt "work_attribute_type_allowed_value"
msgid "Mālava"
msgstr "Mālava"

#: DB:work_attribute_type_allowed_value/value:968
msgctxt "work_attribute_type_allowed_value"
msgid "Mālkauns"
msgstr "Mālkauns"

#: DB:work_attribute_type_allowed_value/value:969
msgctxt "work_attribute_type_allowed_value"
msgid "Mālāvati"
msgstr "Mālāvati"

#: DB:work_attribute_type_allowed_value/value:167
msgctxt "work_attribute_type_allowed_value"
msgid "Mānavati"
msgstr "Mānavati"

#: DB:work_attribute_type_allowed_value/value:171
msgctxt "work_attribute_type_allowed_value"
msgid "Mānji"
msgstr "Mānji"

#: DB:work_attribute_type_allowed_value/value:169
msgctxt "work_attribute_type_allowed_value"
msgid "Mānḍu"
msgstr "Mānḍu"

#: DB:work_attribute_type_allowed_value/value:173
msgctxt "work_attribute_type_allowed_value"
msgid "Mārgahindōḷaṁ"
msgstr "Mārgahindōḷaṁ"

#: DB:work_attribute_type_allowed_value/value:971
msgctxt "work_attribute_type_allowed_value"
msgid "Mārvā"
msgstr "Mārvā"

#: DB:work_attribute_type_allowed_value/value:972
msgctxt "work_attribute_type_allowed_value"
msgid "Mārvāśrī mārvā"
msgstr "Mārvāśrī mārvā"

#: DB:work_attribute_type_allowed_value/value:973
msgctxt "work_attribute_type_allowed_value"
msgid "Mārūbihāg"
msgstr "Mārūbihāg"

#: DB:work_attribute_type_allowed_value/value:174
msgctxt "work_attribute_type_allowed_value"
msgid "Māyāmāḷavagauḷa"
msgstr "Māyāmāḷavagauḷa"

#: DB:work_attribute_type_allowed_value/value:165
msgctxt "work_attribute_type_allowed_value"
msgid "Māḷavi"
msgstr "Māḷavi"

#: DB:work_attribute_type_allowed_value/value:974
msgctxt "work_attribute_type_allowed_value"
msgid "Mēgh"
msgstr "Mēgh"

#: DB:work_attribute_type_allowed_value/value:975
msgctxt "work_attribute_type_allowed_value"
msgid "Mēgh malahār"
msgstr "Mēgh malahār"

#: DB:work_attribute_type_allowed_value/value:976
msgctxt "work_attribute_type_allowed_value"
msgid "Mīrā malhār"
msgstr "Mīrā malhār"

#: DB:work_attribute_type_allowed_value/value:181
msgctxt "work_attribute_type_allowed_value"
msgid "Mōhan kaḷyāṇi"
msgstr "Mōhan kaḷyāṇi"

#: DB:work_attribute_type_allowed_value/value:182
msgctxt "work_attribute_type_allowed_value"
msgid "Mōhanaṁ"
msgstr "Mōhanaṁ"

#: DB:work_attribute_type_allowed_value/value:647
msgctxt "work_attribute_type_allowed_value"
msgid "Naat"
msgstr "Naat"

#: DB:work_attribute_type_allowed_value/value:984
msgctxt "work_attribute_type_allowed_value"
msgid "Nagaḍ"
msgstr "Nagaḍ"

#: DB:work_attribute_type_allowed_value/value:648
msgctxt "work_attribute_type_allowed_value"
msgid "Nakış"
msgstr "Nakış"

#: DB:work_attribute_type_allowed_value/value:809
msgctxt "work_attribute_type_allowed_value"
msgid "Nakış Ağırsemai"
msgstr "Nakış Ağırsemai"

#: DB:work_attribute_type_allowed_value/value:808
msgctxt "work_attribute_type_allowed_value"
msgid "Nakış Beste"
msgstr "Nakış Beste"

#: DB:work_attribute_type_allowed_value/value:810
msgctxt "work_attribute_type_allowed_value"
msgid "Nakış Yürüksemai"
msgstr "Nakış Yürüksemai"

#: DB:work_attribute_type_allowed_value/value:985
msgctxt "work_attribute_type_allowed_value"
msgid "Nanād"
msgstr "Nanād"

#: DB:work_attribute_type_allowed_value/value:468
msgctxt "work_attribute_type_allowed_value"
msgid "Narefte"
msgstr "Narefte"

#: DB:work_attribute_type_allowed_value/value:649
msgctxt "work_attribute_type_allowed_value"
msgid "Natipeygamberi"
msgstr "Natipeygamberi"

#: DB:work_attribute_type_allowed_value/value:196
msgctxt "work_attribute_type_allowed_value"
msgid "Navarasa kannaḍa"
msgstr "Navarasa kannaḍa"

#: DB:work_attribute_type_allowed_value/value:195
msgctxt "work_attribute_type_allowed_value"
msgid "Navarāgamālika"
msgstr "Navarāgamālika"

#: DB:work_attribute_type_allowed_value/value:197
msgctxt "work_attribute_type_allowed_value"
msgid "Navrōj"
msgstr "Navrōj"

#: DB:work_attribute_type_allowed_value/value:754
msgctxt "work_attribute_type_allowed_value"
msgid "Nazlı Düyek"
msgstr "Nazlı Düyek"

#: DB:work_attribute_type_allowed_value/value:187
msgctxt "work_attribute_type_allowed_value"
msgid "Naḷinakānti"
msgstr "Naḷinakānti"

#: DB:work_attribute_type_allowed_value/value:986
msgctxt "work_attribute_type_allowed_value"
msgid "Naṭ bhairav"
msgstr "Naṭ bhairav"

#: DB:work_attribute_type_allowed_value/value:987
msgctxt "work_attribute_type_allowed_value"
msgid "Naṭ bihāg"
msgstr "Naṭ bihāg"

#: DB:work_attribute_type_allowed_value/value:988
msgctxt "work_attribute_type_allowed_value"
msgid "Naṭ kāmōd"
msgstr "Naṭ kāmōd"

#: DB:work_attribute_type_allowed_value/value:989
msgctxt "work_attribute_type_allowed_value"
msgid "Naṭ malhār"
msgstr "Naṭ malhār"

#: DB:work_attribute_type_allowed_value/value:990
msgctxt "work_attribute_type_allowed_value"
msgid "Naṭ nārāyaṇ"
msgstr "Naṭ nārāyaṇ"

#: DB:work_attribute_type_allowed_value/value:191
msgctxt "work_attribute_type_allowed_value"
msgid "Naṭabhairavi"
msgstr "Naṭabhairavi"

#: DB:work_attribute_type_allowed_value/value:194
msgctxt "work_attribute_type_allowed_value"
msgid "Naṭanārāyaṇi"
msgstr "Naṭanārāyaṇi"

#: DB:work_attribute_type_allowed_value/value:469
msgctxt "work_attribute_type_allowed_value"
msgid "Necd-i Hüseyni"
msgstr "Necd-i Hüseyni"

#: DB:work_attribute_type_allowed_value/value:650
msgctxt "work_attribute_type_allowed_value"
msgid "Nefes"
msgstr "Nefes"

#: DB:work_attribute_type_allowed_value/value:470
msgctxt "work_attribute_type_allowed_value"
msgid "Neresin"
msgstr "Neresin"

#: DB:work_attribute_type_allowed_value/value:472
msgctxt "work_attribute_type_allowed_value"
msgid "Neva"
msgstr "Neva"

#: DB:work_attribute_type_allowed_value/value:473
msgctxt "work_attribute_type_allowed_value"
msgid "Neva Bağdat"
msgstr "Neva Bağdat"

#: DB:work_attribute_type_allowed_value/value:474
msgctxt "work_attribute_type_allowed_value"
msgid "Neva Dilkeş"
msgstr "Neva Dilkeş"

#: DB:work_attribute_type_allowed_value/value:475
msgctxt "work_attribute_type_allowed_value"
msgid "Nevabuselik"
msgstr "Nevabuselik"

#: DB:work_attribute_type_allowed_value/value:476
msgctxt "work_attribute_type_allowed_value"
msgid "Nevakürdi"
msgstr "Nevakürdi"

#: DB:work_attribute_type_allowed_value/value:477
msgctxt "work_attribute_type_allowed_value"
msgid "Nevaziş"
msgstr "Nevaziş"

#: DB:work_attribute_type_allowed_value/value:478
msgctxt "work_attribute_type_allowed_value"
msgid "Neveda"
msgstr "Neveda"

#: DB:work_attribute_type_allowed_value/value:479
msgctxt "work_attribute_type_allowed_value"
msgid "Neveser"
msgstr "Neveser"

#: DB:work_attribute_type_allowed_value/value:480
msgctxt "work_attribute_type_allowed_value"
msgid "Nevkeş"
msgstr "Nevkeş"

#: DB:work_attribute_type_allowed_value/value:481
msgctxt "work_attribute_type_allowed_value"
msgid "Nevruz"
msgstr "Nevruz"

#: DB:work_attribute_type_allowed_value/value:482
msgctxt "work_attribute_type_allowed_value"
msgid "Nevruzi Rumi"
msgstr "Nevruzi Rumi"

#: DB:work_attribute_type/name:33
msgctxt "work_attribute_type"
msgid "NexTone ID"
msgstr "NexTone-ID"

#: DB:work_attribute_type_allowed_value/value:471
msgctxt "work_attribute_type_allowed_value"
msgid "Neşataver"
msgstr "Neşataver"

#: DB:work_attribute_type_allowed_value/value:483
msgctxt "work_attribute_type_allowed_value"
msgid "Nigar"
msgstr "Nigar"

#: DB:work_attribute_type_allowed_value/value:484
msgctxt "work_attribute_type_allowed_value"
msgid "Nihavend-i Kebir"
msgstr "Nihavend-i Kebir"

#: DB:work_attribute_type_allowed_value/value:485
msgctxt "work_attribute_type_allowed_value"
msgid "Nihavend-i Rumi"
msgstr "Nihavend-i Rumi"

#: DB:work_attribute_type_allowed_value/value:486
msgctxt "work_attribute_type_allowed_value"
msgid "Nihavent"
msgstr "Nihavent"

#: DB:work_attribute_type_allowed_value/value:487
msgctxt "work_attribute_type_allowed_value"
msgid "Nikriz"
msgstr "Nikriz"

#: DB:work_attribute_type_allowed_value/value:755
msgctxt "work_attribute_type_allowed_value"
msgid "Nimberefşan"
msgstr "Nimberefşan"

#: DB:work_attribute_type_allowed_value/value:757
msgctxt "work_attribute_type_allowed_value"
msgid "Nimdevir"
msgstr "Nimdevir"

#: DB:work_attribute_type_allowed_value/value:758
msgctxt "work_attribute_type_allowed_value"
msgid "Nimevsat"
msgstr "Nimevsat"

#: DB:work_attribute_type_allowed_value/value:759
msgctxt "work_attribute_type_allowed_value"
msgid "Nimhafif"
msgstr "Nimhafif"

#: DB:work_attribute_type_allowed_value/value:760
msgctxt "work_attribute_type_allowed_value"
msgid "Nimsakil"
msgstr "Nimsakil"

#: DB:work_attribute_type_allowed_value/value:761
msgctxt "work_attribute_type_allowed_value"
msgid "Nimsofyan"
msgstr "Nimsofyan"

#: DB:work_attribute_type_allowed_value/value:756
msgctxt "work_attribute_type_allowed_value"
msgid "Nimçember"
msgstr "Nimçember"

#: DB:work_attribute_type_allowed_value/value:651
msgctxt "work_attribute_type_allowed_value"
msgid "Ninni"
msgstr "Ninni"

#: DB:work_attribute_type_allowed_value/value:200
msgctxt "work_attribute_type_allowed_value"
msgid "Nirōṣita"
msgstr "Nirōṣita"

#: DB:work_attribute_type_allowed_value/value:488
msgctxt "work_attribute_type_allowed_value"
msgid "Nişabur"
msgstr "Nişabur"

#: DB:work_attribute_type_allowed_value/value:489
msgctxt "work_attribute_type_allowed_value"
msgid "Nişaburek"
msgstr "Nişaburek"

#: DB:work_attribute_type_allowed_value/value:490
msgctxt "work_attribute_type_allowed_value"
msgid "Nişabureyn"
msgstr "Nişabureyn"

#: DB:release_packaging/name:7
msgctxt "release_packaging"
msgid "None"
msgstr "Geen"

#: DB:gender/name:4
msgctxt "gender"
msgid "Not applicable"
msgstr "Niet van toepassing"

#: DB:work_attribute_type_allowed_value/value:491
msgctxt "work_attribute_type_allowed_value"
msgid "Nuşingül"
msgstr "Nuşingül"

#: DB:work_attribute_type_allowed_value/value:492
msgctxt "work_attribute_type_allowed_value"
msgid "Nühüft"
msgstr "Nühüft"

#: DB:work_attribute_type_allowed_value/value:184
msgctxt "work_attribute_type_allowed_value"
msgid "Nādanāmakriya"
msgstr "Nādanāmakriya"

#: DB:work_attribute_type_allowed_value/value:185
msgctxt "work_attribute_type_allowed_value"
msgid "Nāga gāndhāri"
msgstr "Nāga gāndhāri"

#: DB:work_attribute_type_allowed_value/value:186
msgctxt "work_attribute_type_allowed_value"
msgid "Nāgasvarāvaḷi"
msgstr "Nāgasvarāvaḷi"

#: DB:work_attribute_type_allowed_value/value:188
msgctxt "work_attribute_type_allowed_value"
msgid "Nārāyaṇi"
msgstr "Nārāyaṇi"

#: DB:work_attribute_type_allowed_value/value:189
msgctxt "work_attribute_type_allowed_value"
msgid "Nāsikabhūṣaṇi"
msgstr "Nāsikabhūṣaṇi"

#: DB:work_attribute_type_allowed_value/value:198
msgctxt "work_attribute_type_allowed_value"
msgid "Nāyaki"
msgstr "Nāyaki"

#: DB:work_attribute_type_allowed_value/value:991
msgctxt "work_attribute_type_allowed_value"
msgid "Nāyakī kānaḍā"
msgstr "Nāyakī kānaḍā"

#: DB:work_attribute_type_allowed_value/value:190
msgctxt "work_attribute_type_allowed_value"
msgid "Nāṭa"
msgstr "Nāṭa"

#: DB:work_attribute_type_allowed_value/value:192
msgctxt "work_attribute_type_allowed_value"
msgid "Nāṭakapriya"
msgstr "Nāṭakapriya"

#: DB:work_attribute_type_allowed_value/value:193
msgctxt "work_attribute_type_allowed_value"
msgid "Nāṭakurinji"
msgstr "Nāṭakurinji"

#: DB:work_attribute_type_allowed_value/value:992
msgctxt "work_attribute_type_allowed_value"
msgid "Nīlāmbari"
msgstr "Nīlāmbari"

#: DB:work_attribute_type_allowed_value/value:199
msgctxt "work_attribute_type_allowed_value"
msgid "Nīlāṁbari"
msgstr "Nīlāṁbari"

#: DB:work_attribute_type/name:25
msgctxt "work_attribute_type"
msgid "OSA ID"
msgstr "OSA-ID"

#: DB:cover_art_archive.art_type/name:5
msgctxt "cover_art_type"
msgid "Obi"
msgstr "obi"

#: DB:release_status/name:1
msgctxt "release_status"
msgid "Official"
msgstr "Officieel"

#: DB:work_type/name:10
msgctxt "work_type"
msgid "Opera"
msgstr "Opera"

#: DB:work_type/name:24
msgctxt "work_type"
msgid "Operetta"
msgstr "Operette"

#: DB:work_type/name:11
msgctxt "work_type"
msgid "Oratorio"
msgstr "Oratorium"

#: DB:artist_type/name:5
msgctxt "artist_type"
msgid "Orchestra"
msgstr "Orkest"

#: DB:label_type/name:4
msgctxt "label_type"
msgid "Original Production"
msgstr "Originele productie"

#: DB:artist_type/name:3
msgctxt "artist_type"
msgid "Other"
msgstr "Overig"

#: DB:cover_art_archive.art_type/name:8
msgctxt "cover_art_type"
msgid "Other"
msgstr "overig"

#: DB:gender/name:3
msgctxt "gender"
msgid "Other"
msgstr "Overig"

#: DB:medium_format/name:13
msgctxt "medium_format"
msgid "Other"
msgstr "Overig"

#: DB:place_type/name:3
msgctxt "place_type"
msgid "Other"
msgstr "Overig"

#: DB:release_group_primary_type/name:11
msgctxt "release_group_primary_type"
msgid "Other"
msgstr "Overig"

#: DB:release_packaging/name:5
msgctxt "release_packaging"
msgid "Other"
msgstr "Overig"

#: DB:instrument_type/name:5
msgctxt "instrument_type"
msgid "Other instrument"
msgstr "Overig instrument"

#: DB:work_type/name:12
msgctxt "work_type"
msgid "Overture"
msgstr "Ouverture"

#: DB:editor_collection_type/name:2
msgctxt "collection_type"
msgid "Owned music"
msgstr "Heb ik"

#: DB:work_attribute_type_allowed_value/value:762
msgctxt "work_attribute_type_allowed_value"
msgid "Oynak"
msgstr "Oynak"

#: DB:work_attribute_type_allowed_value/value:652
msgctxt "work_attribute_type_allowed_value"
msgid "Oyunhavası"
msgstr "Oyunhavası"

#: DB:work_attribute_type/name:34
msgctxt "work_attribute_type"
msgid "PRS tune code"
msgstr "PRS Tune Code"

#: DB:work_attribute_type_allowed_value/value:993
msgctxt "work_attribute_type_allowed_value"
msgid "Pahāḍi"
msgstr "Pahāḍi"

#: DB:work_attribute_type_allowed_value/value:839
msgctxt "work_attribute_type_allowed_value"
msgid "Pan̄cam savārī"
msgstr "Pan̄cam savārī"

#: DB:work_attribute_type_allowed_value/value:840
msgctxt "work_attribute_type_allowed_value"
msgid "Pan̄jābī "
msgstr "Pan̄jābī "

#: DB:work_attribute_type_allowed_value/value:994
msgctxt "work_attribute_type_allowed_value"
msgid "Paraj"
msgstr "Paraj"

#: DB:work_attribute_type_allowed_value/value:203
msgctxt "work_attribute_type_allowed_value"
msgid "Paras"
msgstr "Paras"

#: DB:work_type/name:13
msgctxt "work_type"
msgid "Partita"
msgstr "Partita"

#: DB:medium_format/name:58
msgctxt "medium_format"
msgid "Pathé disc"
msgstr "Pathé-plaat"

#: DB:work_attribute_type_allowed_value/value:995
msgctxt "work_attribute_type_allowed_value"
msgid "Pañcam"
msgstr "Pañcam"

#: DB:work_attribute_type_allowed_value/value:996
msgctxt "work_attribute_type_allowed_value"
msgid "Paṭaman̄jari"
msgstr "Paṭaman̄jari"

#: DB:work_attribute_type_allowed_value/value:204
#: DB:work_attribute_type_allowed_value/value:997
msgctxt "work_attribute_type_allowed_value"
msgid "Paṭdīp"
msgstr "Paṭdīp"

#: DB:work_attribute_type_allowed_value/value:493
msgctxt "work_attribute_type_allowed_value"
msgid "Pençgah"
msgstr "Pençgah"

#: DB:work_attribute_type_allowed_value/value:494
msgctxt "work_attribute_type_allowed_value"
msgid "Pençgah-ı Asl"
msgstr "Pençgah-ı Asl"

#: DB:work_attribute_type_allowed_value/value:495
msgctxt "work_attribute_type_allowed_value"
msgid "Pençgah-ı Zaid"
msgstr "Pençgah-ı Zaid"

#: DB:instrument_type/name:3
msgctxt "instrument_type"
msgid "Percussion instrument"
msgstr "Percussie-instrument"

#: DB:work_attribute_type_allowed_value/value:496
msgctxt "work_attribute_type_allowed_value"
msgid "Perr-i Zerrin"
msgstr "Perr-i Zerrin"

#: DB:artist_type/name:1
msgctxt "artist_type"
msgid "Person"
msgstr "Persoon"

#: DB:work_attribute_type_allowed_value/value:497
msgctxt "work_attribute_type_allowed_value"
msgid "Pesendide"
msgstr "Pesendide"

#: DB:work_attribute_type_allowed_value/value:498
msgctxt "work_attribute_type_allowed_value"
msgid "Peyk-i Neşat"
msgstr "Peyk-i Neşat"

#: DB:work_attribute_type_allowed_value/value:499
msgctxt "work_attribute_type_allowed_value"
msgid "Peyk-i Safa"
msgstr "Peyk-i Safa"

#: DB:work_attribute_type_allowed_value/value:654
msgctxt "work_attribute_type_allowed_value"
msgid "Peşrev"
msgstr "Peşrev"

#: DB:medium_format/name:73
msgctxt "medium_format"
msgid "Phonograph record"
msgstr "grammofoonplaat"

#: DB:medium_format/name:15
msgctxt "medium_format"
msgid "Piano Roll"
msgstr "pianorol (notenrol)"

#: DB:editor_collection_type/name:11
msgctxt "collection_type"
msgid "Place"
msgstr "Plaats"

#: DB:place_alias_type/name:1
msgctxt "alias_type"
msgid "Place name"
msgstr "Naam van de plaats"

#: DB:release_packaging/description:20
msgctxt "release_packaging"
msgid "Plastic CD tray inside a cardboard slipcover"
msgstr "Een plastic cd-houder in een kartonnen hoesje"

#: DB:release_packaging/name:18
msgctxt "release_packaging"
msgid "Plastic Sleeve"
msgstr "Plastic hoes"

#: DB:work_type/name:28
msgctxt "work_type"
msgid "Play"
msgstr "Toneelstuk"

#: DB:medium_format/name:74
msgctxt "medium_format"
msgid "PlayTape"
msgstr "PlayTape"

#: DB:medium_format/name:45
msgctxt "medium_format"
msgid "Playbutton"
msgstr "playbutton"

#: DB:work_type/name:21
msgctxt "work_type"
msgid "Poem"
msgstr "Gedicht"

#: DB:work_attribute_type_allowed_value/value:655
msgctxt "work_attribute_type_allowed_value"
msgid "Pop şarkısı"
msgstr "Pop şarkısı"

#: DB:cover_art_archive.art_type/name:11
msgctxt "cover_art_type"
msgid "Poster"
msgstr "poster"

#: DB:work_attribute_type_allowed_value/value:998
msgctxt "work_attribute_type_allowed_value"
msgid "Pratāpavarāli"
msgstr "Pratāpavarāli"

#: DB:place_type/name:8
msgctxt "place_type"
msgid "Pressing plant"
msgstr "Perserij"

#: DB:label_type/name:3
msgctxt "label_type"
msgid "Production"
msgstr "Productie"

#: DB:release_status/name:2
msgctxt "release_status"
msgid "Promotion"
msgstr "Promotie"

#: DB:work_type/name:23
msgctxt "work_type"
msgid "Prose"
msgstr "Proza"

#: DB:release_status/name:4
msgctxt "release_status"
msgid "Pseudo-Release"
msgstr "Pseudo-uitgave"

#: DB:label_type/name:7
msgctxt "label_type"
msgid "Publisher"
msgstr "Uitgever"

#: DB:work_attribute_type_allowed_value/value:999
msgctxt "work_attribute_type_allowed_value"
msgid "Puriyā"
msgstr "Puriyā"

#: DB:work_attribute_type_allowed_value/value:1000
msgctxt "work_attribute_type_allowed_value"
msgid "Puriyā dhanaśrī"
msgstr "Puriyā dhanaśrī"

#: DB:work_attribute_type_allowed_value/value:1001
msgctxt "work_attribute_type_allowed_value"
msgid "Puriyā kalyāṇ"
msgstr "Puriyā kalyāṇ"

#: DB:work_attribute_type_allowed_value/value:205
msgctxt "work_attribute_type_allowed_value"
msgid "Puṇṇāgavarāḷi"
msgstr "Puṇṇāgavarāḷi"

#: DB:work_attribute_type_allowed_value/value:209
msgctxt "work_attribute_type_allowed_value"
msgid "Puṣpalatika"
msgstr "Puṣpalatika"

#: DB:work_attribute_type_allowed_value/value:202
msgctxt "work_attribute_type_allowed_value"
msgid "Pālamanjari"
msgstr "Pālamanjari"

#: DB:work_attribute_type_allowed_value/value:201
msgctxt "work_attribute_type_allowed_value"
msgid "Pāḍi"
msgstr "Pāḍi"

#: DB:work_attribute_type_allowed_value/value:208
#: DB:work_attribute_type_allowed_value/value:1002
msgctxt "work_attribute_type_allowed_value"
msgid "Pūrvi"
msgstr "Pūrvi"

#: DB:work_attribute_type_allowed_value/value:206
msgctxt "work_attribute_type_allowed_value"
msgid "Pūrṇa ṣaḍjaṁ"
msgstr "Pūrṇa ṣaḍjaṁ"

#: DB:work_attribute_type_allowed_value/value:207
msgctxt "work_attribute_type_allowed_value"
msgid "Pūrṇacandrika"
msgstr "Pūrṇacandrika"

#: DB:work_type/name:14
msgctxt "work_type"
msgid "Quartet"
msgstr "Kwartet"

#: DB:work_attribute_type_allowed_value/value:500
msgctxt "work_attribute_type_allowed_value"
msgid "Rahatfeza"
msgstr "Rahatfeza"

#: DB:work_attribute_type_allowed_value/value:501
msgctxt "work_attribute_type_allowed_value"
msgid "Rahatülervah"
msgstr "Rahatülervah"

#: DB:work_attribute_type_allowed_value/value:763
msgctxt "work_attribute_type_allowed_value"
msgid "Raksaksağı"
msgstr "Raksaksağı"

#: DB:work_attribute_type_allowed_value/value:798
msgctxt "work_attribute_type_allowed_value"
msgid "Raksaksağı II"
msgstr "Raksaksağı II"

#: DB:work_attribute_type_allowed_value/value:764
msgctxt "work_attribute_type_allowed_value"
msgid "Raksan"
msgstr "Raksan"

#: DB:work_attribute_type_allowed_value/value:502
msgctxt "work_attribute_type_allowed_value"
msgid "Ramiş-i Can"
msgstr "Ramiş-i Can"

#: DB:work_attribute_type_allowed_value/value:215
msgctxt "work_attribute_type_allowed_value"
msgid "Ranjani"
msgstr "Ranjani"

#: DB:work_attribute_type_allowed_value/value:216
msgctxt "work_attribute_type_allowed_value"
msgid "Rasikapriya"
msgstr "Rasikapriya"

#: DB:work_attribute_type_allowed_value/value:503
msgctxt "work_attribute_type_allowed_value"
msgid "Rast"
msgstr "Rast"

#: DB:work_attribute_type_allowed_value/value:506
msgctxt "work_attribute_type_allowed_value"
msgid "Rast Haveran"
msgstr "Rast Haveran"

#: DB:work_attribute_type_allowed_value/value:513
msgctxt "work_attribute_type_allowed_value"
msgid "Rast-Maye"
msgstr "Rast-Maye"

#: DB:work_attribute_type_allowed_value/value:507
msgctxt "work_attribute_type_allowed_value"
msgid "Rast-ı Atik"
msgstr "Rast-ı Atik"

#: DB:work_attribute_type_allowed_value/value:508
msgctxt "work_attribute_type_allowed_value"
msgid "Rast-ı Cedid"
msgstr "Rast-ı Cedid"

#: DB:work_attribute_type_allowed_value/value:509
msgctxt "work_attribute_type_allowed_value"
msgid "Rast-ı Rumi"
msgstr "Rast-ı Rumi"

#: DB:work_attribute_type_allowed_value/value:510
msgctxt "work_attribute_type_allowed_value"
msgid "Rast-ı Sağır"
msgstr "Rast-ı Sağır"

#: DB:work_attribute_type_allowed_value/value:511
msgctxt "work_attribute_type_allowed_value"
msgid "Rast-ı Sultani"
msgstr "Rast-ı Sultani"

#: DB:work_attribute_type_allowed_value/value:504
msgctxt "work_attribute_type_allowed_value"
msgid "Rastaşiran"
msgstr "Rastaşiran"

#: DB:work_attribute_type_allowed_value/value:505
msgctxt "work_attribute_type_allowed_value"
msgid "Rastdilara"
msgstr "Rastdilara"

#: DB:work_attribute_type_allowed_value/value:512
msgctxt "work_attribute_type_allowed_value"
msgid "Rastkürdi"
msgstr "Rastkürdi"

#: DB:work_attribute_type_allowed_value/value:217
msgctxt "work_attribute_type_allowed_value"
msgid "Ratipati priya"
msgstr "Ratipati priya"

#: DB:work_attribute_type_allowed_value/value:218
msgctxt "work_attribute_type_allowed_value"
msgid "Ravicandrika"
msgstr "Ravicandrika"

#: DB:cover_art_archive.art_type/name:14
msgctxt "cover_art_type"
msgid "Raw/Unedited"
msgstr "onbewerkt"

#: DB:editor_collection_type/name:12
msgctxt "collection_type"
msgid "Recording"
msgstr "Opnames"

#: DB:recording_alias_type/name:1
msgctxt "alias_type"
msgid "Recording name"
msgstr "Naam van de opname"

#: DB:series_type/name:3
msgctxt "series_type"
msgid "Recording series"
msgstr "Serie opnames"

#: DB:medium_format/name:10
msgctxt "medium_format"
msgid "Reel-to-reel"
msgstr "bandrecorder"

#: DB:work_attribute_type_allowed_value/value:514
msgctxt "work_attribute_type_allowed_value"
msgid "Rehavi"
msgstr "Rehavi"

#: DB:label_type/name:6
msgctxt "label_type"
msgid "Reissue Production"
msgstr "Heruitgaveproductie"

#: DB:work_attribute_type_allowed_value/value:515
msgctxt "work_attribute_type_allowed_value"
msgid "Rekb-i Zavil"
msgstr "Rekb-i Zavil"

#: DB:editor_collection_type/name:1
msgctxt "collection_type"
msgid "Release"
msgstr "Uitgave"

#: DB:editor_collection_type/name:13
msgctxt "collection_type"
msgid "Release group"
msgstr "Uitgavegroepen"

#: DB:release_group_alias_type/name:1
msgctxt "alias_type"
msgid "Release group name"
msgstr "Naam van de uitgavegroep"

#: DB:series_type/name:1
msgctxt "series_type"
msgid "Release group series"
msgstr "Serie uitgavegroepen"

#: DB:release_alias_type/name:1
msgctxt "alias_type"
msgid "Release name"
msgstr "Naam van de uitgave"

#: DB:series_type/name:2
msgctxt "series_type"
msgid "Release series"
msgstr "Serie uitgaves"

#: DB:place_type/name:6
msgctxt "place_type"
msgid "Religious building"
msgstr "Religieus gebouw"

#: DB:work_attribute_type_allowed_value/value:765
msgctxt "work_attribute_type_allowed_value"
msgid "Remel"
msgstr "Remel"

#: DB:release_group_secondary_type/name:7
msgctxt "release_group_secondary_type"
msgid "Remix"
msgstr "Remix"

#: DB:work_attribute_type_allowed_value/value:516
msgctxt "work_attribute_type_allowed_value"
msgid "Reng-i Dil"
msgstr "Reng-i Dil"

#: DB:work_attribute_type_allowed_value/value:517
msgctxt "work_attribute_type_allowed_value"
msgid "Revnaknüma"
msgstr "Revnaknüma"

#: DB:work_attribute_type_allowed_value/value:518
msgctxt "work_attribute_type_allowed_value"
msgid "Reyya"
msgstr "Reyya"

#: DB:label_type/name:8
msgctxt "label_type"
msgid "Rights Society"
msgstr "Auteursrechtenorganisatie"

#: DB:work_attribute_type_allowed_value/value:222
msgctxt "work_attribute_type_allowed_value"
msgid "Rudrapriya"
msgstr "Rudrapriya"

#: DB:work_attribute_type_allowed_value/value:519
msgctxt "work_attribute_type_allowed_value"
msgid "Ruhnüvaz"
msgstr "Ruhnüvaz"

#: DB:work_attribute_type_allowed_value/value:656
msgctxt "work_attribute_type_allowed_value"
msgid "Rumeli Türküsü"
msgstr "Rumeli Türküsü"

#: DB:series_type/name:9
msgctxt "series_type"
msgid "Run"
msgstr "Voorstellingenreeks"

#: DB:work_attribute_type_allowed_value/value:521
msgctxt "work_attribute_type_allowed_value"
msgid "Ruy-i Dilara"
msgstr "Ruy-i Dilara"

#: DB:work_attribute_type_allowed_value/value:520
msgctxt "work_attribute_type_allowed_value"
msgid "Ruy-i Irak"
msgstr "Ruy-i Irak"

#: DB:work_attribute_type_allowed_value/value:600
msgctxt "work_attribute_type_allowed_value"
msgid "Ruy-i Neva"
msgstr "Ruy-i Neva"

#: DB:work_attribute_type/name:4
msgctxt "work_attribute_type"
msgid "Rāga (Carnatic)"
msgstr "Rāga (Carnatisch)"

#: DB:work_attribute_type/name:32
msgctxt "work_attribute_type"
msgid "Rāga (Hindustani)"
msgstr "Rāga (Hindoestaans)"

#: DB:work_attribute_type_allowed_value/value:1003
msgctxt "work_attribute_type_allowed_value"
msgid "Rāgamalikā"
msgstr "Rāgamalikā"

#: DB:work_attribute_type_allowed_value/value:210
msgctxt "work_attribute_type_allowed_value"
msgid "Rāgamālika"
msgstr "Rāgamālika"

#: DB:work_attribute_type_allowed_value/value:211
msgctxt "work_attribute_type_allowed_value"
msgid "Rāgavinōdini"
msgstr "Rāgavinōdini"

#: DB:work_attribute_type_allowed_value/value:212
#: DB:work_attribute_type_allowed_value/value:1004
msgctxt "work_attribute_type_allowed_value"
msgid "Rāgēśrī"
msgstr "Rāgēśrī"

#: DB:work_attribute_type_allowed_value/value:1005
msgctxt "work_attribute_type_allowed_value"
msgid "Rāj kalyāṇ"
msgstr "Rāj kalyāṇ"

#: DB:work_attribute_type_allowed_value/value:213
msgctxt "work_attribute_type_allowed_value"
msgid "Rāma manōhari"
msgstr "Rāma manōhari"

#: DB:work_attribute_type_allowed_value/value:1006
msgctxt "work_attribute_type_allowed_value"
msgid "Rāmakali"
msgstr "Rāmakali"

#: DB:work_attribute_type_allowed_value/value:214
msgctxt "work_attribute_type_allowed_value"
msgid "Rāmapriya"
msgstr "Rāmapriya"

#: DB:work_attribute_type_allowed_value/value:1007
msgctxt "work_attribute_type_allowed_value"
msgid "Rāmdāsī malhār"
msgstr "Rāmdāsī malhār"

#: DB:work_attribute_type_allowed_value/value:219
msgctxt "work_attribute_type_allowed_value"
msgid "Rēvagupti"
msgstr "Rēvagupti"

#: DB:work_attribute_type_allowed_value/value:220
msgctxt "work_attribute_type_allowed_value"
msgid "Rēvati"
msgstr "Rēvati"

#: DB:work_attribute_type_allowed_value/value:221
msgctxt "work_attribute_type_allowed_value"
msgid "Rītigauḷa"
msgstr "Rītigauḷa"

#: DB:work_attribute_type_allowed_value/value:841
msgctxt "work_attribute_type_allowed_value"
msgid "Rūpak"
msgstr "Rūpak"

#: DB:work_attribute_type_allowed_value/value:280
msgctxt "work_attribute_type_allowed_value"
msgid "Rūpaka"
msgstr "Rūpaka"

#: DB:work_attribute_type/name:28
msgctxt "work_attribute_type"
msgid "SABAM ID"
msgstr "SABAM-ID"

#: DB:medium_format/name:3
msgctxt "medium_format"
msgid "SACD"
msgstr "sacd"

#: DB:medium_format/name:84
msgctxt "medium_format"
<<<<<<< HEAD
msgid "SACD (2 channel)"
=======
msgid "SACD (2 channels)"
>>>>>>> 01cadc6d
msgstr ""

#: DB:medium_format/name:85
msgctxt "medium_format"
msgid "SACD (multichannel)"
msgstr ""

#: DB:work_attribute_type/name:21
msgctxt "work_attribute_type"
msgid "SACEM ID"
msgstr "SACEM-ID"

#: DB:work_attribute_type/name:27
msgctxt "work_attribute_type"
msgid "SACM ID"
msgstr "SACM-ID"

#: DB:work_attribute_type/name:42
msgctxt "work_attribute_type"
msgid "SACVEN ID"
msgstr "SACVEN-ID"

#: DB:work_attribute_type/name:24
msgctxt "work_attribute_type"
msgid "SADAIC ID"
msgstr "SADAIC-ID"

#: DB:work_attribute_type/name:40
msgctxt "work_attribute_type"
msgid "SAYCE ID"
msgstr "SAYCE-ID"

#: DB:work_attribute_type/name:39
msgctxt "work_attribute_type"
msgid "SAYCO ID"
msgstr "SAYCO-ID"

#: DB:medium_format/name:62
msgctxt "medium_format"
msgid "SD Card"
msgstr "SD-kaart"

#: DB:work_attribute_type/name:8
msgctxt "work_attribute_type"
msgid "SESAC ID"
msgstr "SESAC-ID"

#: DB:work_attribute_type/name:20
msgctxt "work_attribute_type"
msgid "SGAE ID"
msgstr "SGAE-ID"

#: DB:medium_format/name:36
msgctxt "medium_format"
msgid "SHM-CD"
msgstr "SHM-cd"

#: DB:medium_format/name:57
msgctxt "medium_format"
msgid "SHM-SACD"
msgstr "SHM-sacd"

#: DB:medium_format/name:89
msgctxt "medium_format"
<<<<<<< HEAD
msgid "SHM-SACD (2 channel)"
=======
msgid "SHM-SACD (2 channels)"
>>>>>>> 01cadc6d
msgstr ""

#: DB:medium_format/name:88
msgctxt "medium_format"
msgid "SHM-SACD (multichannel)"
msgstr ""

#: DB:work_attribute_type/name:36
msgctxt "work_attribute_type"
msgid "SIAE ID"
msgstr "SIAE-ID"

#: DB:work_attribute_type/name:10
msgctxt "work_attribute_type"
msgid "SOCAN ID"
msgstr "SOCAN-ID"

#: DB:work_attribute_type/name:35
msgctxt "work_attribute_type"
msgid "SPA ID"
msgstr "SPA-ID"

#: DB:work_attribute_type/name:50
msgctxt "work_attribute_type"
msgid "STIM ID"
msgstr "STIM-ID"

#: DB:work_attribute_type/name:18
msgctxt "work_attribute_type"
msgid "SUISA ID"
msgstr "SUISA-ID"

#: DB:medium_format/name:23
msgctxt "medium_format"
msgid "SVCD"
msgstr "SVCD"

#: DB:work_attribute_type_allowed_value/value:522
msgctxt "work_attribute_type_allowed_value"
msgid "Saba"
msgstr "Saba"

#: DB:work_attribute_type_allowed_value/value:523
msgctxt "work_attribute_type_allowed_value"
msgid "Saba Zemzeme"
msgstr "Saba Zemzeme"

#: DB:work_attribute_type_allowed_value/value:524
msgctxt "work_attribute_type_allowed_value"
msgid "Sabaaşiran"
msgstr "Sabaaşiran"

#: DB:work_attribute_type_allowed_value/value:525
msgctxt "work_attribute_type_allowed_value"
msgid "Sababuselik"
msgstr "Sababuselik"

#: DB:work_attribute_type_allowed_value/value:526
msgctxt "work_attribute_type_allowed_value"
msgid "Sabakürdi"
msgstr "Sabakürdi"

#: DB:work_attribute_type_allowed_value/value:1008
msgctxt "work_attribute_type_allowed_value"
msgid "Sahanā"
msgstr "Sahanā"

#: DB:work_attribute_type_allowed_value/value:223
msgctxt "work_attribute_type_allowed_value"
msgid "Sahānā"
msgstr "Sahānā"

#: DB:work_attribute_type_allowed_value/value:1009
msgctxt "work_attribute_type_allowed_value"
msgid "Sahēlī tōḍī"
msgstr "Sahēlī tōḍī"

#: DB:work_attribute_type_allowed_value/value:767
msgctxt "work_attribute_type_allowed_value"
msgid "Sakil"
msgstr "Sakil"

#: DB:work_attribute_type_allowed_value/value:658
msgctxt "work_attribute_type_allowed_value"
msgid "Salatüselam"
msgstr "Salatüselam"

#: DB:work_attribute_type_allowed_value/value:657
msgctxt "work_attribute_type_allowed_value"
msgid "Salatıümmiye"
msgstr "Salatıümmiye"

#: DB:work_attribute_type_allowed_value/value:1010
msgctxt "work_attribute_type_allowed_value"
msgid "Sampūrṇa mālkauns"
msgstr "Sampūrṇa mālkauns"

#: DB:work_attribute_type_allowed_value/value:1011
msgctxt "work_attribute_type_allowed_value"
msgid "San̄jari"
msgstr "San̄jari"

#: DB:work_attribute_type_allowed_value/value:231
#: DB:work_attribute_type_allowed_value/value:1014
msgctxt "work_attribute_type_allowed_value"
msgid "Sarasvati"
msgstr "Sarasvati"

#: DB:work_attribute_type_allowed_value/value:232
msgctxt "work_attribute_type_allowed_value"
msgid "Sarasvatī manōhari"
msgstr "Sarasvatī manōhari"

#: DB:work_attribute_type_allowed_value/value:230
msgctxt "work_attribute_type_allowed_value"
msgid "Sarasāngi"
msgstr "Sarasāngi"

#: DB:work_attribute_type_allowed_value/value:233
msgctxt "work_attribute_type_allowed_value"
msgid "Saurāṣtraṁ"
msgstr "Saurāṣtraṁ"

#: DB:work_attribute_type_allowed_value/value:1017
msgctxt "work_attribute_type_allowed_value"
msgid "Saurāṣṭram"
msgstr "Saurāṣṭram"

#: DB:work_attribute_type_allowed_value/value:659
msgctxt "work_attribute_type_allowed_value"
msgid "Savt"
msgstr "Savt"

#: DB:work_attribute_type_allowed_value/value:660
msgctxt "work_attribute_type_allowed_value"
msgid "Sazeseri"
msgstr "Sazeseri"

#: DB:work_attribute_type_allowed_value/value:527
msgctxt "work_attribute_type_allowed_value"
msgid "Sazkar"
msgstr "Sazkar"

#: DB:work_attribute_type_allowed_value/value:661
msgctxt "work_attribute_type_allowed_value"
msgid "Sazsemaisi"
msgstr "Sazsemaisi"

#: DB:artist_alias_type/name:3 DB:label_alias_type/name:2
#: DB:place_alias_type/name:2 DB:recording_alias_type/name:2
#: DB:release_alias_type/name:2 DB:release_group_alias_type/name:2
#: DB:work_alias_type/name:2 DB:area_alias_type/name:3
#: DB:instrument_alias_type/name:2 DB:series_alias_type/name:2
#: DB:event_alias_type/name:2
msgctxt "alias_type"
msgid "Search hint"
msgstr "Zoektip"

#: DB:work_attribute_type_allowed_value/value:528
msgctxt "work_attribute_type_allowed_value"
msgid "Segah"
msgstr "Segah"

#: DB:work_attribute_type_allowed_value/value:529
msgctxt "work_attribute_type_allowed_value"
msgid "Segah Araban"
msgstr "Segah Araban"

#: DB:work_attribute_type_allowed_value/value:530
msgctxt "work_attribute_type_allowed_value"
msgid "Segah Maye"
msgstr "Segah Maye"

#: DB:work_attribute_type_allowed_value/value:662
msgctxt "work_attribute_type_allowed_value"
msgid "Selam"
msgstr "Selam"

#: DB:work_attribute_type_allowed_value/value:531
msgctxt "work_attribute_type_allowed_value"
msgid "Selmek"
msgstr "Selmek"

#: DB:work_attribute_type_allowed_value/value:768
msgctxt "work_attribute_type_allowed_value"
msgid "Semai"
msgstr "Semai"

#: DB:work_attribute_type_allowed_value/value:235
msgctxt "work_attribute_type_allowed_value"
msgid "Sencuruṭṭi"
msgstr "Sencuruṭṭi"

#: DB:work_attribute_type_allowed_value/value:532
msgctxt "work_attribute_type_allowed_value"
msgid "Sengendaz"
msgstr "Sengendaz"

#: DB:work_attribute_type_allowed_value/value:766
msgctxt "work_attribute_type_allowed_value"
msgid "Sengin Türkaksağı"
msgstr "Sengin Türkaksağı"

#: DB:work_attribute_type_allowed_value/value:769
msgctxt "work_attribute_type_allowed_value"
msgid "Senginsemai"
msgstr "Senginsemai"

#: DB:work_attribute_type_allowed_value/value:770
msgctxt "work_attribute_type_allowed_value"
msgid "Serbest"
msgstr "Serbest"

#: DB:editor_collection_type/name:14
msgctxt "collection_type"
msgid "Series"
msgstr "Serie"

#: DB:series_alias_type/name:1
msgctxt "alias_type"
msgid "Series name"
msgstr "Serienaam"

#: DB:work_attribute_type_allowed_value/value:663
msgctxt "work_attribute_type_allowed_value"
msgid "Seyir"
msgstr "Seyir"

#: DB:medium_format/name:53
msgctxt "medium_format"
msgid "Shellac"
msgstr "schellak"

#: DB:medium_format/description:53
msgctxt "medium_format"
msgid ""
"Shellac records were the most predominant type of gramophone record during "
"the first half of the 20th century."
msgstr "De schellakplaat was tijdens de eerste helft van de twintigste eeuw het meest voorkomende type grammofoonplaat."

#: DB:work_attribute_type_allowed_value/value:236
msgctxt "work_attribute_type_allowed_value"
msgid "Simhavāhini"
msgstr "Simhavāhini"

#: DB:work_attribute_type_allowed_value/value:237
#: DB:work_attribute_type_allowed_value/value:1018
msgctxt "work_attribute_type_allowed_value"
msgid "Simhēndra madhyamaṁ"
msgstr "Simhēndra madhyamaṁ"

#: DB:work_attribute_type_allowed_value/value:1019
msgctxt "work_attribute_type_allowed_value"
msgid "Sindhu bhairavi"
msgstr "Sindhu bhairavi"

#: DB:work_attribute_type_allowed_value/value:238
msgctxt "work_attribute_type_allowed_value"
msgid "Sindhubhairavi"
msgstr "Sindhubhairavi"

#: DB:work_attribute_type_allowed_value/value:239
msgctxt "work_attribute_type_allowed_value"
msgid "Sindhumandāri"
msgstr "Sindhumandāri"

#: DB:work_attribute_type_allowed_value/value:1020
msgctxt "work_attribute_type_allowed_value"
msgid "Sindhūra"
msgstr "Sindhūra"

#: DB:release_group_primary_type/name:2
msgctxt "release_group_primary_type"
msgid "Single"
msgstr "Single"

#: DB:work_attribute_type_allowed_value/value:533
msgctxt "work_attribute_type_allowed_value"
msgid "Sipihr"
msgstr "Sipihr"

#: DB:work_attribute_type_allowed_value/value:664
msgctxt "work_attribute_type_allowed_value"
msgid "Sirto"
msgstr "Sirto"

#: DB:work_attribute_type_allowed_value/value:843
msgctxt "work_attribute_type_allowed_value"
msgid "Sitārkhānī"
msgstr "Sitārkhānī"

#: DB:release_packaging/name:20
msgctxt "release_packaging"
msgid "Slidepack"
msgstr "Slidepack"

#: DB:release_packaging/name:2
msgctxt "release_packaging"
msgid "Slim Jewel Case"
msgstr "Slim Jewel Case"

#: DB:release_packaging/name:11
msgctxt "release_packaging"
msgid "Snap Case"
msgstr "Snap Case"

#: DB:work_attribute_type_allowed_value/value:771
msgctxt "work_attribute_type_allowed_value"
msgid "Sofyan"
msgstr "Sofyan"

#: DB:work_type/name:5
msgctxt "work_type"
msgid "Sonata"
msgstr "Sonate"

#: DB:work_type/name:17
msgctxt "work_type"
msgid "Song"
msgstr "Lied"

#: DB:work_type/name:15
msgctxt "work_type"
msgid "Song-cycle"
msgstr "Liedcyclus"

#: DB:series_ordering_type/description:1
msgctxt "series_ordering_type"
msgid ""
"Sorts the items in the series automatically by their number attributes, "
"using a natural sort order."
msgstr "Sorteert de objecten in een serie automatisch aan de hand van de nummereigenschappen. Maakt hierbij gebruik van een natuurlijke volgorde."

#: DB:release_group_secondary_type/name:2
msgctxt "release_group_secondary_type"
msgid "Soundtrack"
msgstr "Soundtrack"

#: DB:work_type/name:22
msgctxt "work_type"
msgid "Soundtrack"
msgstr "Soundtrack"

#: DB:cover_art_archive.art_type/name:6
msgctxt "cover_art_type"
msgid "Spine"
msgstr "rug"

#: DB:release_group_secondary_type/name:3
msgctxt "release_group_secondary_type"
msgid "Spokenword"
msgstr "Spokenword"

#: DB:place_type/name:4
msgctxt "place_type"
msgid "Stadium"
msgstr "Stadion"

#: DB:event_type/name:6
msgctxt "event_type"
msgid "Stage performance"
msgstr "Theatervoorstelling"

#: DB:cover_art_archive.art_type/name:10
msgctxt "cover_art_type"
msgid "Sticker"
msgstr "sticker"

#: DB:instrument_type/name:2
msgctxt "instrument_type"
msgid "String instrument"
msgstr "Snaarinstrument"

#: DB:place_type/name:1
msgctxt "place_type"
msgid "Studio"
msgstr "Studio"

#: DB:area_type/name:2
msgctxt "area_type"
msgid "Subdivision"
msgstr "Onderafdeling"

#: DB:area_type/description:2
msgctxt "area_type"
msgid ""
"Subdivision is used for the main administrative divisions of a country, e.g."
" California, Ontario, Okinawa. These are considered when displaying the "
"parent areas for a given area."
msgstr "Onderafdeling wordt gebruikt voor de belangrijkste administratieve eenheden van een land, zoals Noord-Holland of Beieren. Onderafdelingen worden getoond als bovenliggende gebieden van andere gebieden."

#: DB:work_attribute_type_allowed_value/value:244
msgctxt "work_attribute_type_allowed_value"
msgid "Sucaritra"
msgstr "Sucaritra"

#: DB:work_attribute_type_allowed_value/value:1035
msgctxt "work_attribute_type_allowed_value"
msgid "Sugharaī"
msgstr "Sugharaī"

#: DB:work_attribute_type_allowed_value/value:1036
msgctxt "work_attribute_type_allowed_value"
msgid "Suhā"
msgstr "Suhā"

#: DB:work_type/name:6
msgctxt "work_type"
msgid "Suite"
msgstr "Suite"

#: DB:work_attribute_type_allowed_value/value:534
msgctxt "work_attribute_type_allowed_value"
msgid "Sultani"
msgstr "Sultani"

#: DB:work_attribute_type_allowed_value/value:535
msgctxt "work_attribute_type_allowed_value"
msgid "Sultani Irak"
msgstr "Sultani Irak"

#: DB:work_attribute_type_allowed_value/value:536
msgctxt "work_attribute_type_allowed_value"
msgid "Sultanıbuselik"
msgstr "Sultanıbuselik"

#: DB:work_attribute_type_allowed_value/value:537
msgctxt "work_attribute_type_allowed_value"
msgid "Sultanıcedid"
msgstr "Sultanıcedid"

#: DB:work_attribute_type_allowed_value/value:538
msgctxt "work_attribute_type_allowed_value"
msgid "Sultanıeviç"
msgstr "Sultanıeviç"

#: DB:work_attribute_type_allowed_value/value:539
msgctxt "work_attribute_type_allowed_value"
msgid "Sultanıhüzzam"
msgstr "Sultanıhüzzam"

#: DB:work_attribute_type_allowed_value/value:540
msgctxt "work_attribute_type_allowed_value"
msgid "Sultanısegah"
msgstr "Sultanısegah"

#: DB:work_attribute_type_allowed_value/value:541
msgctxt "work_attribute_type_allowed_value"
msgid "Sultanıyegah"
msgstr "Sultanıyegah"

#: DB:work_attribute_type_allowed_value/value:250
msgctxt "work_attribute_type_allowed_value"
msgid "Sumanēśaranjani"
msgstr "Sumanēśaranjani"

#: DB:work_attribute_type_allowed_value/value:251
msgctxt "work_attribute_type_allowed_value"
msgid "Sunādavinōdini"
msgstr "Sunādavinōdini"

#: DB:release_packaging/name:16
msgctxt "release_packaging"
msgid "Super Jewel Box"
msgstr "Super Jewel Box"

#: DB:work_attribute_type_allowed_value/value:1037
msgctxt "work_attribute_type_allowed_value"
msgid "Sur malhār"
msgstr "Sur malhār"

#: DB:work_attribute_type_allowed_value/value:1038
msgctxt "work_attribute_type_allowed_value"
msgid "Sur sugharai"
msgstr "Sur sugharai"

#: DB:work_attribute_type_allowed_value/value:252
msgctxt "work_attribute_type_allowed_value"
msgid "Suraṭi"
msgstr "Suraṭi"

#: DB:work_attribute_type_allowed_value/value:542
msgctxt "work_attribute_type_allowed_value"
msgid "Suzidil"
msgstr "Suzidil"

#: DB:work_attribute_type_allowed_value/value:543
msgctxt "work_attribute_type_allowed_value"
msgid "Suzidilara"
msgstr "Suzidilara"

#: DB:work_attribute_type_allowed_value/value:544
msgctxt "work_attribute_type_allowed_value"
msgid "Suzinak"
msgstr "Suzinak"

#: DB:work_attribute_type_allowed_value/value:546
msgctxt "work_attribute_type_allowed_value"
msgid "Suzinak Zirgüle"
msgstr "Suzinak Zirgüle"

#: DB:work_attribute_type_allowed_value/value:545
msgctxt "work_attribute_type_allowed_value"
msgid "Suzinak-ı Nev"
msgstr "Suzinak-ı Nev"

#: DB:work_attribute_type_allowed_value/value:253
msgctxt "work_attribute_type_allowed_value"
msgid "Svararanjani"
msgstr "Svararanjani"

#: DB:work_type/name:18
msgctxt "work_type"
msgid "Symphonic poem"
msgstr "Symfonisch gedicht"

#: DB:work_type/name:16
msgctxt "work_type"
msgid "Symphony"
msgstr "Symfonie"

#: DB:work_attribute_type_allowed_value/value:547
msgctxt "work_attribute_type_allowed_value"
msgid "Sünbüle"
msgstr "Sünbüle"

#: DB:work_attribute_type_allowed_value/value:772
msgctxt "work_attribute_type_allowed_value"
msgid "Süreyya"
msgstr "Süreyya"

#: DB:work_attribute_type_allowed_value/value:548
msgctxt "work_attribute_type_allowed_value"
msgid "Sürurefza"
msgstr "Sürurefza"

#: DB:work_attribute_type_allowed_value/value:224
msgctxt "work_attribute_type_allowed_value"
msgid "Sālaga bhairavi"
msgstr "Sālaga bhairavi"

#: DB:work_attribute_type_allowed_value/value:225
msgctxt "work_attribute_type_allowed_value"
msgid "Sāma"
msgstr "Sāma"

#: DB:work_attribute_type_allowed_value/value:229
msgctxt "work_attribute_type_allowed_value"
msgid "Sāranga"
msgstr "Sāranga"

#: DB:work_attribute_type_allowed_value/value:1013
msgctxt "work_attribute_type_allowed_value"
msgid "Sāraṅg"
msgstr "Sāraṅg"

#: DB:work_attribute_type_allowed_value/value:228
msgctxt "work_attribute_type_allowed_value"
msgid "Sārāmati"
msgstr "Sārāmati"

#: DB:work_attribute_type_allowed_value/value:1015
msgctxt "work_attribute_type_allowed_value"
msgid "Sāvanī"
msgstr "Sāvanī"

#: DB:work_attribute_type_allowed_value/value:1016
msgctxt "work_attribute_type_allowed_value"
msgid "Sāvanī bihāg"
msgstr "Sāvanī bihāg"

#: DB:work_attribute_type_allowed_value/value:234
msgctxt "work_attribute_type_allowed_value"
msgid "Sāvēri"
msgstr "Sāvēri"

#: DB:work_attribute_type_allowed_value/value:1023
msgctxt "work_attribute_type_allowed_value"
msgid "Sōhinī"
msgstr "Sōhinī"

#: DB:work_attribute_type_allowed_value/value:1024
msgctxt "work_attribute_type_allowed_value"
msgid "Sōhinī bahār"
msgstr "Sōhinī bahār"

#: DB:work_attribute_type_allowed_value/value:1025
msgctxt "work_attribute_type_allowed_value"
msgid "Sōhōnī bhaṭiyār"
msgstr "Sōhōnī bhaṭiyār"

#: DB:work_attribute_type_allowed_value/value:1026
msgctxt "work_attribute_type_allowed_value"
msgid "Sōrath"
msgstr "Sōrath"

#: DB:work_attribute_type_allowed_value/value:844
msgctxt "work_attribute_type_allowed_value"
msgid "Sūltāl"
msgstr "Sūltāl"

#: DB:work_attribute_type_allowed_value/value:573
msgctxt "work_attribute_type_allowed_value"
msgid "Tahir"
msgstr "Tahir"

#: DB:work_attribute_type_allowed_value/value:574
msgctxt "work_attribute_type_allowed_value"
msgid "Tahirbuselik"
msgstr "Tahirbuselik"

#: DB:work_attribute_type_allowed_value/value:667
msgctxt "work_attribute_type_allowed_value"
msgid "Taksim"
msgstr "Taksim"

#: DB:work_attribute_type_allowed_value/value:255
msgctxt "work_attribute_type_allowed_value"
msgid "Tanarūpi"
msgstr "Tanarūpi"

#: DB:work_attribute_type_allowed_value/value:668
msgctxt "work_attribute_type_allowed_value"
msgid "Tango"
msgstr "Tango"

#: DB:work_attribute_type_allowed_value/value:1040
msgctxt "work_attribute_type_allowed_value"
msgid "Tankēśrī"
msgstr "Tankēśrī"

#: DB:work_attribute_type_allowed_value/value:575
msgctxt "work_attribute_type_allowed_value"
msgid "Tarz-ı Cedid"
msgstr "Tarz-ı Cedid"

#: DB:work_attribute_type_allowed_value/value:576
msgctxt "work_attribute_type_allowed_value"
msgid "Tarz-ı Cihan"
msgstr "Tarz-ı Cihan"

#: DB:work_attribute_type_allowed_value/value:577
msgctxt "work_attribute_type_allowed_value"
msgid "Tarz-ı Nevin"
msgstr "Tarz-ı Nevin"

#: DB:work_attribute_type_allowed_value/value:669
msgctxt "work_attribute_type_allowed_value"
msgid "Tavşanca"
msgstr "Tavşanca"

#: DB:work_attribute_type_allowed_value/value:578
msgctxt "work_attribute_type_allowed_value"
msgid "Tebriz"
msgstr "Tebriz"

#: DB:work_attribute_type_allowed_value/value:774
msgctxt "work_attribute_type_allowed_value"
msgid "Tek Vuruş"
msgstr "Tek Vuruş"

#: DB:work_attribute_type_allowed_value/value:670
msgctxt "work_attribute_type_allowed_value"
msgid "Tekbir"
msgstr "Tekbir"

#: DB:work_attribute_type_allowed_value/value:671
msgctxt "work_attribute_type_allowed_value"
msgid "Temcidmünacatı"
msgstr "Temcidmünacatı"

#: DB:work_attribute_type_allowed_value/value:579
msgctxt "work_attribute_type_allowed_value"
msgid "Tereşşüd"
msgstr "Tereşşüd"

#: DB:work_attribute_type_allowed_value/value:672
msgctxt "work_attribute_type_allowed_value"
msgid "Tesbih"
msgstr "Tesbih"

#: DB:work_attribute_type_allowed_value/value:673
msgctxt "work_attribute_type_allowed_value"
msgid "Tesbihilahi"
msgstr "Tesbihilahi"

#: DB:work_attribute_type_allowed_value/value:680
msgctxt "work_attribute_type_allowed_value"
msgid "Tevhid"
msgstr "Tevhid"

#: DB:work_attribute_type_allowed_value/value:674
msgctxt "work_attribute_type_allowed_value"
msgid "Tevşihilahi"
msgstr "Tevşihilahi"

#: DB:medium_format/description:70
msgctxt "medium_format"
msgid ""
"The CD layer of a DVDplus. The DVD layer should be added as a separate "
"medium."
msgstr "De cd-laag van een DVDplus. De dvd-laag moet als een apart medium worden toegevoegd."

#: DB:medium_format/description:67
msgctxt "medium_format"
msgid ""
"The CD layer of a DualDisc. The DVD layer should be added as a separate "
"medium."
msgstr "De cd-laag van een DualDisc. De dvd-laag moet als een apart medium worden toegevoegd."

#: DB:medium_format/description:63
msgctxt "medium_format"
msgid ""
"The CD layer of a hybrid SACD. The SACD layer should be added as a separate "
"medium."
msgstr "De cd-laag van een hybride sacd. De sacd-laag moet als een apart medium worden toegevoegd."

#: DB:medium_format/description:82
msgctxt "medium_format"
msgid ""
"The CD side of a vinyl + CD VinylDisc. The vinyl side should be added as a "
"separate medium."
msgstr "De cd-kant van een VinylDisc (variant met vinyl en cd). De vinylkant moet als afzonderlijk medium worden toegevoegd."

#: DB:medium_format/description:60
msgctxt "medium_format"
msgid ""
"The Capacitance Electronic Disc (CED) is an analog video disc playback "
"system developed by RCA, in which video and audio could be played back on a "
"TV set using a special needle and high-density groove system similar to "
"phonograph records."
msgstr "De Capacitance Electronic Disc (CED) is een type  analoge beeldplaat. Het systeem werd ontwikkeld door RCA en maakte het mogelijk om beeld en geluid af te spelen op een TV door middel van een speciale naald en een plaat die lijkt op een grammofoonplaat."

#: DB:medium_format/description:68 DB:medium_format/description:69
msgctxt "medium_format"
msgid ""
"The DVD (audio) layer of a DVDplus. The CD layer should be added as a "
"separate medium."
msgstr "De dvd-audio-laag van een DVDplus. De cd-laag moet als een apart medium worden toegevoegd."

#: DB:medium_format/description:65
msgctxt "medium_format"
msgid ""
"The DVD (audio) layer of a DualDisc. The CD layer should be added as a "
"separate medium."
msgstr "De dvd-audio-laag van een DualDisc. De cd-laag moet als een apart medium worden toegevoegd."

#: DB:medium_format/description:66
msgctxt "medium_format"
msgid ""
"The DVD (video) layer of a DualDisc. The CD layer should be added as a "
"separate medium."
msgstr "De dvd-video-laag van een DualDisc. De cd-laag moet als een apart medium worden toegevoegd."

#: DB:medium_format/description:80
msgctxt "medium_format"
msgid ""
"The DVD side of a vinyl + DVD VinylDisc. The vinyl side should be added as a"
" separate medium."
msgstr "De dvd-kant van een VinylDisc (variant met vinyl en dvd). De vinylkant moet als afzonderlijk medium worden toegevoegd."

#: DB:medium_format/description:64
msgctxt "medium_format"
msgid ""
"The SACD layer of a hybrid SACD. The CD layer should be added as a separate "
"medium."
msgstr "De sacd-laag van een hybride sacd. De cd-laag moet als een apart medium worden toegevoegd."

#: DB:work_type/description:7
msgctxt "work_type"
msgid ""
"The madrigal is a type of secular vocal music composition. In its original "
"form, it had no instrumental accompaniment, although accompaniment is much "
"more common in later madrigals."
msgstr "Een madrigaal is een soort seculiere vocale compositie. Origineel had het geen instrumentale begeleiding, hoewel dat bij latere madrigalen gebruikelijker werd."

#: DB:work_type/description:24
msgctxt "work_type"
msgid ""
"The operetta is a genre of light opera, in terms both of music and subject "
"matter. Operettas are generally short and include spoken parts."
msgstr "Een operette is een lichte opera, zowel qua muziek als onderwerp. Operettes zijn meestal kort en bevatten gesproken delen."

#: DB:release_packaging/description:1
msgctxt "release_packaging"
msgid "The traditional CD case, made of hard, brittle plastic."
msgstr "Het traditionele cd-doosje, gemaakt van hard, bros plastic."

#: DB:medium_format/description:81
msgctxt "medium_format"
msgid ""
"The vinyl side of a VinylDisc. The CD or DVD side should be added as a "
"separate medium."
msgstr "De vinylkant van een VinylDisc. De cd- of dvdkant moet als afzonderlijk medium worden toegevoegd."

#: DB:artist_type/description:6
msgctxt "artist_type"
msgid ""
"This indicates a choir/chorus (an organized, usually large group of "
"singers). Smaller vocal ensembles and groupings that do not generally call "
"themselves choirs are better entered as “Group”."
msgstr ""

#: DB:artist_type/description:4
msgctxt "artist_type"
msgid ""
"This indicates an individual fictional character (whether a fictional "
"person, animal or any other kind of character)."
msgstr ""

#: DB:artist_type/description:1
msgctxt "artist_type"
msgid ""
"This indicates an individual person, be it under its legal name (“John "
"Lennon”), or a performance name (“Sting”)."
msgstr ""

#: DB:artist_type/description:5
msgctxt "artist_type"
msgid ""
"This indicates an orchestra (an organized, usually large group of "
"instrumentalists). Smaller ensembles (such as trios and quartets) and "
"groupings that do not generally call themselves orchestras are better "
"entered as “Group”."
msgstr ""

#: DB:work_type/description:23
msgctxt "work_type"
msgid ""
"This represents literary works written in prose, that is, written in "
"relatively ordinary language without metrical structure (e.g. novels, short "
"stories, essays...)."
msgstr "Dit is voor literaire werken die in proza zijn geschreven, dat wil zeggen, geschreven in redelijk normaal taalgebruik zonder metrum (bijvoorbeeld romans, korte verhalen, essays, etc.)."

#: DB:medium_format/description:84
msgctxt "medium_format"
msgid ""
"This represents the 2 channel (stereo/mono) table of contents on a SACD."
msgstr ""

#: DB:medium_format/description:89
msgctxt "medium_format"
msgid ""
"This represents the 2 channel (stereo/mono) table of contents on a SHM-SACD."
msgstr ""

#: DB:medium_format/description:87
msgctxt "medium_format"
msgid ""
"This represents the 2 channel (stereo/mono) table of contents on a hybrid "
"SACD's SACD layer."
msgstr ""

#: DB:medium_format/description:85
msgctxt "medium_format"
msgid "This represents the multichannel table of contents on a SACD."
msgstr ""

#: DB:medium_format/description:88
msgctxt "medium_format"
msgid "This represents the multichannel table of contents on a SHM-SACD."
msgstr ""

#: DB:medium_format/description:86
msgctxt "medium_format"
msgid ""
"This represents the multichannel table of contents on a hybrid SACD's SACD "
"layer."
msgstr ""

#: DB:work_attribute_type_allowed_value/value:1041
msgctxt "work_attribute_type_allowed_value"
msgid "Tilak bihārī"
msgstr "Tilak bihārī"

#: DB:work_attribute_type_allowed_value/value:1042
msgctxt "work_attribute_type_allowed_value"
msgid "Tilak kāmōd"
msgstr "Tilak kāmōd"

#: DB:work_attribute_type_allowed_value/value:1043
msgctxt "work_attribute_type_allowed_value"
msgid "Tilak naṭ"
msgstr "Tilak naṭ"

#: DB:work_attribute_type_allowed_value/value:845
msgctxt "work_attribute_type_allowed_value"
msgid "Tilavāḍā"
msgstr "Tilavāḍā"

#: DB:work_attribute_type_allowed_value/value:256
msgctxt "work_attribute_type_allowed_value"
msgid "Tillāng"
msgstr "Tillāng"

#: DB:work_attribute_type_allowed_value/value:1044
msgctxt "work_attribute_type_allowed_value"
msgid "Tilāṅg"
msgstr "Tilāṅg"

#: DB:work_attribute_type_allowed_value/value:288
msgctxt "work_attribute_type_allowed_value"
msgid "Tiśra-jāti tripuṭa"
msgstr "Tiśra-jāti tripuṭa"

#: DB:work_attribute_type_allowed_value/value:284
msgctxt "work_attribute_type_allowed_value"
msgid "Tiśra-jāti ēka"
msgstr "Tiśra-jāti ēka"

#: DB:series_type/name:7
msgctxt "series_type"
msgid "Tour"
msgstr "Tournee"

#: DB:cover_art_archive.art_type/name:7
msgctxt "cover_art_type"
msgid "Track"
msgstr "nummer"

#: DB:cover_art_archive.art_type/name:9
msgctxt "cover_art_type"
msgid "Tray"
msgstr "houder"

#: DB:work_attribute_type_allowed_value/value:1046
msgctxt "work_attribute_type_allowed_value"
msgid "Trivēṇī gauri"
msgstr "Trivēṇī gauri"

#: DB:work_attribute_type_allowed_value/value:775
msgctxt "work_attribute_type_allowed_value"
msgid "Türk Darbı"
msgstr "Türk Darbı"

#: DB:work_attribute_type_allowed_value/value:776
msgctxt "work_attribute_type_allowed_value"
msgid "Türkaksağı"
msgstr "Türkaksağı"

#: DB:work_attribute_type_allowed_value/value:580
msgctxt "work_attribute_type_allowed_value"
msgid "Türki Hicaz"
msgstr "Türki Hicaz"

#: DB:work_attribute_type_allowed_value/value:799
msgctxt "work_attribute_type_allowed_value"
msgid "Türkmen"
msgstr "Türkmen"

#: DB:work_attribute_type_allowed_value/value:675
msgctxt "work_attribute_type_allowed_value"
msgid "Türkü"
msgstr "Türkü"

#: DB:work_attribute_type_allowed_value/value:581
msgctxt "work_attribute_type_allowed_value"
msgid "Tüvanger"
msgstr "Tüvanger"

#: DB:work_attribute_type/name:5
msgctxt "work_attribute_type"
msgid "Tāla (Carnatic)"
msgstr "Tāla (Carnatisch)"

#: DB:work_attribute_type/name:31
msgctxt "work_attribute_type"
msgid "Tāla (Hindustani)"
msgstr "Tāla (Hindoestaans)"

#: DB:work_attribute_type_allowed_value/value:846
msgctxt "work_attribute_type_allowed_value"
msgid "Tīntāl"
msgstr "Tīntāl"

#: DB:work_attribute_type_allowed_value/value:847
msgctxt "work_attribute_type_allowed_value"
msgid "Tīntāl-sitārkhānī"
msgstr "Tīntāl-sitārkhānī"

#: DB:work_attribute_type_allowed_value/value:257
msgctxt "work_attribute_type_allowed_value"
msgid "Tōḍi"
msgstr "Tōḍi"

#: DB:work_attribute_type_allowed_value/value:1045
msgctxt "work_attribute_type_allowed_value"
msgid "Tōḍī"
msgstr "Tōḍī"

#: DB:medium_format/name:28
msgctxt "medium_format"
msgid "UMD"
msgstr "UMD"

#: DB:medium_format/name:26
msgctxt "medium_format"
msgid "USB Flash Drive"
msgstr "USB-stick"

#: DB:work_attribute_type_allowed_value/value:258
msgctxt "work_attribute_type_allowed_value"
msgid "Udaya ravicandrika"
msgstr "Udaya ravicandrika"

#: DB:cover_art_archive.art_type/description:14
msgctxt "cover_art_type"
msgid ""
"Use for images that need work to be used for tagging (but can possibly "
"already be used for reference)"
msgstr "Gebruik deze eigenschap voor afbeeldingen die bewerkt moeten worden voordat ze voor het taggen kunnen worden gebruikt (maar die misschien al als referentie kunnen worden gebruikt)"

#: DB:work_attribute_type/name:17
msgctxt "work_attribute_type"
msgid "Usul (Ottoman, Turkish)"
msgstr "Usul (Ottomaans, Turks)"

#: DB:work_attribute_type_allowed_value/value:676
msgctxt "work_attribute_type_allowed_value"
msgid "Uzunhava"
msgstr "Uzunhava"

#: DB:work_attribute_type_allowed_value/value:601
msgctxt "work_attribute_type_allowed_value"
msgid "Uzzal"
msgstr "Uzzal"

#: DB:work_attribute_type_allowed_value/value:582
msgctxt "work_attribute_type_allowed_value"
msgid "Uşşak"
msgstr "Uşşak"

#: DB:work_attribute_type_allowed_value/value:583
msgctxt "work_attribute_type_allowed_value"
msgid "Uşşak Ruy-i Nikriz"
msgstr "Uşşak Ruy-i Nikriz"

#: DB:work_attribute_type_allowed_value/value:584
msgctxt "work_attribute_type_allowed_value"
msgid "Uşşakaşiran"
msgstr "Uşşakaşiran"

#: DB:medium_format/name:22
msgctxt "medium_format"
msgid "VCD"
msgstr "video-cd"

#: DB:medium_format/name:59
msgctxt "medium_format"
msgid "VHD"
msgstr "VHD"

#: DB:medium_format/name:21
msgctxt "medium_format"
msgid "VHS"
msgstr "VHS (videoband)"

#: DB:work_attribute_type_allowed_value/value:261
msgctxt "work_attribute_type_allowed_value"
msgid "Vakuḷābharaṇaṁ"
msgstr "Vakuḷābharaṇaṁ"

#: DB:work_attribute_type_allowed_value/value:262
msgctxt "work_attribute_type_allowed_value"
msgid "Valaji"
msgstr "Valaji"

#: DB:work_attribute_type_allowed_value/value:263
msgctxt "work_attribute_type_allowed_value"
msgid "Vandanadhāriṇi"
msgstr "Vandanadhāriṇi"

#: DB:work_attribute_type_allowed_value/value:265
msgctxt "work_attribute_type_allowed_value"
msgid "Varamu"
msgstr "Varamu"

#: DB:work_attribute_type_allowed_value/value:264
msgctxt "work_attribute_type_allowed_value"
msgid "Varāḷi"
msgstr "Varāḷi"

#: DB:work_attribute_type_allowed_value/value:266
msgctxt "work_attribute_type_allowed_value"
msgid "Varṇarūpini"
msgstr "Varṇarūpini"

#: DB:work_attribute_type_allowed_value/value:267
msgctxt "work_attribute_type_allowed_value"
msgid "Vasanta"
msgstr "Vasanta"

#: DB:work_attribute_type_allowed_value/value:268
msgctxt "work_attribute_type_allowed_value"
msgid "Vasanta varāḷi"
msgstr "Vasanta varāḷi"

#: DB:work_attribute_type_allowed_value/value:269
msgctxt "work_attribute_type_allowed_value"
msgid "Vasantabhairavi"
msgstr "Vasantabhairavi"

#: DB:work_attribute_type_allowed_value/value:585
msgctxt "work_attribute_type_allowed_value"
msgid "Vecd-i Dil"
msgstr "Vecd-i Dil"

#: DB:work_attribute_type_allowed_value/value:586
msgctxt "work_attribute_type_allowed_value"
msgid "Vech-i Arazbar"
msgstr "Vech-i Arazbar"

#: DB:work_attribute_type_allowed_value/value:587
msgctxt "work_attribute_type_allowed_value"
msgid "Vech-i Dil"
msgstr "Vech-i Dil"

#: DB:work_attribute_type_allowed_value/value:588
msgctxt "work_attribute_type_allowed_value"
msgid "Vech-i Şehnaz"
msgstr "Vech-i Şehnaz"

#: DB:place_type/name:2
msgctxt "place_type"
msgid "Venue"
msgstr "Zaal"

#: DB:medium_format/description:59
msgctxt "medium_format"
msgid ""
"Video High Density (VHD) was a videodisc format which was marketed "
"predominantly in Japan by JVC."
msgstr "Video High Density (VHD) was een type beeldplaat dat vooral door JVC in Japan werd gepromoot."

#: DB:work_attribute_type_allowed_value/value:273
msgctxt "work_attribute_type_allowed_value"
msgid "Vijayanagari"
msgstr "Vijayanagari"

#: DB:work_attribute_type_allowed_value/value:274
msgctxt "work_attribute_type_allowed_value"
msgid "Vijayasarasvati"
msgstr "Vijayasarasvati"

#: DB:work_attribute_type_allowed_value/value:275
msgctxt "work_attribute_type_allowed_value"
msgid "Vijayaśrī"
msgstr "Vijayaśrī"

#: DB:medium_format/name:7
msgctxt "medium_format"
msgid "Vinyl"
msgstr "vinyl"

#: DB:medium_format/name:48
msgctxt "medium_format"
msgid "VinylDisc"
msgstr "VinylDisc"

#: DB:medium_format/name:82
msgctxt "medium_format"
msgid "VinylDisc (CD side)"
msgstr "VinylDisc (cd-kant)"

#: DB:medium_format/name:80
msgctxt "medium_format"
msgid "VinylDisc (DVD side)"
msgstr "VinylDisc (dvd-kant)"

#: DB:medium_format/name:81
msgctxt "medium_format"
msgid "VinylDisc (Vinyl side)"
msgstr "VinylDisc (vinylkant)"

#: DB:work_attribute_type_allowed_value/value:259
#: DB:work_attribute_type_allowed_value/value:1047
msgctxt "work_attribute_type_allowed_value"
msgid "Vācaspati"
msgstr "Vācaspati"

#: DB:work_attribute_type_allowed_value/value:260
msgctxt "work_attribute_type_allowed_value"
msgid "Vāgadīśvari"
msgstr "Vāgadīśvari"

#: DB:work_attribute_type_allowed_value/value:270
msgctxt "work_attribute_type_allowed_value"
msgid "Vāsanti"
msgstr "Vāsanti"

#: DB:work_attribute_type_allowed_value/value:271
msgctxt "work_attribute_type_allowed_value"
msgid "Vēgavāhiṇi"
msgstr "Vēgavāhiṇi"

#: DB:work_attribute_type_allowed_value/value:272
msgctxt "work_attribute_type_allowed_value"
msgid "Vēlāvali"
msgstr "Vēlāvali"

#: DB:work_attribute_type_allowed_value/value:276
msgctxt "work_attribute_type_allowed_value"
msgid "Vīra vasantaṁ"
msgstr "Vīra vasantaṁ"

#: DB:cover_art_archive.art_type/name:13
msgctxt "cover_art_type"
msgid "Watermark"
msgstr "watermerk"

#: DB:medium_format/name:14
msgctxt "medium_format"
msgid "Wax Cylinder"
msgstr "wascilinder"

#: DB:instrument_type/name:1
msgctxt "instrument_type"
msgid "Wind instrument"
msgstr "Blaasinstrument"

#: DB:editor_collection_type/name:3
msgctxt "collection_type"
msgid "Wishlist"
msgstr "Verlanglijst"

#: DB:editor_collection_type/name:15
msgctxt "collection_type"
msgid "Work"
msgstr "Composities"

#: DB:work_alias_type/name:1
msgctxt "alias_type"
msgid "Work name"
msgstr "Naam van de compositie"

#: DB:series_type/name:4
msgctxt "series_type"
msgid "Work series"
msgstr "Serie composities"

#: DB:work_attribute_type_allowed_value/value:277
msgctxt "work_attribute_type_allowed_value"
msgid "Yadukula kāṁbōji"
msgstr "Yadukula kāṁbōji"

#: DB:work_attribute_type_allowed_value/value:1048
msgctxt "work_attribute_type_allowed_value"
msgid "Yaman kalyāṇ"
msgstr "Yaman kalyāṇ"

#: DB:work_attribute_type_allowed_value/value:1049
msgctxt "work_attribute_type_allowed_value"
msgid "Yamanī bilāval"
msgstr "Yamanī bilāval"

#: DB:work_attribute_type_allowed_value/value:278
msgctxt "work_attribute_type_allowed_value"
msgid "Yamuna kalyāṇi"
msgstr "Yamuna kalyāṇi"

#: DB:work_attribute_type_allowed_value/value:589
msgctxt "work_attribute_type_allowed_value"
msgid "Yegah"
msgstr "Yegah"

#: DB:work_attribute_type_allowed_value/value:590
msgctxt "work_attribute_type_allowed_value"
msgid "Yegah-ı Acemi"
msgstr "Yegah-ı Acemi"

#: DB:work_attribute_type_allowed_value/value:677
#: DB:work_attribute_type_allowed_value/value:777
msgctxt "work_attribute_type_allowed_value"
msgid "Yürüksemai"
msgstr "Yürüksemai"

#: DB:work_attribute_type_allowed_value/value:778
msgctxt "work_attribute_type_allowed_value"
msgid "Yürüksemai II"
msgstr "Yürüksemai II"

#: DB:work_attribute_type_allowed_value/value:779
msgctxt "work_attribute_type_allowed_value"
msgid "Yürüksofyan"
msgstr "Yürüksofyan"

#: DB:work_attribute_type/name:30
msgctxt "work_attribute_type"
msgid "ZAiKS ID"
msgstr "ZAiKS-ID"

#: DB:work_attribute_type_allowed_value/value:780
msgctxt "work_attribute_type_allowed_value"
msgid "Zafer"
msgstr "Zafer"

#: DB:work_type/name:19
msgctxt "work_type"
msgid "Zarzuela"
msgstr "Zarzuela"

#: DB:work_attribute_type_allowed_value/value:591
msgctxt "work_attribute_type_allowed_value"
msgid "Zavil"
msgstr "Zavil"

#: DB:work_attribute_type_allowed_value/value:592
msgctxt "work_attribute_type_allowed_value"
msgid "Zavilaşiran"
msgstr "Zavilaşiran"

#: DB:work_attribute_type_allowed_value/value:781
msgctxt "work_attribute_type_allowed_value"
msgid "Zencir"
msgstr "Zencir"

#: DB:work_attribute_type_allowed_value/value:593
msgctxt "work_attribute_type_allowed_value"
msgid "Zengule"
msgstr "Zengule"

#: DB:work_attribute_type_allowed_value/value:594
msgctxt "work_attribute_type_allowed_value"
msgid "Zengulebuselik"
msgstr "Zengulebuselik"

#: DB:work_attribute_type_allowed_value/value:595
msgctxt "work_attribute_type_allowed_value"
msgid "Zenguleli Kürdi"
msgstr "Zenguleli Kürdi"

#: DB:work_attribute_type_allowed_value/value:597
msgctxt "work_attribute_type_allowed_value"
msgid "Zevk-ü Tarab"
msgstr "Zevk-ü Tarab"

#: DB:work_attribute_type_allowed_value/value:596
msgctxt "work_attribute_type_allowed_value"
msgid "Zevk-ı Dil"
msgstr "Zevk-ı Dil"

#: DB:work_attribute_type_allowed_value/value:678
msgctxt "work_attribute_type_allowed_value"
msgid "Zeybek"
msgstr "Zeybek"

#: DB:work_attribute_type_allowed_value/value:598
msgctxt "work_attribute_type_allowed_value"
msgid "Zilkeş"
msgstr "Zilkeş"

#: DB:work_attribute_type_allowed_value/value:1050
msgctxt "work_attribute_type_allowed_value"
msgid "Zilāph"
msgstr "Zilāph"

#: DB:medium_format/name:77
msgctxt "medium_format"
msgid "Zip Disk"
msgstr "zipdisk"

#: DB:work_attribute_type_allowed_value/value:599
msgctxt "work_attribute_type_allowed_value"
msgid "Zirefkend"
msgstr "Zirefkend"

#: DB:work_attribute_type_allowed_value/value:298
#: DB:work_attribute_type_allowed_value/value:602
#: DB:work_attribute_type_allowed_value/value:681
msgctxt "work_attribute_type_allowed_value"
msgid "ambiguous"
msgstr "ambigu"

#: DB:medium_format/name:27
msgctxt "medium_format"
msgid "slotMusic"
msgstr "slotMusic"

#: DB:work_attribute_type_allowed_value/value:340
msgctxt "work_attribute_type_allowed_value"
msgid "Çargah"
msgstr "Çargah"

#: DB:work_attribute_type_allowed_value/value:341
msgctxt "work_attribute_type_allowed_value"
msgid "Çargah (Yeni)"
msgstr "Çargah (Yeni)"

#: DB:work_attribute_type_allowed_value/value:342
msgctxt "work_attribute_type_allowed_value"
msgid "Çehar Agazin"
msgstr "Çehar Agazin"

#: DB:work_attribute_type_allowed_value/value:706
msgctxt "work_attribute_type_allowed_value"
msgid "Çenber"
msgstr "Çenber"

#: DB:work_attribute_type_allowed_value/value:707
msgctxt "work_attribute_type_allowed_value"
msgid "Çeng-i Harbi"
msgstr "Çeng-i Harbi"

#: DB:work_attribute_type_allowed_value/value:708
msgctxt "work_attribute_type_allowed_value"
msgid "Çifteaksak"
msgstr "Çifteaksak"

#: DB:work_attribute_type_allowed_value/value:709
msgctxt "work_attribute_type_allowed_value"
msgid "Çiftedüyek"
msgstr "Çiftedüyek"

#: DB:work_attribute_type_allowed_value/value:710
msgctxt "work_attribute_type_allowed_value"
msgid "Çiftesofyan"
msgstr "Çiftesofyan"

#: DB:work_attribute_type_allowed_value/value:679
msgctxt "work_attribute_type_allowed_value"
msgid "Çiftetelli"
msgstr "Çiftetelli"

#: DB:work_attribute_type_allowed_value/value:609
msgctxt "work_attribute_type_allowed_value"
msgid "Çocuk şarkısı"
msgstr "Çocuk şarkısı"

#: DB:work_type/name:20
msgctxt "work_type"
msgid "Étude"
msgstr "Étude"

#: DB:work_attribute_type_allowed_value/value:653
msgctxt "work_attribute_type_allowed_value"
msgid "Örnek Öz"
msgstr "Örnek Öz"

#: DB:work_attribute_type_allowed_value/value:35
msgctxt "work_attribute_type_allowed_value"
msgid "Ābhēri"
msgstr "Ābhēri"

#: DB:work_attribute_type_allowed_value/value:36
msgctxt "work_attribute_type_allowed_value"
msgid "Ābhōgi"
msgstr "Ābhōgi"

#: DB:work_attribute_type_allowed_value/value:858
msgctxt "work_attribute_type_allowed_value"
msgid "Ābhōgī"
msgstr "Ābhōgī"

#: DB:work_attribute_type_allowed_value/value:821
msgctxt "work_attribute_type_allowed_value"
msgid "Ādhā"
msgstr "Ādhā"

#: DB:work_attribute_type_allowed_value/value:822
msgctxt "work_attribute_type_allowed_value"
msgid "Ādhā cautāl"
msgstr "Ādhā cautāl"

#: DB:work_attribute_type_allowed_value/value:823
msgctxt "work_attribute_type_allowed_value"
msgid "Ādhā/jaṭ"
msgstr "Ādhā/jaṭ"

#: DB:work_attribute_type_allowed_value/value:279
#: DB:work_attribute_type_allowed_value/value:824
msgctxt "work_attribute_type_allowed_value"
msgid "Ādi"
msgstr "Ādi"

#: DB:work_attribute_type_allowed_value/value:290
msgctxt "work_attribute_type_allowed_value"
msgid "Ādi (Tiśra naḍe)"
msgstr "Ādi (Tiśra naḍe)"

#: DB:work_attribute_type_allowed_value/value:37
msgctxt "work_attribute_type_allowed_value"
msgid "Āhir bhairav"
msgstr "Āhir bhairav"

#: DB:work_attribute_type_allowed_value/value:38
msgctxt "work_attribute_type_allowed_value"
msgid "Āhiri"
msgstr "Āhiri"

#: DB:work_attribute_type_allowed_value/value:859
msgctxt "work_attribute_type_allowed_value"
msgid "Ānand malhār"
msgstr "Ānand malhār"

#: DB:work_attribute_type_allowed_value/value:41
msgctxt "work_attribute_type_allowed_value"
msgid "Ānandabhairavi"
msgstr "Ānandabhairavi"

#: DB:work_attribute_type_allowed_value/value:42
msgctxt "work_attribute_type_allowed_value"
msgid "Āndōḷika"
msgstr "Āndōḷika"

#: DB:work_attribute_type_allowed_value/value:43
#: DB:work_attribute_type_allowed_value/value:860
msgctxt "work_attribute_type_allowed_value"
msgid "Ārabhi"
msgstr "Ārabhi"

#: DB:work_attribute_type_allowed_value/value:907
msgctxt "work_attribute_type_allowed_value"
msgid "Ēk niṣād bihāgḍā"
msgstr "Ēk niṣād bihāgḍā"

#: DB:work_attribute_type_allowed_value/value:283
msgctxt "work_attribute_type_allowed_value"
msgid "Ēka"
msgstr "Ēka"

#: DB:work_attribute_type_allowed_value/value:831
msgctxt "work_attribute_type_allowed_value"
msgid "Ēktāl"
msgstr "Ēktāl"

#: DB:work_attribute_type_allowed_value/value:436
msgctxt "work_attribute_type_allowed_value"
msgid "İbrahimi"
msgstr "İbrahimi"

#: DB:work_attribute_type_allowed_value/value:740
msgctxt "work_attribute_type_allowed_value"
msgid "İki Bir"
msgstr "İki Bir"

#: DB:work_attribute_type_allowed_value/value:741
msgctxt "work_attribute_type_allowed_value"
msgid "İkiz Aksak"
msgstr "İkiz Aksak"

#: DB:work_attribute_type_allowed_value/value:620
msgctxt "work_attribute_type_allowed_value"
msgid "İlahi"
msgstr "İlahi"

#: DB:work_attribute_type_allowed_value/value:226
msgctxt "work_attribute_type_allowed_value"
msgid "Śankarābharaṇaṁ"
msgstr "Śankarābharaṇaṁ"

#: DB:work_attribute_type_allowed_value/value:1012
msgctxt "work_attribute_type_allowed_value"
msgid "Śaṅkara"
msgstr "Śaṅkara"

#: DB:work_attribute_type_allowed_value/value:842
msgctxt "work_attribute_type_allowed_value"
msgid "Śikhar"
msgstr "Śikhar"

#: DB:work_attribute_type_allowed_value/value:1021
msgctxt "work_attribute_type_allowed_value"
msgid "Śivamat bhairav"
msgstr "Śivamat bhairav"

#: DB:work_attribute_type_allowed_value/value:240
msgctxt "work_attribute_type_allowed_value"
msgid "Śivaranjani"
msgstr "Śivaranjani"

#: DB:work_attribute_type_allowed_value/value:1022
msgctxt "work_attribute_type_allowed_value"
msgid "Śivaran̄jani"
msgstr "Śivaran̄jani"

#: DB:work_attribute_type_allowed_value/value:241
#: DB:work_attribute_type_allowed_value/value:1027
msgctxt "work_attribute_type_allowed_value"
msgid "Śrī"
msgstr "Śrī"

#: DB:work_attribute_type_allowed_value/value:242
msgctxt "work_attribute_type_allowed_value"
msgid "Śrīranjani"
msgstr "Śrīranjani"

#: DB:work_attribute_type_allowed_value/value:1028
msgctxt "work_attribute_type_allowed_value"
msgid "Śubhalakṣmi"
msgstr "Śubhalakṣmi"

#: DB:work_attribute_type_allowed_value/value:243
msgctxt "work_attribute_type_allowed_value"
msgid "Śubhapantuvarāḷi"
msgstr "Śubhapantuvarāḷi"

#: DB:work_attribute_type_allowed_value/value:245
msgctxt "work_attribute_type_allowed_value"
msgid "Śudda sārang"
msgstr "Śudda sārang"

#: DB:work_attribute_type_allowed_value/value:246
msgctxt "work_attribute_type_allowed_value"
msgid "Śudda sāvēri"
msgstr "Śudda sāvēri"

#: DB:work_attribute_type_allowed_value/value:247
msgctxt "work_attribute_type_allowed_value"
msgid "Śuddadhanyāsi"
msgstr "Śuddadhanyāsi"

#: DB:work_attribute_type_allowed_value/value:248
msgctxt "work_attribute_type_allowed_value"
msgid "Śuddasīmantini"
msgstr "Śuddasīmantini"

#: DB:work_attribute_type_allowed_value/value:1029
msgctxt "work_attribute_type_allowed_value"
msgid "Śuddh baradi"
msgstr "Śuddh baradi"

#: DB:work_attribute_type_allowed_value/value:1030
msgctxt "work_attribute_type_allowed_value"
msgid "Śuddh basant"
msgstr "Śuddh basant"

#: DB:work_attribute_type_allowed_value/value:1031
msgctxt "work_attribute_type_allowed_value"
msgid "Śuddh kalyāṇ"
msgstr "Śuddh kalyāṇ"

#: DB:work_attribute_type_allowed_value/value:1032
msgctxt "work_attribute_type_allowed_value"
msgid "Śuddh mārū"
msgstr "Śuddh mārū"

#: DB:work_attribute_type_allowed_value/value:1033
msgctxt "work_attribute_type_allowed_value"
msgid "Śuddh naṭa"
msgstr "Śuddh naṭa"

#: DB:work_attribute_type_allowed_value/value:1034
msgctxt "work_attribute_type_allowed_value"
msgid "Śuddh sāraṅg"
msgstr "Śuddh sāraṅg"

#: DB:work_attribute_type_allowed_value/value:1039
msgctxt "work_attribute_type_allowed_value"
msgid "Śyām kalyāṇ"
msgstr "Śyām kalyāṇ"

#: DB:work_attribute_type_allowed_value/value:254
msgctxt "work_attribute_type_allowed_value"
msgid "Śyāṁ kaḷyāṇ"
msgstr "Śyāṁ kaḷyāṇ"

#: DB:work_attribute_type_allowed_value/value:249
msgctxt "work_attribute_type_allowed_value"
msgid "Śūḷiṇi"
msgstr "Śūḷiṇi"

#: DB:work_attribute_type_allowed_value/value:773
msgctxt "work_attribute_type_allowed_value"
msgid "Şark Devr-i Revanı"
msgstr "Şark Devr-i Revanı"

#: DB:work_attribute_type_allowed_value/value:665
msgctxt "work_attribute_type_allowed_value"
msgid "Şarkı"
msgstr "Şarkı"

#: DB:work_attribute_type_allowed_value/value:549
msgctxt "work_attribute_type_allowed_value"
msgid "Şedaraban"
msgstr "Şedaraban"

#: DB:work_attribute_type_allowed_value/value:550
msgctxt "work_attribute_type_allowed_value"
msgid "Şedd-i Saba"
msgstr "Şedd-i Saba"

#: DB:work_attribute_type_allowed_value/value:551
msgctxt "work_attribute_type_allowed_value"
msgid "Şehnaz"
msgstr "Şehnaz"

#: DB:work_attribute_type_allowed_value/value:554
msgctxt "work_attribute_type_allowed_value"
msgid "Şehnaz Nişaburek"
msgstr "Şehnaz Nişaburek"

#: DB:work_attribute_type_allowed_value/value:552
msgctxt "work_attribute_type_allowed_value"
msgid "Şehnazbuselik"
msgstr "Şehnazbuselik"

#: DB:work_attribute_type_allowed_value/value:553
msgctxt "work_attribute_type_allowed_value"
msgid "Şehnazhaveran"
msgstr "Şehnazhaveran"

#: DB:work_attribute_type_allowed_value/value:555
msgctxt "work_attribute_type_allowed_value"
msgid "Şemsefruz"
msgstr "Şemsefruz"

#: DB:work_attribute_type_allowed_value/value:556
msgctxt "work_attribute_type_allowed_value"
msgid "Şeref-i Hamidi"
msgstr "Şeref-i Hamidi"

#: DB:work_attribute_type_allowed_value/value:557
msgctxt "work_attribute_type_allowed_value"
msgid "Şerefnuma"
msgstr "Şerefnuma"

#: DB:work_attribute_type_allowed_value/value:558
msgctxt "work_attribute_type_allowed_value"
msgid "Şevk"
msgstr "Şevk"

#: DB:work_attribute_type_allowed_value/value:561
msgctxt "work_attribute_type_allowed_value"
msgid "Şevk-i Cedid"
msgstr "Şevk-i Cedid"

#: DB:work_attribute_type_allowed_value/value:563
msgctxt "work_attribute_type_allowed_value"
msgid "Şevk-i Cihan"
msgstr "Şevk-i Cihan"

#: DB:work_attribute_type_allowed_value/value:562
msgctxt "work_attribute_type_allowed_value"
msgid "Şevk-i Dil"
msgstr "Şevk-i Dil"

#: DB:work_attribute_type_allowed_value/value:564
msgctxt "work_attribute_type_allowed_value"
msgid "Şevk-i Serab"
msgstr "Şevk-i Serab"

#: DB:work_attribute_type_allowed_value/value:559
msgctxt "work_attribute_type_allowed_value"
msgid "Şevkaver"
msgstr "Şevkaver"

#: DB:work_attribute_type_allowed_value/value:560
msgctxt "work_attribute_type_allowed_value"
msgid "Şevkefza"
msgstr "Şevkefza"

#: DB:work_attribute_type_allowed_value/value:565
msgctxt "work_attribute_type_allowed_value"
msgid "Şevknüma"
msgstr "Şevknüma"

#: DB:work_attribute_type_allowed_value/value:566
msgctxt "work_attribute_type_allowed_value"
msgid "Şevkutarab"
msgstr "Şevkutarab"

#: DB:work_attribute_type_allowed_value/value:567
msgctxt "work_attribute_type_allowed_value"
msgid "Şinaver"
msgstr "Şinaver"

#: DB:work_attribute_type_allowed_value/value:568
msgctxt "work_attribute_type_allowed_value"
msgid "Şiraz"
msgstr "Şiraz"

#: DB:work_attribute_type_allowed_value/value:569
msgctxt "work_attribute_type_allowed_value"
msgid "Şivekar"
msgstr "Şivekar"

#: DB:work_attribute_type_allowed_value/value:570
msgctxt "work_attribute_type_allowed_value"
msgid "Şivekeş"
msgstr "Şivekeş"

#: DB:work_attribute_type_allowed_value/value:571
msgctxt "work_attribute_type_allowed_value"
msgid "Şivenüma"
msgstr "Şivenüma"

#: DB:work_attribute_type_allowed_value/value:572
msgctxt "work_attribute_type_allowed_value"
msgid "Şuri"
msgstr "Şuri"

#: DB:work_attribute_type_allowed_value/value:666
msgctxt "work_attribute_type_allowed_value"
msgid "Şuğul"
msgstr "Şuğul"

#: DB:work_attribute_type_allowed_value/value:894
msgctxt "work_attribute_type_allowed_value"
msgid "Ḍāgori"
msgstr "Ḍāgori"

#: DB:work_attribute_type_allowed_value/value:227
msgctxt "work_attribute_type_allowed_value"
msgid "Ṣanmukhapriya"
msgstr "Ṣanmukhapriya"<|MERGE_RESOLUTION|>--- conflicted
+++ resolved
@@ -10,11 +10,7 @@
 msgid ""
 msgstr ""
 "Project-Id-Version: MusicBrainz\n"
-<<<<<<< HEAD
-"PO-Revision-Date: 2020-10-15 09:51+0000\n"
-=======
 "PO-Revision-Date: 2020-10-19 14:01+0000\n"
->>>>>>> 01cadc6d
 "Last-Translator: yvanz\n"
 "Language-Team: Dutch (http://www.transifex.com/musicbrainz/musicbrainz/language/nl/)\n"
 "MIME-Version: 1.0\n"
@@ -3061,11 +3057,7 @@
 
 #: DB:medium_format/name:87
 msgctxt "medium_format"
-<<<<<<< HEAD
-msgid "Hybrid SACD (SACD layer, 2 channel)"
-=======
 msgid "Hybrid SACD (SACD layer, 2 channels)"
->>>>>>> 01cadc6d
 msgstr ""
 
 #: DB:medium_format/name:86
@@ -5732,11 +5724,7 @@
 
 #: DB:medium_format/name:84
 msgctxt "medium_format"
-<<<<<<< HEAD
-msgid "SACD (2 channel)"
-=======
 msgid "SACD (2 channels)"
->>>>>>> 01cadc6d
 msgstr ""
 
 #: DB:medium_format/name:85
@@ -5801,11 +5789,7 @@
 
 #: DB:medium_format/name:89
 msgctxt "medium_format"
-<<<<<<< HEAD
-msgid "SHM-SACD (2 channel)"
-=======
 msgid "SHM-SACD (2 channels)"
->>>>>>> 01cadc6d
 msgstr ""
 
 #: DB:medium_format/name:88
