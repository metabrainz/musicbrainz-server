--- conflicted
+++ resolved
@@ -29,11 +29,7 @@
 msgid ""
 msgstr ""
 "Project-Id-Version: MusicBrainz\n"
-<<<<<<< HEAD
-"PO-Revision-Date: 2020-10-15 09:57+0000\n"
-=======
 "PO-Revision-Date: 2020-10-28 18:33+0000\n"
->>>>>>> 01cadc6d
 "Last-Translator: yvanz\n"
 "Language-Team: French (http://www.transifex.com/musicbrainz/musicbrainz/language/fr/)\n"
 "MIME-Version: 1.0\n"
@@ -3080,11 +3076,7 @@
 
 #: DB:medium_format/name:87
 msgctxt "medium_format"
-<<<<<<< HEAD
-msgid "Hybrid SACD (SACD layer, 2 channel)"
-=======
 msgid "Hybrid SACD (SACD layer, 2 channels)"
->>>>>>> 01cadc6d
 msgstr "Hybrid SACD (couche SACD, 2 canaux)"
 
 #: DB:medium_format/name:86
@@ -5751,11 +5743,7 @@
 
 #: DB:medium_format/name:84
 msgctxt "medium_format"
-<<<<<<< HEAD
-msgid "SACD (2 channel)"
-=======
 msgid "SACD (2 channels)"
->>>>>>> 01cadc6d
 msgstr "SACD (2 canaux)"
 
 #: DB:medium_format/name:85
@@ -5820,11 +5808,7 @@
 
 #: DB:medium_format/name:89
 msgctxt "medium_format"
-<<<<<<< HEAD
-msgid "SHM-SACD (2 channel)"
-=======
 msgid "SHM-SACD (2 channels)"
->>>>>>> 01cadc6d
 msgstr "SHM-SACD (2 canaux)"
 
 #: DB:medium_format/name:88
