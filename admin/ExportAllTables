#!/usr/bin/env perl

use warnings;
# vi: set ts=4 sw=4 :
#____________________________________________________________________________
#
#   MusicBrainz -- the open internet music database
#
#   Copyright (C) 1998 Robert Kaye
#
#   This program is free software; you can redistribute it and/or modify
#   it under the terms of the GNU General Public License as published by
#   the Free Software Foundation; either version 2 of the License, or
#   (at your option) any later version.
#
#   This program is distributed in the hope that it will be useful,
#   but WITHOUT ANY WARRANTY; without even the implied warranty of
#   MERCHANTABILITY or FITNESS FOR A PARTICULAR PURPOSE.  See the
#   GNU General Public License for more details.
#
#   You should have received a copy of the GNU General Public License
#   along with this program; if not, write to the Free Software
#   Foundation, Inc., 675 Mass Ave, Cambridge, MA 02139, USA.
#
#   $Id$
#____________________________________________________________________________

use FindBin;
use lib "$FindBin::Bin/../lib";

use strict;
use DBDefs;
use integer;

use Getopt::Long;
use Encode qw( encode );

################################################################################

my @tables = qw(
    artist_rating_raw
    artist_tag_raw
    cdtoc_raw
    edit
    edit_area
    edit_artist
    edit_label
    edit_note
    edit_recording
    edit_release
    edit_release_group
    edit_url
    edit_work
    label_rating_raw
    label_tag_raw
    recording_rating_raw
    recording_tag_raw
    release_group_rating_raw
    release_group_tag_raw
    release_tag_raw
    release_raw
    track_raw
    vote
    work_rating_raw
    work_tag_raw
    annotation
    application
    area
    area_type
    area_alias
    area_alias_type
    area_annotation
    area_gid_redirect
    country_area
    iso_3166_1
    iso_3166_2
    iso_3166_3
    artist
    artist_alias
    artist_alias_type
    artist_annotation
    artist_credit
    artist_credit_name
    artist_gid_redirect
    artist_ipi
    artist_isni
    artist_meta
    artist_name
    artist_tag
    artist_type
    autoeditor_election
    autoeditor_election_vote
    cdtoc
    clientversion
    editor
    editor_oauth_token
    editor_preference
    editor_language
    editor_sanitised
    editor_subscribe_artist
    editor_subscribe_collection
    editor_subscribe_editor
    editor_subscribe_label
    editor_watch_artist
    editor_watch_preferences
    editor_watch_release_group_type
    editor_watch_release_status
    gender
    isrc
    iswc
    l_area_area
    l_area_artist
    l_area_label
    l_area_recording
    l_area_release
    l_area_release_group
    l_area_url
    l_area_work
    l_artist_artist
    l_artist_label
    l_artist_recording
    l_artist_release
    l_artist_release_group
    l_artist_url
    l_artist_work
    l_label_label
    l_label_recording
    l_label_release
    l_label_release_group
    l_label_url
    l_label_work
    l_recording_recording
    l_recording_release
    l_recording_release_group
    l_recording_url
    l_recording_work
    l_release_group_release_group
    l_release_group_url
    l_release_group_work
    l_release_release
    l_release_release_group
    l_release_url
    l_release_work
    l_url_url
    l_url_work
    l_work_work
    label
    label_alias
    label_alias_type
    label_annotation
    label_gid_redirect
    label_ipi
    label_isni
    label_meta
    label_name
    label_tag
    label_type
    language
    link
    link_attribute
    link_attribute_credit
    link_attribute_type
    link_creditable_attribute_type
    link_type
    link_type_attribute_type
    editor_collection
    editor_collection_release
    medium
    medium_cdtoc
    medium_format
    puid
    recording
    recording_annotation
    recording_gid_redirect
    recording_meta
    recording_puid
    recording_tag
    release
    release_annotation
    release_country
    release_gid_redirect
    release_group
    release_group_annotation
    release_group_gid_redirect
    release_group_meta
    release_group_tag
    release_group_primary_type
    release_group_secondary_type
    release_group_secondary_type_join
    release_label
    release_meta
    release_coverart
    release_name
    release_packaging
    release_status
    release_tag
    release_unknown_country
    replication_control
    script
    script_language
    tag
    tag_relation
    track
    track_gid_redirect
    track_name
    medium_index
    url
    url_gid_redirect
    work
    work_alias
    work_alias_type
    work_annotation
    work_attribute
    work_attribute_type
    work_attribute_type_allowed_value
    work_gid_redirect
    work_meta
    work_name
    work_tag
    work_type

    cover_art_archive.art_type
    cover_art_archive.image_type
    cover_art_archive.cover_art
    cover_art_archive.cover_art_type
    cover_art_archive.release_group_cover_art

    documentation.l_area_area_example
    documentation.l_area_artist_example
    documentation.l_area_label_example
    documentation.l_area_recording_example
    documentation.l_area_release_example
    documentation.l_area_release_group_example
    documentation.l_area_url_example
    documentation.l_area_work_example
    documentation.l_artist_artist_example
    documentation.l_artist_label_example
    documentation.l_artist_recording_example
    documentation.l_artist_release_example
    documentation.l_artist_release_group_example
    documentation.l_artist_url_example
    documentation.l_artist_work_example
    documentation.l_label_label_example
    documentation.l_label_recording_example
    documentation.l_label_release_example
    documentation.l_label_release_group_example
    documentation.l_label_url_example
    documentation.l_label_work_example
    documentation.l_recording_recording_example
    documentation.l_recording_release_example
    documentation.l_recording_release_group_example
    documentation.l_recording_url_example
    documentation.l_recording_work_example
    documentation.l_release_group_release_group_example
    documentation.l_release_group_url_example
    documentation.l_release_group_work_example
    documentation.l_release_release_example
    documentation.l_release_release_group_example
    documentation.l_release_url_example
    documentation.l_release_work_example
    documentation.l_url_url_example
    documentation.l_url_work_example
    documentation.l_work_work_example
    documentation.link_type_documentation

    statistics.statistic
    statistics.statistic_event

    wikidocs.wikidocs_index
);

my @replication_tables = qw(
    dbmirror_pending
    dbmirror_pendingdata
);


my @group_core = qw(
    area
    area_type
    area_alias
    country_area
    area_alias_type
    area_annotation
    area_gid_redirect
    iso_3166_1
    iso_3166_2
    iso_3166_3
    artist
    artist_alias
    artist_alias_type
    artist_credit
    artist_credit_name
    artist_gid_redirect
    artist_ipi
    artist_isni
    artist_name
    artist_type
    cdtoc
    clientversion
    gender
    isrc
    iswc
    l_area_area
    l_area_artist
    l_area_label
    l_area_recording
    l_area_release
    l_area_release_group
    l_area_url
    l_area_work
    l_artist_artist
    l_artist_label
    l_artist_recording
    l_artist_release
    l_artist_release_group
    l_artist_url
    l_artist_work
    l_label_label
    l_label_recording
    l_label_release
    l_label_release_group
    l_label_url
    l_label_work
    l_recording_recording
    l_recording_release
    l_recording_release_group
    l_recording_url
    l_recording_work
    l_release_group_release_group
    l_release_group_url
    l_release_group_work
    l_release_release
    l_release_release_group
    l_release_url
    l_release_work
    l_url_url
    l_url_work
    l_work_work
    label
    label_alias
    label_alias_type
    label_gid_redirect
    label_ipi
    label_isni
    label_name
    label_type
    language
    link
    link_attribute
    link_attribute_type
    link_type
    link_type_attribute_type
    medium
    medium_cdtoc
    medium_format
    puid
    recording
    recording_gid_redirect
    recording_puid
    release
    release_country
    release_gid_redirect
    release_group
    release_group_gid_redirect
    release_group_primary_type
    release_group_secondary_type
    release_group_secondary_type_join
    release_label
    release_name
    release_packaging
    release_status
    release_unknown_country
    replication_control
    script
    script_language
    track
    track_gid_redirect
    track_name
    tracklist
    url
    url_gid_redirect
    work
    work_alias
    work_alias_type
    work_gid_redirect
    work_name
    work_type
    );

my @group_derived = qw(
    annotation
    artist_annotation
    artist_meta
    artist_tag
    label_annotation
    label_meta
    label_tag
    recording_annotation
    recording_meta
    recording_tag
    release_annotation
    release_meta
    release_group_annotation
    release_group_meta
    release_group_tag
    release_tag
    tag
    tag_relation
    medium_index
    work_annotation
    work_meta
    work_tag
    );

my @group_stats = qw(
    statistics.statistic
    statistics.statistic_event
);

my @group_editor = qw(
    editor_sanitised
    );

my @group_edit = qw(
    edit
    edit_area
    edit_artist
    edit_label
    edit_note
    edit_recording
    edit_release
    edit_release_group
    edit_url
    edit_work
    vote
    );

my @group_closedmoderation = qw(
    moderation_closed
    moderation_note_closed
    vote_closed
    );

my @group_private = qw(
    application
    artist_rating_raw
    artist_tag_raw
    autoeditor_election
    autoeditor_election_vote
    editor
    editor_collection
    editor_collection_release
    editor_language
    editor_oauth_token
    editor_preference
    editor_subscribe_artist
    editor_subscribe_collection
    editor_subscribe_editor
    editor_subscribe_label
    editor_watch_artist
    editor_watch_preferences
    editor_watch_release_group_type
    editor_watch_release_status
    label_rating_raw
    label_tag_raw
    recording_rating_raw
    recording_tag_raw
    release_coverart
    release_group_rating_raw
    release_group_tag_raw
    release_tag_raw
    work_rating_raw
    work_tag_raw
);

my @group_cdstubs = qw(
    cdtoc_raw
    release_raw
    track_raw
);

my @group_cover_art_archive = (
    'cover_art_archive.art_type',
    'cover_art_archive.image_type',
    'cover_art_archive.cover_art',
    'cover_art_archive.cover_art_type',
    'cover_art_archive.release_group_cover_art'
);

my @group_wikidocs = (
    'wikidocs.wikidocs_index'
);

my @group_documentation = qw(
    documentation.l_area_area_example
    documentation.l_area_artist_example
    documentation.l_area_label_example
    documentation.l_area_recording_example
    documentation.l_area_release_example
    documentation.l_area_release_group_example
    documentation.l_area_url_example
    documentation.l_area_work_example
    documentation.l_artist_artist_example
    documentation.l_artist_label_example
    documentation.l_artist_recording_example
    documentation.l_artist_release_example
    documentation.l_artist_release_group_example
    documentation.l_artist_url_example
    documentation.l_artist_work_example
    documentation.l_label_label_example
    documentation.l_label_recording_example
    documentation.l_label_release_example
    documentation.l_label_release_group_example
    documentation.l_label_url_example
    documentation.l_label_work_example
    documentation.l_recording_recording_example
    documentation.l_recording_release_example
    documentation.l_recording_release_group_example
    documentation.l_recording_url_example
    documentation.l_recording_work_example
    documentation.l_release_group_release_group_example
    documentation.l_release_group_url_example
    documentation.l_release_group_work_example
    documentation.l_release_release_example
    documentation.l_release_release_group_example
    documentation.l_release_url_example
    documentation.l_release_work_example
    documentation.l_url_url_example
    documentation.l_url_work_example
    documentation.l_work_work_example
    documentation.link_type_documentation
);

my @groups = (
    \@group_core,
    \@group_derived,
    \@group_stats,
    \@group_editor,
    \@group_edit,
    \@group_closedmoderation,
    \@group_private,
    \@group_cdstubs,
    \@group_wikidocs,
    \@group_documentation
);

################################################################################

my $fHelp;
my $OutputDir = ".";
my $dir = "/tmp";
my $fCompress = 1;
my $fKeepFiles = 0;
my $fProgress = -t STDOUT;
my $fDoFullExport = 1;
my $fDoReplication = 0;
my $fCheckCompleteness = 0;
my @tablelist;

GetOptions(
    "output-dir|d=s"    => \$OutputDir,
    "tmp-dir|t=s"               => \$dir,
    "compress|c!"               => \$fCompress,
    "keep-files|k!"             => \$fKeepFiles,
    "table=s"                   => \@tablelist,
    "with-replication"          => sub { $fDoReplication = 1 },
    "without-replication"       => sub { $fDoReplication = 0 },
    "with-full-export"          => sub { $fDoFullExport = 1 },
    "without-full-export"       => sub { $fDoFullExport = 0 },
    "check-completeness"        => sub { $fCheckCompleteness = 1 },
    "help"                              => \$fHelp,
);

my $encrypt_for = DBDefs->GPG_ENCRYPT_KEY || undef;
my $sign_with = DBDefs->GPG_SIGN_KEY || undef;

sub usage
{
    print <<EOF;
Usage: ExportAllTables [options]

        --help            show this help
    -d, --output-dir DIR  place the final archive files in DIR (default: ".")
    -t, --tmp-dir DIR     use DIR for temporary storage (default: /tmp)
    -c, --[no]compress    [don't] create .tar.bz2 archives after exporting
    -k, --keep-files      don't delete the exported files from the tmp directory
        --table TABLE     process only these tables
        --with[out]-replication  Do [not] produce a replication packet
        --with[out]-full-export  Do [not] export full tables
        --check-completeness     Check that all tables from DB schema are exported

Certain combinations of options are pointless:
 * specifying --without-replication and --without-full-export
 * specifying tables (via --table) and --without-full-export
 * specifying --nocompress and omitting --keep-files

If you specify --table TABLE, you won't get a complete consistent snapshot
of the database, of course.

GPG encryption of private data requires you pass a recipient to encrypt data
for. This value is taken from DBDefs and can take any value that gpg(1) can
take for `--recipient`. The user running ExportAllTables must have a GPG
keyring setup that is aware of this recipient. GPG signing works similarly.

Encryption uses DBDefs->GPG_ENCRYPT_KEY and signing uses DBDefs->GPG_SIGN_KEY.

EOF
}

usage(), exit if $fHelp;
usage(), exit 1 if @ARGV;
usage(), exit 1 if not $fCompress and not $fKeepFiles;
usage(), exit 1 if not $fDoFullExport and not $fDoReplication;
usage(), exit 1 if not $fDoFullExport and @tablelist;
check_tables_completeness(), exit if $fCheckCompleteness;

my $erase_tmpdir_on_exit = 0;
END
{
    if ($erase_tmpdir_on_exit and not $fKeepFiles and defined($dir) and -d $dir and -d "$dir/mbdump")
    {
        print localtime() . " : Disk space just before erasing tmp dir:\n";
        system "/bin/df -m";
        print localtime() . " : Erasing $dir\n";
        system "/bin/rm", "-rf", $dir;
    }
}

use File::Temp qw( tempdir );
$SIG{'INT'} = sub { exit 3 };
$dir = tempdir("mbexport-XXXXXX", DIR => $dir, CLEANUP => 0);
$erase_tmpdir_on_exit = 1;
mkdir "$dir/mbdump" or die $!;
print localtime() . " : Exporting to $dir\n";

use MusicBrainz::Server::Context;
use Sql;

# Log in to the main DB
my $c = MusicBrainz::Server::Context->new;
my $sql = Sql->new($c->conn);
my $dbh = $c->dbh;

@tables = @tablelist if @tablelist;
@tables = () if not $fDoFullExport;

use Time::HiRes qw( gettimeofday tv_interval );
my $t0 = [gettimeofday];
my $totalrows = 0;
my $tables = 0;

# A quick discussion of the "Can't serialize access due to concurrent update"
# problem.  See "transaction-iso.html" in the Postgres documentation.
# Basically the problem is this: export "A" starts; export "B" starts; export
# "B" updates replication_control; export "A" then can't update
# replication_control, failing with the above error.
# The solution is to get a lock (outside of the database) before we start the
# serializable transaction.
open(my $lockfh, ">>/tmp/.mb-export-lock") or die $!;
use Fcntl qw( LOCK_EX );
flock($lockfh, LOCK_EX) or die $!;

$sql->auto_commit;
$sql->do("SET SESSION CHARACTERISTICS AS TRANSACTION ISOLATION LEVEL SERIALIZABLE");
$sql->begin;

my $now = $sql->select_single_value("SELECT NOW()");

# Write the TIMESTAMP file
# This used to be free text; now it's parseable.  It contains a PostgreSQL
# TIMESTAMP WITH TIME ZONE expression.
writefile("TIMESTAMP", "$now\n");

# Get the replication control data

my ($iSchemaSequence, $iReplicationSequence, $dtReplicationDate) = do {
    my $row = $sql->select_single_row_hash("SELECT * FROM replication_control");
    $row ||= {};
    @$row{qw(
        current_schema_sequence
        current_replication_sequence
        last_replication_date
    )};
};

$iSchemaSequence or die "Don't know what schema sequence number we're using";
$iSchemaSequence == DBDefs->DB_SCHEMA_SEQUENCE
    or die "Stored schema sequence ($iSchemaSequence) does not match DBDefs->DB_SCHEMA_SEQUENCE (".DBDefs->DB_SCHEMA_SEQUENCE.")";

# Write the SCHEMA_SEQUENCE file.  Again, this is parseable - it's just an
# integer.
writefile("SCHEMA_SEQUENCE", "$iSchemaSequence\n");

# Sanitise various things for public consumption

if (grep { $_ eq "editor_sanitised" } @tables)
{
    $sql->do("SELECT id,
                name,
                0 AS privs,
                '' AS email,
                NULL AS website,
                NULL AS bio,
                member_since,
                email_confirm_date,
                last_login_date,
                edits_accepted,
                edits_rejected,
                auto_edits_accepted,
                edits_failed,
                last_updated,
                NULL AS birth_date,
                NULL AS gender,
<<<<<<< HEAD
                NULL as area
=======
                NULL as country,
                '{CLEARTEXT}mb' AS password,
                md5(name || ':musicbrainz.org:mb') AS ha1
>>>>>>> 22560ed7
              INTO TEMPORARY editor_sanitised
              FROM editor");
}

$| = 1;

printf "%-30.30s %9s %4s %9s\n",
    "Table", "Rows", "est%", "rows/sec",
    ;

my %rowcounts;

for my $table (@tables)
{
    dumptable($table);
}

sub table_rowcount
{
    my $table = shift;
    $table =~ s/_sanitised$//;

    $table =~ s/.*\.//;

    $sql->select_single_value(
        "SELECT reltuples FROM pg_class WHERE relname = ? LIMIT 1",
        $table,
    );
}

sub dumptable
{
    my $table = shift;

    open(DUMP, ">$dir/mbdump/$table")
        or die $!;

    my $estrows = table_rowcount($table) || 1;

    $sql->do("COPY $table TO stdout");
    my $buffer;
    my $rows = 0;

    my $t1 = [gettimeofday];
    my $interval;

    my $p = sub {
        my ($pre, $post) = @_;
        no integer;
        printf $pre."%-30.30s %9d %3d%% %9d".$post,
                $table, $rows, int(100 * $rows / $estrows),
                $rows / ($interval||1);
    };

    $p->("", "") if $fProgress;

    my $longest = 0;

    while ($dbh->pg_getcopydata($buffer) >= 0)
    {
        $longest = length($buffer) if length($buffer) > $longest;
        print DUMP encode('utf-8', $buffer)
                or die $!;

        ++$rows;
        unless ($rows & 0xFFF)
        {
                $interval = tv_interval($t1);
                $p->("\r", "") if $fProgress;
        }
    }

    close DUMP
        or die $!;

    $interval = tv_interval($t1);
    $p->(($fProgress ? "\r" : ""), sprintf(" %.2f sec\n", $interval));
    print "Longest buffer used: $longest\n" if $ENV{SHOW_BUFFER_SIZE};

    ++$tables;
    $totalrows += $rows;
    $rowcounts{$table} = $rows;

    $rows;
}

if ($fDoReplication)
{
    # Is there any replication data to dump?
    my $fAnyReplicationData = 0;
    for my $table (@replication_tables)
    {
        $fAnyReplicationData = 1
            if $sql->select_single_value("SELECT COUNT(*) FROM $table") > 0;
    }

    if ($fAnyReplicationData or not $iReplicationSequence)
    {
        # Are we starting replication for the first time?
        if (not defined $iReplicationSequence)
        {
                # If we're currently not at a replication point, then let's turn this
                # one into sequence #0.
                $iReplicationSequence = 0;

                # In this case we may as well ditch any pending
                # replication data; no-one can ever load and apply packet #0, so it
                # will effectively just be there for cosmetic reasons.
                empty_replication_tables();
        } else {
                # Otherwise, we're moving on to the next replication sequence
                # number.
                ++$iReplicationSequence;
        }

        # Set the replication sequence number.  This should (I think) be
        # the final transaction included in each packet.
        $iReplicationSequence ||= 0;

        $sql->do(
                "UPDATE replication_control
                SET current_replication_sequence = ?,
                last_replication_date = NOW()",
                $iReplicationSequence,
        );

        print localtime() . " : Producing replication packet #$iReplicationSequence\n";

        # Dump 'em
        dumptable($_) for @replication_tables;

        # Remove the rows we just dumped
        empty_replication_tables();

        writefile("REPLICATION_SEQUENCE", "$iReplicationSequence\n");
    } elsif (defined $iReplicationSequence and not $fAnyReplicationData) {
        print localtime() . " : No changes since the last replication point (#$iReplicationSequence)\n";
        writefile("REPLICATION_SEQUENCE", "$iReplicationSequence\n");
    } else {
        print localtime() . " : No replication data dumped - not producing a replication packet\n";
        writefile("REPLICATION_SEQUENCE", "");
    }
} else {
    writefile("REPLICATION_SEQUENCE", "");
}

# Dump this /after/ we've possibly updated the current_replication_sequence
# Dump this table only if we're dumping everything (i.e., @tablelist is empty) or if it's explicitly requested.
dumptable("replication_control") if (scalar @tablelist == 0 || grep { $_ eq 'replication_control' } @tablelist);

# Make sure our replication data is safe before we commit its removal from the database
system "/bin/sync"; $? == 0 or die "sync failed (rc=$?)";
$sql->commit;

my $dumptime = tv_interval($t0);
printf "%s : Dumped %d tables (%d rows) in %d seconds\n",
    scalar localtime,
    $tables, $totalrows, $dumptime;

optimise_replication_tables() if $fDoReplication;

# Now we have all the files; disconnect from the database.
# This also drops the _sanitised temporary tables.
undef $sql;
undef $c;

# We can release the lock, allowing other exports to run if they wish.
close $lockfh;

use File::Copy qw( copy );

if ($fCompress and $fDoFullExport)
{
    copy_readme() or die $!;
    copy("$FindBin::Bin/COPYING-PublicDomain", "$dir/COPYING") or die $!;
    make_tar("mbdump.tar.bz2", @group_core);

    copy_readme() or die $!;
    copy("$FindBin::Bin/COPYING-CCShareAlike", "$dir/COPYING") or die $!;
    make_tar("mbdump-derived.tar.bz2", @group_derived);
    make_tar("mbdump-editor.tar.bz2",  @group_editor);
    make_tar("mbdump-edit.tar.bz2",  @group_edit);
    make_tar("mbdump-stats.tar.bz2",  @group_stats);
    make_tar("mbdump-private.tar.bz2", @group_private);
    make_tar("mbdump-cdstubs.tar.bz2", @group_cdstubs);
    make_tar("mbdump-cover-art-archive.tar.bz2", @group_cover_art_archive);
    make_tar("mbdump-wikidocs.tar.bz2", @group_wikidocs);
    make_tar("mbdump-documentation.tar.bz2", @group_documentation);

    system "cd $OutputDir && /usr/bin/md5sum --binary *.tar.bz2" .
           ' | grep -v mbdump-private > MD5SUMS';

    $? == 0 or die "md5sum returned $?";

    gpg_sign("$OutputDir/MD5SUMS");

    if ($encrypt_for) {
        system "gpg --recipient '$encrypt_for' --encrypt $OutputDir/mbdump-private.tar.bz2";
        system "rm $OutputDir/mbdump-private.tar.bz2";
    }
}

if ($fCompress and $fDoReplication)
{
    my $tarfile = "replication-$iReplicationSequence.tar.bz2";

    if (grep { $rowcounts{$_} } @replication_tables)
    {
        copy_readme() or die $!;
        # Go for the "most restrictive" license
        copy("$FindBin::Bin/COPYING-CCShareAlike", "$dir/COPYING") or die $!;
        make_tar($tarfile, @replication_tables);
    }
}

# Tar files all created safely... we can erase the tmpdir on exit
system "/bin/sync"; $? == 0 or die "sync failed (rc=$?)";
$erase_tmpdir_on_exit = 1;

exit;

################################################################################

sub make_tar
{
    my ($tarfile, @files) = @_;

    @files = map { "mbdump/$_" } grep { defined $rowcounts{$_} } @files;

    # These ones go first, so MBImport can quickly find them
    unshift @files, qw(
        TIMESTAMP
        COPYING
        README
        REPLICATION_SEQUENCE
        SCHEMA_SEQUENCE
    );

    my $t0 = [gettimeofday];
    print localtime() . " : Creating $tarfile\n";
    system { "/bin/tar" } "tar",
        "-C", $dir,
        "--bzip2",
        "--create",
        "--verbose",
        "--file", "$OutputDir/$tarfile",
        "--",
        @files,
        ;
    $? == 0 or die "Tar returned $?";
    printf "%s : Tar completed in %d seconds\n", scalar localtime, tv_interval($t0);

    gpg_sign( "$OutputDir/$tarfile" ) if $sign_with;
}

sub writefile
{
    my ($file, $contents) = @_;
    open(my $fh, ">$dir/$file") or die $!;
    print $fh $contents or die $!;
    close $fh or die $!;
}

sub empty_replication_tables
{
    $sql->do("DELETE FROM dbmirror_pendingdata");
    $sql->do("DELETE FROM dbmirror_pending");
    # As soon as we commit, the replication data is gone from the DB, so we must
    # be sure that we have a safe copy.
    $erase_tmpdir_on_exit = 0;
}

sub optimise_replication_tables
{
    print localtime() . " : Optimising replication tables\n";
    $sql->auto_commit;
    $sql->do("VACUUM FULL ANALYZE dbmirror_pendingdata");
    $sql->auto_commit;
    $sql->do("VACUUM FULL ANALYZE dbmirror_pending");
}

sub copy_readme
{
    my $text = <<END;
The files in this directory are snapshots of the MusicBrainz database,
in a format suitable for import into a PostgreSQL database. To import
them, you need a compatible version of the MusicBrainz server software.
END
    writefile("README", $text);
}

sub check_tables_completeness
{
    my @create_tables;

    open FILE, "<$FindBin::Bin/../admin/sql/CreateTables.sql";
    my $create_tables_sql = do { local $/; <FILE> };
    close FILE;
    while ($create_tables_sql =~ m/CREATE TABLE\s+([a-z0-9_]+)\s+\(\s*(.*?)\s*\);/gsi) {
        push @create_tables, $1;
    }

    open FILE, "<$FindBin::Bin/../admin/sql/vertical/rawdata/CreateTables.sql";
    my $create_raw_tables_sql = do { local $/; <FILE> };
    close FILE;
    while ($create_raw_tables_sql =~ m/CREATE TABLE\s+([a-z0-9_]+)\s+\(\s*(.*?)\s*\);/gsi) {
        push @create_tables, $1;
    }

    my %exported_tables = map { $_ => 1 } @tables;
    my @not_exported_tables = grep { not exists $exported_tables{$_} } @create_tables;
    printf "Table not exported: %s\n", $_
        for sort @not_exported_tables;

    my @no_group_tables;
    foreach my $table (@tables) {
        my $included = 0;
        foreach my $group (@groups) {
            if (grep {$_ eq $table} @$group) {
                $included = 1;
            }
        }
        push @no_group_tables, $table if not $included;
    }
    printf "Table exported but not included in any tar: %s\n", $_
        for sort @no_group_tables;
}

sub gpg_sign
{
    my ($file_to_be_signed) = @_;

    # Skip GPG signing of a file if no "sign with" key is given
    return unless $sign_with;

    # Sign requested file
    system "gpg",
        "--default-key", "$sign_with",
        "--detach-sign",
        "--armor",
        $file_to_be_signed;

    # Inform user about a failed signature process
    if ( $? != 0 ) {
        printf STDERR "Failed to sign $file_to_be_signed \n"
            . "GPG returned $?";
    }
}

# eof ExportAllTables<|MERGE_RESOLUTION|>--- conflicted
+++ resolved
@@ -712,13 +712,9 @@
                 last_updated,
                 NULL AS birth_date,
                 NULL AS gender,
-<<<<<<< HEAD
-                NULL as area
-=======
-                NULL as country,
+                NULL as area,
                 '{CLEARTEXT}mb' AS password,
                 md5(name || ':musicbrainz.org:mb') AS ha1
->>>>>>> 22560ed7
               INTO TEMPORARY editor_sanitised
               FROM editor");
 }
