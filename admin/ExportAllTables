--- conflicted
+++ resolved
@@ -271,28 +271,23 @@
     documentation.l_artist_recording_example
     documentation.l_artist_release_example
     documentation.l_artist_release_group_example
-<<<<<<< HEAD
+    documentation.l_artist_place_example
     documentation.l_artist_series_example
-=======
-    documentation.l_artist_place_example
->>>>>>> 622a721c
     documentation.l_artist_url_example
     documentation.l_artist_work_example
     documentation.l_label_label_example
     documentation.l_label_recording_example
     documentation.l_label_release_example
     documentation.l_label_release_group_example
-<<<<<<< HEAD
+    documentation.l_label_place_example
     documentation.l_label_series_example
-=======
-    documentation.l_label_place_example
->>>>>>> 622a721c
     documentation.l_label_url_example
     documentation.l_label_work_example
     documentation.l_place_place_example
     documentation.l_place_recording_example
     documentation.l_place_release_example
     documentation.l_place_release_group_example
+    documentation.l_place_series_example
     documentation.l_place_url_example
     documentation.l_place_work_example
     documentation.l_recording_recording_example
@@ -599,28 +594,23 @@
     documentation.l_artist_recording_example
     documentation.l_artist_release_example
     documentation.l_artist_release_group_example
-<<<<<<< HEAD
+    documentation.l_artist_place_example
     documentation.l_artist_series_example
-=======
-    documentation.l_artist_place_example
->>>>>>> 622a721c
     documentation.l_artist_url_example
     documentation.l_artist_work_example
     documentation.l_label_label_example
     documentation.l_label_recording_example
     documentation.l_label_release_example
     documentation.l_label_release_group_example
-<<<<<<< HEAD
+    documentation.l_label_place_example
     documentation.l_label_series_example
-=======
-    documentation.l_label_place_example
->>>>>>> 622a721c
     documentation.l_label_url_example
     documentation.l_label_work_example
     documentation.l_place_place_example
     documentation.l_place_recording_example
     documentation.l_place_release_example
     documentation.l_place_release_group_example
+    documentation.l_place_series_example
     documentation.l_place_url_example
     documentation.l_place_work_example
     documentation.l_recording_recording_example
