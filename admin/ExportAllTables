--- conflicted
+++ resolved
@@ -71,355 +71,6 @@
     dbmirror_pendingdata
 );
 
-<<<<<<< HEAD
-my @group_core = qw(
-    alternative_medium
-    alternative_medium_track
-    alternative_release
-    alternative_release_type
-    alternative_track
-    area
-    area_type
-    area_alias
-    country_area
-    area_alias_type
-    area_attribute
-    area_attribute_type
-    area_attribute_type_allowed_value
-    area_gid_redirect
-    iso_3166_1
-    iso_3166_2
-    iso_3166_3
-    artist
-    artist_alias
-    artist_alias_type
-    artist_attribute
-    artist_attribute_type
-    artist_attribute_type_allowed_value
-    artist_credit
-    artist_credit_name
-    artist_gid_redirect
-    artist_ipi
-    artist_isni
-    artist_type
-    cdtoc
-    editor_collection_type
-    event
-    event_alias
-    event_alias_type
-    event_attribute
-    event_attribute_type
-    event_attribute_type_allowed_value
-    event_gid_redirect
-    event_type
-    gender
-    instrument
-    instrument_alias
-    instrument_alias_type
-    instrument_attribute
-    instrument_attribute_type
-    instrument_attribute_type_allowed_value
-    instrument_gid_redirect
-    instrument_type
-    isrc
-    iswc
-    l_area_area
-    l_area_artist
-    l_area_event
-    l_area_instrument
-    l_area_label
-    l_area_place
-    l_area_recording
-    l_area_release
-    l_area_release_group
-    l_area_series
-    l_area_url
-    l_area_work
-    l_artist_artist
-    l_artist_event
-    l_artist_instrument
-    l_artist_label
-    l_artist_place
-    l_artist_recording
-    l_artist_release
-    l_artist_release_group
-    l_artist_series
-    l_artist_url
-    l_artist_work
-    l_event_event
-    l_event_instrument
-    l_event_label
-    l_event_place
-    l_event_recording
-    l_event_release
-    l_event_release_group
-    l_event_series
-    l_event_url
-    l_event_work
-    l_instrument_instrument
-    l_instrument_label
-    l_instrument_place
-    l_instrument_recording
-    l_instrument_release
-    l_instrument_release_group
-    l_instrument_series
-    l_instrument_url
-    l_instrument_work
-    l_label_label
-    l_label_place
-    l_label_recording
-    l_label_release
-    l_label_release_group
-    l_label_series
-    l_label_url
-    l_label_work
-    l_place_place
-    l_place_recording
-    l_place_release
-    l_place_release_group
-    l_place_series
-    l_place_url
-    l_place_work
-    l_recording_recording
-    l_recording_release
-    l_recording_release_group
-    l_recording_series
-    l_recording_url
-    l_recording_work
-    l_release_group_release_group
-    l_release_group_series
-    l_release_group_url
-    l_release_group_work
-    l_release_release
-    l_release_release_group
-    l_release_series
-    l_release_url
-    l_release_work
-    l_series_series
-    l_series_url
-    l_series_work
-    l_url_url
-    l_url_work
-    l_work_work
-    label
-    label_alias
-    label_alias_type
-    label_attribute
-    label_attribute_type
-    label_attribute_type_allowed_value
-    label_gid_redirect
-    label_ipi
-    label_isni
-    label_type
-    language
-    link
-    link_attribute
-    link_attribute_credit
-    link_attribute_text_value
-    link_attribute_type
-    link_creditable_attribute_type
-    link_text_attribute_type
-    link_type
-    link_type_attribute_type
-    medium
-    medium_attribute
-    medium_attribute_type
-    medium_attribute_type_allowed_format
-    medium_attribute_type_allowed_value
-    medium_attribute_type_allowed_value_allowed_format
-    medium_cdtoc
-    medium_format
-    orderable_link_type
-    place
-    place_alias
-    place_alias_type
-    place_attribute
-    place_attribute_type
-    place_attribute_type_allowed_value
-    place_gid_redirect
-    place_type
-    recording
-    recording_alias
-    recording_alias_type
-    recording_attribute
-    recording_attribute_type
-    recording_attribute_type_allowed_value
-    recording_gid_redirect
-    release
-    release_alias
-    release_alias_type
-    release_attribute
-    release_attribute_type
-    release_attribute_type_allowed_value
-    release_country
-    release_gid_redirect
-    release_group
-    release_group_alias
-    release_group_alias_type
-    release_group_attribute
-    release_group_attribute_type
-    release_group_attribute_type_allowed_value
-    release_group_gid_redirect
-    release_group_primary_type
-    release_group_secondary_type
-    release_group_secondary_type_join
-    release_label
-    release_packaging
-    release_status
-    release_unknown_country
-    replication_control
-    series
-    series_alias
-    series_alias_type
-    series_attribute
-    series_attribute_type
-    series_attribute_type_allowed_value
-    series_gid_redirect
-    series_ordering_type
-    series_type
-    script
-    track
-    track_gid_redirect
-    tracklist
-    url
-    url_gid_redirect
-    work
-    work_alias
-    work_alias_type
-    work_attribute
-    work_attribute_type
-    work_attribute_type_allowed_value
-    work_gid_redirect
-    work_language
-    work_type
-    );
-
-my @group_derived = qw(
-    annotation
-    area_annotation
-    area_tag
-    artist_annotation
-    artist_meta
-    artist_tag
-    event_annotation
-    event_meta
-    event_tag
-    instrument_annotation
-    instrument_tag
-    label_annotation
-    label_meta
-    label_tag
-    place_annotation
-    place_tag
-    recording_annotation
-    recording_meta
-    recording_tag
-    release_annotation
-    release_meta
-    release_group_annotation
-    release_group_meta
-    release_group_tag
-    release_tag
-    series_annotation
-    series_tag
-    tag
-    tag_relation
-    medium_index
-    work_annotation
-    work_meta
-    work_tag
-    );
-
-my @group_stats = grep { $_ =~ /^statistics\./ } @FULL_TABLE_LIST;
-
-my @group_editor = qw(
-    editor_sanitised
-    );
-
-my @group_edit = qw(
-    edit
-    edit_area
-    edit_artist
-    edit_data
-    edit_event
-    edit_instrument
-    edit_label
-    edit_note
-    edit_note_recipient
-    edit_place
-    edit_recording
-    edit_release
-    edit_release_group
-    edit_series
-    edit_url
-    edit_work
-    vote
-    );
-
-my @group_private = qw(
-    application
-    area_tag_raw
-    artist_rating_raw
-    artist_tag_raw
-    autoeditor_election
-    autoeditor_election_vote
-    editor
-    editor_collection
-    editor_collection_area
-    editor_collection_artist
-    editor_collection_event
-    editor_collection_instrument
-    editor_collection_label
-    editor_collection_place
-    editor_collection_recording
-    editor_collection_release
-    editor_collection_release_group
-    editor_collection_series
-    editor_collection_work
-    editor_language
-    editor_oauth_token
-    editor_preference
-    editor_subscribe_artist
-    editor_subscribe_collection
-    editor_subscribe_editor
-    editor_subscribe_label
-    editor_subscribe_series
-    editor_watch_artist
-    editor_watch_preferences
-    editor_watch_release_group_type
-    editor_watch_release_status
-    event_tag_raw
-    event_rating_raw
-    instrument_tag_raw
-    label_rating_raw
-    label_tag_raw
-    old_editor_name
-    place_tag_raw
-    recording_rating_raw
-    recording_tag_raw
-    release_coverart
-    release_group_rating_raw
-    release_group_tag_raw
-    release_tag_raw
-    series_tag_raw
-    work_rating_raw
-    work_tag_raw
-);
-
-my @group_cdstubs = qw(
-    cdtoc_raw
-    release_raw
-    track_raw
-);
-
-my @group_cover_art_archive = grep { $_ =~ /^cover_art_archive\./ } @FULL_TABLE_LIST;
-
-my @group_wikidocs = grep { $_ =~ /^wikidocs\./ } @FULL_TABLE_LIST;
-
-my @group_documentation = grep { $_ =~ /^documentation\./ } @FULL_TABLE_LIST;
-
-=======
->>>>>>> 52fb13f1
 my @groups = (
     \@CORE_TABLE_LIST,
     \@DERIVED_TABLE_LIST,
