--- conflicted
+++ resolved
@@ -232,16 +232,9 @@
 
     my $opts = $DB->shell_args;
     $ENV{"PGPASSWORD"} = $DB->password;
-<<<<<<< HEAD
 
     system(sprintf("echo \"CREATE SCHEMA %s\" | $psql $opts", $_))
-        for ($DB->schema, 'cover_art_archive', 'report');
-
-=======
-    system(sprintf("echo \"CREATE SCHEMA %s\" | $psql $opts", $DB->schema));
-    system("echo \"CREATE SCHEMA cover_art_archive\" | $psql $opts");
-    system("echo \"CREATE SCHEMA statistics\" | $psql $opts");
->>>>>>> c46ba9c5
+        for ($DB->schema, 'cover_art_archive', 'report', 'statistics');
     die "\nFailed to create schema\n" if ($? >> 8);
 
     if (GetPostgreSQLVersion () >= version->parse ("v9.1"))
@@ -256,13 +249,9 @@
     InstallExtension($SYSMB, "musicbrainz_collate.sql", $DB->schema);
 
     RunSQLScript($DB, "CreateTables.sql", "Creating tables ...");
-<<<<<<< HEAD
     RunSQLScript($DB, "caa/CreateTables.sql", "Creating tables ...");
     RunSQLScript($DB, "report/CreateTables.sql", "Creating tables ...");
-=======
-    RunSQLScript($DB, "caa/CreateTables.sql", "Creating CAA tables ...");
     RunSQLScript($DB, "statistics/CreateTables.sql", "Creating statistics tables ...");
->>>>>>> c46ba9c5
 
     if ($import)
     {
@@ -321,7 +310,7 @@
         RunSQLScript($DB, "statistics/CreateReplicationTriggers.sql", "Creating statistics replication triggers ...");
     }
     if ($REPTYPE == RT_MASTER || $REPTYPE == RT_SLAVE)
-    {
+	{
         RunSQLScript($DB, "ReplicationSetup.sql", "Setting up replication ...");
     }
 
