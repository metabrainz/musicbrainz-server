\set ON_ERROR_STOP 1
BEGIN;

CREATE TABLE annotation
(
    id                  SERIAL,
    editor              INTEGER NOT NULL, -- references editor.id
    text                TEXT,
    changelog           VARCHAR(255),
    created             TIMESTAMP WITH TIME ZONE DEFAULT NOW()
);

CREATE TABLE application
(
    id                  SERIAL,
    owner               INTEGER NOT NULL, -- references editor.id
    name                TEXT NOT NULL,
    oauth_id            TEXT NOT NULL,
    oauth_secret        TEXT NOT NULL,
    oauth_redirect_uri  TEXT
);

CREATE TABLE area_type (
    id                  SERIAL, -- PK
    name                VARCHAR(255) NOT NULL
);

CREATE TABLE area (
    id                  SERIAL, -- PK
    gid                 uuid NOT NULL,
    name                VARCHAR NOT NULL,
    sort_name           VARCHAR NOT NULL,
    type                INTEGER, -- references area_type.id
    edits_pending       INTEGER NOT NULL DEFAULT 0 CHECK (edits_pending >=0),
    last_updated        TIMESTAMP WITH TIME ZONE DEFAULT NOW(),
    begin_date_year     SMALLINT,
    begin_date_month    SMALLINT,
    begin_date_day      SMALLINT,
    end_date_year       SMALLINT,
    end_date_month      SMALLINT,
    end_date_day        SMALLINT,
    ended               BOOLEAN NOT NULL DEFAULT FALSE
      CHECK (
        (
          -- If any end date fields are not null, then ended must be true
          (end_date_year IS NOT NULL OR
           end_date_month IS NOT NULL OR
           end_date_day IS NOT NULL) AND
          ended = TRUE
        ) OR (
          -- Otherwise, all end date fields must be null
          (end_date_year IS NULL AND
           end_date_month IS NULL AND
           end_date_day IS NULL)
        )
      )
);

CREATE TABLE area_gid_redirect
(
    gid                 UUID NOT NULL, -- PK
    new_id              INTEGER NOT NULL, -- references area.id
    created             TIMESTAMP WITH TIME ZONE DEFAULT NOW()
);

CREATE TABLE area_alias_type (
    id SERIAL, -- PK,
    name TEXT NOT NULL
);

CREATE TABLE area_alias (
    id                  SERIAL, --PK
    area                INTEGER NOT NULL, -- references area.id
    name                VARCHAR NOT NULL,
    locale              TEXT,
    edits_pending       INTEGER NOT NULL DEFAULT 0 CHECK (edits_pending >=0),
    last_updated        TIMESTAMP WITH TIME ZONE DEFAULT NOW(),
    type                INTEGER, -- references area_alias_type.id
    sort_name           VARCHAR NOT NULL,
    begin_date_year     SMALLINT,
    begin_date_month    SMALLINT,
    begin_date_day      SMALLINT,
    end_date_year       SMALLINT,
    end_date_month      SMALLINT,
    end_date_day        SMALLINT,
    primary_for_locale  BOOLEAN NOT NULL DEFAULT false,
             CONSTRAINT primary_check
                 CHECK ((locale IS NULL AND primary_for_locale IS FALSE) OR (locale IS NOT NULL)));

CREATE TABLE area_annotation (
    area        INTEGER NOT NULL, -- PK, references area.id
    annotation  INTEGER NOT NULL -- PK, references annotation.id
);

CREATE TABLE artist (
    id                  SERIAL,
    gid                 UUID NOT NULL,
    name                INTEGER NOT NULL, -- references artist_name.id
    sort_name           INTEGER NOT NULL, -- references artist_name.id
    begin_date_year     SMALLINT,
    begin_date_month    SMALLINT,
    begin_date_day      SMALLINT,
    end_date_year       SMALLINT,
    end_date_month      SMALLINT,
    end_date_day        SMALLINT,
    type                INTEGER, -- references artist_type.id
    area                INTEGER, -- references area.id
    gender              INTEGER, -- references gender.id
    comment             VARCHAR(255) NOT NULL DEFAULT '',
    edits_pending       INTEGER NOT NULL DEFAULT 0 CHECK (edits_pending >= 0),
    last_updated        TIMESTAMP WITH TIME ZONE DEFAULT NOW(),
    ended               BOOLEAN NOT NULL DEFAULT FALSE
      CHECK (
        (
          -- If any end date fields are not null, then ended must be true
          (end_date_year IS NOT NULL OR
           end_date_month IS NOT NULL OR
           end_date_day IS NOT NULL) AND
          ended = TRUE
        ) OR (
          -- Otherwise, all end date fields must be null
          (end_date_year IS NULL AND
           end_date_month IS NULL AND
           end_date_day IS NULL)
        )
      ),
    begin_area          INTEGER, -- references area.id
    end_area            INTEGER -- references area.id
);

CREATE TABLE artist_alias_type (
    id SERIAL,
    name TEXT NOT NULL
);

CREATE TABLE artist_alias
(
    id                  SERIAL,
    artist              INTEGER NOT NULL, -- references artist.id
    name                INTEGER NOT NULL, -- references artist_name.id
    locale              TEXT,
    edits_pending       INTEGER NOT NULL DEFAULT 0 CHECK (edits_pending >= 0),
    last_updated        TIMESTAMP WITH TIME ZONE DEFAULT NOW(),
    type                INTEGER, -- references artist_alias_type.id
    sort_name           INTEGER NOT NULL, -- references artist_name.id
    begin_date_year     SMALLINT,
    begin_date_month    SMALLINT,
    begin_date_day      SMALLINT,
    end_date_year       SMALLINT,
    end_date_month      SMALLINT,
    end_date_day        SMALLINT,
    primary_for_locale  BOOLEAN NOT NULL DEFAULT false,
    CONSTRAINT primary_check CHECK ((locale IS NULL AND primary_for_locale IS FALSE) OR (locale IS NOT NULL)),
    CONSTRAINT search_hints_are_empty
      CHECK (
        (type <> 3) OR (
          type = 3 AND sort_name = name AND
          begin_date_year IS NULL AND begin_date_month IS NULL AND begin_date_day IS NULL AND
          end_date_year IS NULL AND end_date_month IS NULL AND end_date_day IS NULL AND
          primary_for_locale IS FALSE AND locale IS NULL
        )
      )
);

CREATE TABLE artist_annotation
(
    artist              INTEGER NOT NULL, -- PK, references artist.id
    annotation          INTEGER NOT NULL -- PK, references annotation.id
);

CREATE TABLE artist_ipi
(
    artist              INTEGER NOT NULL, -- PK, references artist.id
    ipi                 CHAR(11) NOT NULL CHECK (ipi ~ E'^\\d{11}$'), -- PK
    edits_pending       INTEGER NOT NULL DEFAULT 0 CHECK (edits_pending >= 0),
    created             TIMESTAMP WITH TIME ZONE DEFAULT NOW()
);

CREATE TABLE artist_isni
(
    artist              INTEGER NOT NULL, -- PK, references artist.id
    isni                CHAR(16) NOT NULL CHECK (isni ~ E'^\\d{15}[\\dX]$'), -- PK
    edits_pending       INTEGER NOT NULL DEFAULT 0 CHECK (edits_pending >= 0),
    created             TIMESTAMP WITH TIME ZONE DEFAULT NOW()
);

CREATE TABLE artist_meta
(
    id                  INTEGER NOT NULL, -- PK, references artist.id CASCADE
    rating              SMALLINT CHECK (rating >= 0 AND rating <= 100),
    rating_count        INTEGER
);

CREATE TABLE artist_tag
(
    artist              INTEGER NOT NULL, -- PK, references artist.id
    tag                 INTEGER NOT NULL, -- PK, references tag.id
    count               INTEGER NOT NULL,
    last_updated        TIMESTAMP WITH TIME ZONE DEFAULT NOW()
);

CREATE TABLE artist_rating_raw
(
    artist              INTEGER NOT NULL, -- PK, references artist.id
    editor              INTEGER NOT NULL, -- PK, references editor.id
    rating              SMALLINT NOT NULL CHECK (rating >= 0 AND rating <= 100)
);

CREATE TABLE artist_tag_raw
(
    artist              INTEGER NOT NULL, -- PK, references artist.id
    editor              INTEGER NOT NULL, -- PK, references editor.id
    tag                 INTEGER NOT NULL -- PK, references tag.id
);

CREATE TABLE artist_credit (
    id                  SERIAL,
    name                INTEGER NOT NULL, -- references artist_name.id
    artist_count        SMALLINT NOT NULL,
    ref_count           INTEGER DEFAULT 0,
    created             TIMESTAMP WITH TIME ZONE DEFAULT NOW()
);

CREATE TABLE artist_credit_name (
    artist_credit       INTEGER NOT NULL, -- PK, references artist_credit.id CASCADE
    position            SMALLINT NOT NULL, -- PK
    artist              INTEGER NOT NULL, -- references artist.id CASCADE
    name                INTEGER NOT NULL, -- references artist_name.id
    join_phrase         TEXT NOT NULL DEFAULT ''
);

CREATE TABLE artist_gid_redirect
(
    gid                 UUID NOT NULL, -- PK
    new_id              INTEGER NOT NULL, -- references artist.id
    created             TIMESTAMP WITH TIME ZONE DEFAULT NOW()
);

CREATE TABLE artist_name (
    id                  SERIAL,
    name                VARCHAR NOT NULL
);

CREATE TABLE artist_type (
    id                  SERIAL,
    name                VARCHAR(255) NOT NULL
);

CREATE TABLE autoeditor_election
(
    id                  SERIAL,
    candidate           INTEGER NOT NULL, -- references editor.id
    proposer            INTEGER NOT NULL, -- references editor.id
    seconder_1          INTEGER, -- references editor.id
    seconder_2          INTEGER, -- references editor.id
    status              INTEGER NOT NULL DEFAULT 1
                            CHECK (status IN (1,2,3,4,5,6)),
                            -- 1 : has proposer
                            -- 2 : has seconder_1
                            -- 3 : has seconder_2 (voting open)
                            -- 4 : accepted!
                            -- 5 : rejected
                            -- 6 : cancelled (by proposer)
    yes_votes           INTEGER NOT NULL DEFAULT 0,
    no_votes            INTEGER NOT NULL DEFAULT 0,
    propose_time        TIMESTAMP WITH TIME ZONE NOT NULL DEFAULT NOW(),
    open_time           TIMESTAMP WITH TIME ZONE,
    close_time          TIMESTAMP WITH TIME ZONE
);

CREATE TABLE autoeditor_election_vote
(
    id                  SERIAL,
    autoeditor_election INTEGER NOT NULL, -- references autoeditor_election.id
    voter               INTEGER NOT NULL, -- references editor.id
    vote                INTEGER NOT NULL CHECK (vote IN (-1,0,1)),
    vote_time           TIMESTAMP WITH TIME ZONE NOT NULL DEFAULT NOW()
);

CREATE TABLE cdtoc
(
    id                  SERIAL,
    discid              CHAR(28) NOT NULL,
    freedb_id           CHAR(8) NOT NULL,
    track_count         INTEGER NOT NULL,
    leadout_offset      INTEGER NOT NULL,
    track_offset        INTEGER[] NOT NULL,
    degraded            BOOLEAN NOT NULL DEFAULT FALSE,
    created             TIMESTAMP WITH TIME ZONE DEFAULT NOW()
);

CREATE TABLE cdtoc_raw
(
    id                  SERIAL,
    release             INTEGER NOT NULL, -- references release_raw.id
    discid              CHAR(28) NOT NULL,
    track_count          INTEGER NOT NULL,
    leadout_offset       INTEGER NOT NULL,
    track_offset         INTEGER[] NOT NULL
);

CREATE TABLE clientversion
(
    id                  SERIAL,
    version             VARCHAR(64) NOT NULL,
    created             TIMESTAMP WITH TIME ZONE DEFAULT NOW()
);

CREATE TABLE country_area
(
    area                INTEGER -- PK, references area.id
);

CREATE TABLE edit
(
    id                  SERIAL,
    editor              INTEGER NOT NULL, -- references editor.id
    type                SMALLINT NOT NULL,
    status              SMALLINT NOT NULL,
    data                TEXT NOT NULL,
    yes_votes            INTEGER NOT NULL DEFAULT 0,
    no_votes             INTEGER NOT NULL DEFAULT 0,
    autoedit            SMALLINT NOT NULL DEFAULT 0,
    open_time            TIMESTAMP WITH TIME ZONE DEFAULT NOW(),
    close_time           TIMESTAMP WITH TIME ZONE,
    expire_time          TIMESTAMP WITH TIME ZONE NOT NULL,
    language            INTEGER, -- references language
    quality             SMALLINT NOT NULL DEFAULT 1
);

CREATE TABLE edit_note
(
    id                  SERIAL,
    editor              INTEGER NOT NULL, -- references editor.id
    edit                INTEGER NOT NULL, -- references edit.id
    text                TEXT NOT NULL,
    post_time            TIMESTAMP WITH TIME ZONE DEFAULT NOW()
);

CREATE TABLE edit_area
(
    edit                INTEGER NOT NULL, -- PK, references edit.id
    area                INTEGER NOT NULL  -- PK, references area.id CASCADE
);

CREATE TABLE edit_artist
(
    edit                INTEGER NOT NULL, -- PK, references edit.id
    artist              INTEGER NOT NULL, -- PK, references artist.id CASCADE
    status              SMALLINT NOT NULL -- materialized from edit.status
);

CREATE TABLE edit_label
(
    edit                INTEGER NOT NULL, -- PK, references edit.id
    label               INTEGER NOT NULL, -- PK, references label.id CASCADE
    status              SMALLINT NOT NULL -- materialized from edit.status
);

CREATE TABLE edit_release
(
    edit                INTEGER NOT NULL, -- PK, references edit.id
    release             INTEGER NOT NULL  -- PK, references release.id CASCADE
);

CREATE TABLE edit_release_group
(
    edit                INTEGER NOT NULL, -- PK, references edit.id
    release_group       INTEGER NOT NULL  -- PK, references release_group.id CASCADE
);

CREATE TABLE edit_recording
(
    edit                INTEGER NOT NULL, -- PK, references edit.id
    recording           INTEGER NOT NULL  -- PK, references recording.id CASCADE
);

CREATE TABLE edit_work
(
    edit                INTEGER NOT NULL, -- PK, references edit.id
    work                INTEGER NOT NULL  -- PK, references work.id CASCADE
);

CREATE TABLE edit_url
(
    edit                INTEGER NOT NULL, -- PK, references edit.id
    url                 INTEGER NOT NULL  -- PK, references url.id CASCADE
);

CREATE TABLE editor
(
    id                  SERIAL,
    name                VARCHAR(64) NOT NULL,
    password            VARCHAR(64) NOT NULL,
    privs               INTEGER DEFAULT 0,
    email               VARCHAR(64) DEFAULT NULL,
    website             VARCHAR(255) DEFAULT NULL,
    bio                 TEXT DEFAULT NULL,
    member_since        TIMESTAMP WITH TIME ZONE DEFAULT NOW(),
    email_confirm_date  TIMESTAMP WITH TIME ZONE,
    last_login_date     TIMESTAMP WITH TIME ZONE DEFAULT now(),
    edits_accepted      INTEGER DEFAULT 0,
    edits_rejected      INTEGER DEFAULT 0,
    auto_edits_accepted INTEGER DEFAULT 0,
    edits_failed        INTEGER DEFAULT 0,
    last_updated        TIMESTAMP WITH TIME ZONE DEFAULT NOW(),
    birth_date          DATE,
    gender              INTEGER, -- references gender.id
    area                INTEGER -- references area.id
);

CREATE TYPE FLUENCY AS ENUM ('basic', 'intermediate', 'advanced', 'native');

CREATE TABLE editor_language (
    editor   INTEGER NOT NULL,  -- PK, references editor.id
    language INTEGER NOT NULL,  -- PK, references language.id
    fluency  FLUENCY NOT NULL
);

CREATE TABLE editor_preference
(
    id                  SERIAL,
    editor              INTEGER NOT NULL, -- references editor.id
    name                VARCHAR(50) NOT NULL,
    value               VARCHAR(100) NOT NULL
);

CREATE TABLE editor_subscribe_artist
(
    id                  SERIAL,
    editor              INTEGER NOT NULL, -- references editor.id
    artist              INTEGER NOT NULL, -- weakly references artist
    last_edit_sent      INTEGER NOT NULL, -- weakly references edit
    deleted_by_edit     INTEGER NOT NULL DEFAULT 0, -- weakly references edit
    merged_by_edit      INTEGER NOT NULL DEFAULT 0 -- weakly references edit
);

CREATE TABLE editor_subscribe_collection
(
    id                  SERIAL,
    editor              INTEGER NOT NULL,              -- references editor.id
    collection          INTEGER NOT NULL,              -- weakly references collection
    last_edit_sent      INTEGER NOT NULL,              -- weakly references edit
    available           BOOLEAN NOT NULL DEFAULT TRUE,
    last_seen_name      VARCHAR(255)
);

CREATE TABLE editor_subscribe_label
(
    id                  SERIAL,
    editor              INTEGER NOT NULL, -- references editor.id
    label               INTEGER NOT NULL, -- weakly references label
    last_edit_sent      INTEGER NOT NULL, -- weakly references edit
    deleted_by_edit     INTEGER NOT NULL DEFAULT 0, -- weakly references edit
    merged_by_edit      INTEGER NOT NULL DEFAULT 0 -- weakly references edit
);

CREATE TABLE editor_subscribe_editor
(
    id                  SERIAL,
    editor              INTEGER NOT NULL, -- references editor.id (the one who has subscribed)
    subscribed_editor   INTEGER NOT NULL, -- references editor.id (the one being subscribed)
    last_edit_sent      INTEGER NOT NULL  -- weakly references edit
);

CREATE TABLE gender (
    id                  SERIAL,
    name                VARCHAR(255) NOT NULL
);

CREATE TABLE iso_3166_1 (
    area      INTEGER NOT NULL, -- references area.id
    code      CHAR(2) -- PK
);
CREATE TABLE iso_3166_2 (
    area      INTEGER NOT NULL, -- references area.id
    code      VARCHAR(10) -- PK
);
CREATE TABLE iso_3166_3 (
    area      INTEGER NOT NULL, -- references area.id
    code      CHAR(4) -- PK
);

CREATE TABLE isrc
(
    id                  SERIAL,
    recording           INTEGER NOT NULL, -- references recording.id
    isrc                CHAR(12) NOT NULL CHECK (isrc ~ E'^[A-Z]{2}[A-Z0-9]{3}[0-9]{7}$'),
    source              SMALLINT,
    edits_pending       INTEGER NOT NULL DEFAULT 0 CHECK (edits_pending >= 0),
    created             TIMESTAMP WITH TIME ZONE DEFAULT NOW()
);

CREATE TABLE iswc (
    id SERIAL NOT NULL,
    work INTEGER NOT NULL, -- references work.id
    iswc CHARACTER(15) CHECK (iswc ~ E'^T-?\\d{3}.?\\d{3}.?\\d{3}[-.]?\\d$'),
    source SMALLINT,
    edits_pending INTEGER NOT NULL DEFAULT 0,
    created TIMESTAMP WITH TIME ZONE NOT NULL DEFAULT now()
);

CREATE TABLE l_area_area
(
    id                  SERIAL,
    link                INTEGER NOT NULL, -- references link.id
    entity0             INTEGER NOT NULL, -- references area.id
    entity1             INTEGER NOT NULL, -- references area.id
    edits_pending       INTEGER NOT NULL DEFAULT 0 CHECK (edits_pending >= 0),
    last_updated        TIMESTAMP WITH TIME ZONE DEFAULT NOW()
);

CREATE TABLE l_area_artist
(
    id                  SERIAL,
    link                INTEGER NOT NULL, -- references link.id
    entity0             INTEGER NOT NULL, -- references area.id
    entity1             INTEGER NOT NULL, -- references artist.id
    edits_pending       INTEGER NOT NULL DEFAULT 0 CHECK (edits_pending >= 0),
    last_updated        TIMESTAMP WITH TIME ZONE DEFAULT NOW()
);

CREATE TABLE l_area_label
(
    id                  SERIAL,
    link                INTEGER NOT NULL, -- references link.id
    entity0             INTEGER NOT NULL, -- references area.id
    entity1             INTEGER NOT NULL, -- references label.id
    edits_pending       INTEGER NOT NULL DEFAULT 0 CHECK (edits_pending >= 0),
    last_updated        TIMESTAMP WITH TIME ZONE DEFAULT NOW()
);

CREATE TABLE l_area_work
(
    id                  SERIAL,
    link                INTEGER NOT NULL, -- references link.id
    entity0             INTEGER NOT NULL, -- references area.id
    entity1             INTEGER NOT NULL, -- references work.id
    edits_pending       INTEGER NOT NULL DEFAULT 0 CHECK (edits_pending >= 0),
    last_updated        TIMESTAMP WITH TIME ZONE DEFAULT NOW()
);

CREATE TABLE l_area_url
(
    id                  SERIAL,
    link                INTEGER NOT NULL, -- references link.id
    entity0             INTEGER NOT NULL, -- references area.id
    entity1             INTEGER NOT NULL, -- references url.id
    edits_pending       INTEGER NOT NULL DEFAULT 0 CHECK (edits_pending >= 0),
    last_updated        TIMESTAMP WITH TIME ZONE DEFAULT NOW()
);

CREATE TABLE l_area_recording
(
    id                  SERIAL,
    link                INTEGER NOT NULL, -- references link.id
    entity0             INTEGER NOT NULL, -- references area.id
    entity1             INTEGER NOT NULL, -- references recording.id
    edits_pending       INTEGER NOT NULL DEFAULT 0 CHECK (edits_pending >= 0),
    last_updated        TIMESTAMP WITH TIME ZONE DEFAULT NOW()
);

CREATE TABLE l_area_release_group
(
    id                  SERIAL,
    link                INTEGER NOT NULL, -- references link.id
    entity0             INTEGER NOT NULL, -- references area.id
    entity1             INTEGER NOT NULL, -- references release_group.id
    edits_pending       INTEGER NOT NULL DEFAULT 0 CHECK (edits_pending >= 0),
    last_updated        TIMESTAMP WITH TIME ZONE DEFAULT NOW()
);

CREATE TABLE l_area_release
(
    id                  SERIAL,
    link                INTEGER NOT NULL, -- references link.id
    entity0             INTEGER NOT NULL, -- references area.id
    entity1             INTEGER NOT NULL, -- references release.id
    edits_pending       INTEGER NOT NULL DEFAULT 0 CHECK (edits_pending >= 0),
    last_updated        TIMESTAMP WITH TIME ZONE DEFAULT NOW()
);

CREATE TABLE l_artist_artist
(
    id                  SERIAL,
    link                INTEGER NOT NULL, -- references link.id
    entity0             INTEGER NOT NULL, -- references artist.id
    entity1             INTEGER NOT NULL, -- references artist.id
    edits_pending       INTEGER NOT NULL DEFAULT 0 CHECK (edits_pending >= 0),
    last_updated        TIMESTAMP WITH TIME ZONE DEFAULT NOW()
);

CREATE TABLE l_artist_label
(
    id                  SERIAL,
    link                INTEGER NOT NULL, -- references link.id
    entity0             INTEGER NOT NULL, -- references artist.id
    entity1             INTEGER NOT NULL, -- references label.id
    edits_pending       INTEGER NOT NULL DEFAULT 0 CHECK (edits_pending >= 0),
    last_updated        TIMESTAMP WITH TIME ZONE DEFAULT NOW()
);

CREATE TABLE l_artist_recording
(
    id                  SERIAL,
    link                INTEGER NOT NULL, -- references link.id
    entity0             INTEGER NOT NULL, -- references artist.id
    entity1             INTEGER NOT NULL, -- references recording.id
    edits_pending       INTEGER NOT NULL DEFAULT 0 CHECK (edits_pending >= 0),
    last_updated        TIMESTAMP WITH TIME ZONE DEFAULT NOW()
);

CREATE TABLE l_artist_release
(
    id                  SERIAL,
    link                INTEGER NOT NULL, -- references link.id
    entity0             INTEGER NOT NULL, -- references artist.id
    entity1             INTEGER NOT NULL, -- references release.id
    edits_pending       INTEGER NOT NULL DEFAULT 0 CHECK (edits_pending >= 0),
    last_updated        TIMESTAMP WITH TIME ZONE DEFAULT NOW()
);

CREATE TABLE l_artist_release_group
(
    id                  SERIAL,
    link                INTEGER NOT NULL, -- references link.id
    entity0             INTEGER NOT NULL, -- references artist.id
    entity1             INTEGER NOT NULL, -- references release_group.id
    edits_pending       INTEGER NOT NULL DEFAULT 0 CHECK (edits_pending >= 0),
    last_updated        TIMESTAMP WITH TIME ZONE DEFAULT NOW()
);

CREATE TABLE l_artist_url
(
    id                  SERIAL,
    link                INTEGER NOT NULL, -- references link.id
    entity0             INTEGER NOT NULL, -- references artist.id
    entity1             INTEGER NOT NULL, -- references url.id
    edits_pending       INTEGER NOT NULL DEFAULT 0 CHECK (edits_pending >= 0),
    last_updated        TIMESTAMP WITH TIME ZONE DEFAULT NOW()
);

CREATE TABLE l_artist_work
(
    id                  SERIAL,
    link                INTEGER NOT NULL, -- references link.id
    entity0             INTEGER NOT NULL, -- references artist.id
    entity1             INTEGER NOT NULL, -- references work.id
    edits_pending       INTEGER NOT NULL DEFAULT 0 CHECK (edits_pending >= 0),
    last_updated        TIMESTAMP WITH TIME ZONE DEFAULT NOW()
);

CREATE TABLE l_label_label
(
    id                  SERIAL,
    link                INTEGER NOT NULL, -- references link.id
    entity0             INTEGER NOT NULL, -- references label.id
    entity1             INTEGER NOT NULL, -- references label.id
    edits_pending       INTEGER NOT NULL DEFAULT 0 CHECK (edits_pending >= 0),
    last_updated        TIMESTAMP WITH TIME ZONE DEFAULT NOW()
);

CREATE TABLE l_label_recording
(
    id                  SERIAL,
    link                INTEGER NOT NULL, -- references link.id
    entity0             INTEGER NOT NULL, -- references label.id
    entity1             INTEGER NOT NULL, -- references recording.id
    edits_pending       INTEGER NOT NULL DEFAULT 0 CHECK (edits_pending >= 0),
    last_updated        TIMESTAMP WITH TIME ZONE DEFAULT NOW()
);

CREATE TABLE l_label_release
(
    id                  SERIAL,
    link                INTEGER NOT NULL, -- references link.id
    entity0             INTEGER NOT NULL, -- references label.id
    entity1             INTEGER NOT NULL, -- references release.id
    edits_pending       INTEGER NOT NULL DEFAULT 0 CHECK (edits_pending >= 0),
    last_updated        TIMESTAMP WITH TIME ZONE DEFAULT NOW()
);

CREATE TABLE l_label_release_group
(
    id                  SERIAL,
    link                INTEGER NOT NULL, -- references link.id
    entity0             INTEGER NOT NULL, -- references label.id
    entity1             INTEGER NOT NULL, -- references release_group.id
    edits_pending       INTEGER NOT NULL DEFAULT 0 CHECK (edits_pending >= 0),
    last_updated        TIMESTAMP WITH TIME ZONE DEFAULT NOW()
);

CREATE TABLE l_label_url
(
    id                  SERIAL,
    link                INTEGER NOT NULL, -- references link.id
    entity0             INTEGER NOT NULL, -- references label.id
    entity1             INTEGER NOT NULL, -- references url.id
    edits_pending       INTEGER NOT NULL DEFAULT 0 CHECK (edits_pending >= 0),
    last_updated        TIMESTAMP WITH TIME ZONE DEFAULT NOW()
);

CREATE TABLE l_label_work
(
    id                  SERIAL,
    link                INTEGER NOT NULL, -- references link.id
    entity0             INTEGER NOT NULL, -- references label.id
    entity1             INTEGER NOT NULL, -- references work.id
    edits_pending       INTEGER NOT NULL DEFAULT 0 CHECK (edits_pending >= 0),
    last_updated        TIMESTAMP WITH TIME ZONE DEFAULT NOW()
);

CREATE TABLE l_recording_recording
(
    id                  SERIAL,
    link                INTEGER NOT NULL, -- references link.id
    entity0             INTEGER NOT NULL, -- references recording.id
    entity1             INTEGER NOT NULL, -- references recording.id
    edits_pending       INTEGER NOT NULL DEFAULT 0 CHECK (edits_pending >= 0),
    last_updated        TIMESTAMP WITH TIME ZONE DEFAULT NOW()
);

CREATE TABLE l_recording_release
(
    id                  SERIAL,
    link                INTEGER NOT NULL, -- references link.id
    entity0             INTEGER NOT NULL, -- references recording.id
    entity1             INTEGER NOT NULL, -- references release.id
    edits_pending       INTEGER NOT NULL DEFAULT 0 CHECK (edits_pending >= 0),
    last_updated        TIMESTAMP WITH TIME ZONE DEFAULT NOW()
);

CREATE TABLE l_recording_release_group
(
    id                  SERIAL,
    link                INTEGER NOT NULL, -- references link.id
    entity0             INTEGER NOT NULL, -- references recording.id
    entity1             INTEGER NOT NULL, -- references release_group.id
    edits_pending       INTEGER NOT NULL DEFAULT 0 CHECK (edits_pending >= 0),
    last_updated        TIMESTAMP WITH TIME ZONE DEFAULT NOW()
);

CREATE TABLE l_recording_url
(
    id                  SERIAL,
    link                INTEGER NOT NULL, -- references link.id
    entity0             INTEGER NOT NULL, -- references recording.id
    entity1             INTEGER NOT NULL, -- references url.id
    edits_pending       INTEGER NOT NULL DEFAULT 0 CHECK (edits_pending >= 0),
    last_updated        TIMESTAMP WITH TIME ZONE DEFAULT NOW()
);

CREATE TABLE l_recording_work
(
    id                  SERIAL,
    link                INTEGER NOT NULL, -- references link.id
    entity0             INTEGER NOT NULL, -- references recording.id
    entity1             INTEGER NOT NULL, -- references work.id
    edits_pending       INTEGER NOT NULL DEFAULT 0 CHECK (edits_pending >= 0),
    last_updated        TIMESTAMP WITH TIME ZONE DEFAULT NOW()
);

CREATE TABLE l_release_release
(
    id                  SERIAL,
    link                INTEGER NOT NULL, -- references link.id
    entity0             INTEGER NOT NULL, -- references release.id
    entity1             INTEGER NOT NULL, -- references release.id
    edits_pending       INTEGER NOT NULL DEFAULT 0 CHECK (edits_pending >= 0),
    last_updated        TIMESTAMP WITH TIME ZONE DEFAULT NOW()
);

CREATE TABLE l_release_release_group
(
    id                  SERIAL,
    link                INTEGER NOT NULL, -- references link.id
    entity0             INTEGER NOT NULL, -- references release.id
    entity1             INTEGER NOT NULL, -- references release_group.id
    edits_pending       INTEGER NOT NULL DEFAULT 0 CHECK (edits_pending >= 0),
    last_updated        TIMESTAMP WITH TIME ZONE DEFAULT NOW()
);

CREATE TABLE l_release_url
(
    id                  SERIAL,
    link                INTEGER NOT NULL, -- references link.id
    entity0             INTEGER NOT NULL, -- references release.id
    entity1             INTEGER NOT NULL, -- references url.id
    edits_pending       INTEGER NOT NULL DEFAULT 0 CHECK (edits_pending >= 0),
    last_updated        TIMESTAMP WITH TIME ZONE DEFAULT NOW()
);

CREATE TABLE l_release_work
(
    id                  SERIAL,
    link                INTEGER NOT NULL, -- references link.id
    entity0             INTEGER NOT NULL, -- references release.id
    entity1             INTEGER NOT NULL, -- references work.id
    edits_pending       INTEGER NOT NULL DEFAULT 0 CHECK (edits_pending >= 0),
    last_updated        TIMESTAMP WITH TIME ZONE DEFAULT NOW()
);

CREATE TABLE l_release_group_release_group
(
    id                  SERIAL,
    link                INTEGER NOT NULL, -- references link.id
    entity0             INTEGER NOT NULL, -- references release_group.id
    entity1             INTEGER NOT NULL, -- references release_group.id
    edits_pending       INTEGER NOT NULL DEFAULT 0 CHECK (edits_pending >= 0),
    last_updated        TIMESTAMP WITH TIME ZONE DEFAULT NOW()
);

CREATE TABLE l_release_group_url
(
    id                  SERIAL,
    link                INTEGER NOT NULL, -- references link.id
    entity0             INTEGER NOT NULL, -- references release_group.id
    entity1             INTEGER NOT NULL, -- references url.id
    edits_pending       INTEGER NOT NULL DEFAULT 0 CHECK (edits_pending >= 0),
    last_updated        TIMESTAMP WITH TIME ZONE DEFAULT NOW()
);

CREATE TABLE l_release_group_work
(
    id                  SERIAL,
    link                INTEGER NOT NULL, -- references link.id
    entity0             INTEGER NOT NULL, -- references release_group.id
    entity1             INTEGER NOT NULL, -- references work.id
    edits_pending       INTEGER NOT NULL DEFAULT 0 CHECK (edits_pending >= 0),
    last_updated        TIMESTAMP WITH TIME ZONE DEFAULT NOW()
);

CREATE TABLE l_url_url
(
    id                  SERIAL,
    link                INTEGER NOT NULL, -- references link.id
    entity0             INTEGER NOT NULL, -- references url.id
    entity1             INTEGER NOT NULL, -- references url.id
    edits_pending       INTEGER NOT NULL DEFAULT 0 CHECK (edits_pending >= 0),
    last_updated        TIMESTAMP WITH TIME ZONE DEFAULT NOW()
);

CREATE TABLE l_url_work
(
    id                  SERIAL,
    link                INTEGER NOT NULL, -- references link.id
    entity0             INTEGER NOT NULL, -- references url.id
    entity1             INTEGER NOT NULL, -- references work.id
    edits_pending       INTEGER NOT NULL DEFAULT 0 CHECK (edits_pending >= 0),
    last_updated        TIMESTAMP WITH TIME ZONE DEFAULT NOW()
);

CREATE TABLE l_work_work
(
    id                  SERIAL,
    link                INTEGER NOT NULL, -- references link.id
    entity0             INTEGER NOT NULL, -- references work.id
    entity1             INTEGER NOT NULL, -- references work.id
    edits_pending       INTEGER NOT NULL DEFAULT 0 CHECK (edits_pending >= 0),
    last_updated        TIMESTAMP WITH TIME ZONE DEFAULT NOW()
);

CREATE TABLE label (
    id                  SERIAL,
    gid                 UUID NOT NULL,
    name                INTEGER NOT NULL, -- references label_name.id
    sort_name           INTEGER NOT NULL, -- references label_name.id
    begin_date_year     SMALLINT,
    begin_date_month    SMALLINT,
    begin_date_day      SMALLINT,
    end_date_year       SMALLINT,
    end_date_month      SMALLINT,
    end_date_day        SMALLINT,
    label_code          INTEGER CHECK (label_code > 0 AND label_code < 100000),
    area                INTEGER, -- references area.id
    type                INTEGER, -- references label_type.id
    comment             VARCHAR(255) NOT NULL DEFAULT '',
    edits_pending       INTEGER NOT NULL DEFAULT 0 CHECK (edits_pending >= 0),
    last_updated        TIMESTAMP WITH TIME ZONE DEFAULT NOW(),
    ended               BOOLEAN NOT NULL DEFAULT FALSE
      CHECK (
        (
          -- If any end date fields are not null, then ended must be true
          (end_date_year IS NOT NULL OR
           end_date_month IS NOT NULL OR
           end_date_day IS NOT NULL) AND
          ended = TRUE
        ) OR (
          -- Otherwise, all end date fields must be null
          (end_date_year IS NULL AND
           end_date_month IS NULL AND
           end_date_day IS NULL)
        )
      )
);


CREATE TABLE label_rating_raw
(
    label               INTEGER NOT NULL, -- PK, references label.id
    editor              INTEGER NOT NULL, -- PK, references editor.id
    rating              SMALLINT NOT NULL CHECK (rating >= 0 AND rating <= 100)
);

CREATE TABLE label_tag_raw
(
    label               INTEGER NOT NULL, -- PK, references label.id
    editor              INTEGER NOT NULL, -- PK, references editor.id
    tag                 INTEGER NOT NULL -- PK, references tag.id
);

CREATE TABLE label_alias_type (
    id SERIAL,
    name TEXT NOT NULL
);

CREATE TABLE label_alias
(
    id                  SERIAL,
    label               INTEGER NOT NULL, -- references label.id
    name                INTEGER NOT NULL, -- references label_name.id
    locale              TEXT,
    edits_pending       INTEGER NOT NULL DEFAULT 0 CHECK (edits_pending >= 0),
    last_updated        TIMESTAMP WITH TIME ZONE DEFAULT NOW(),
    type                INTEGER, -- references label_alias_type.id
    sort_name           INTEGER NOT NULL, -- references label_name.id
    begin_date_year     SMALLINT,
    begin_date_month    SMALLINT,
    begin_date_day      SMALLINT,
    end_date_year       SMALLINT,
    end_date_month      SMALLINT,
    end_date_day        SMALLINT,
    primary_for_locale  BOOLEAN NOT NULL DEFAULT false,
    CONSTRAINT primary_check CHECK ((locale IS NULL AND primary_for_locale IS FALSE) OR (locale IS NOT NULL)),
    CONSTRAINT search_hints_are_empty
      CHECK (
        (type <> 2) OR (
          type = 2 AND sort_name = name AND
          begin_date_year IS NULL AND begin_date_month IS NULL AND begin_date_day IS NULL AND
          end_date_year IS NULL AND end_date_month IS NULL AND end_date_day IS NULL AND
          primary_for_locale IS FALSE AND locale IS NULL
        )
      )
);

CREATE TABLE label_annotation
(
    label               INTEGER NOT NULL, -- PK, references label.id
    annotation          INTEGER NOT NULL -- PK, references annotation.id
);

CREATE TABLE label_ipi
(
    label               INTEGER NOT NULL, -- PK, references label.id
    ipi                 CHAR(11) NOT NULL CHECK (ipi ~ E'^\\d{11}$'), -- PK
    edits_pending       INTEGER NOT NULL DEFAULT 0 CHECK (edits_pending >= 0),
    created             TIMESTAMP WITH TIME ZONE DEFAULT NOW()
);

CREATE TABLE label_isni
(
    label               INTEGER NOT NULL, -- PK, references label.id
    isni                CHAR(16) NOT NULL CHECK (isni ~ E'^\\d{15}[\\dX]$'), -- PK
    edits_pending       INTEGER NOT NULL DEFAULT 0 CHECK (edits_pending >= 0),
    created             TIMESTAMP WITH TIME ZONE DEFAULT NOW()
);

CREATE TABLE label_meta
(
    id                  INTEGER NOT NULL, -- PK, references label.id CASCADE
    rating              SMALLINT CHECK (rating >= 0 AND rating <= 100),
    rating_count        INTEGER
);

CREATE TABLE label_gid_redirect
(
    gid                 UUID NOT NULL, -- PK
    new_id              INTEGER NOT NULL, -- references label.id
    created             TIMESTAMP WITH TIME ZONE DEFAULT NOW()
);

CREATE TABLE label_name (
    id                  SERIAL,
    name                VARCHAR NOT NULL
);

CREATE TABLE label_tag
(
    label               INTEGER NOT NULL, -- PK, references label.id
    tag                 INTEGER NOT NULL, -- PK, references tag.id
    count               INTEGER NOT NULL,
    last_updated        TIMESTAMP WITH TIME ZONE DEFAULT NOW()
);

CREATE TABLE label_type (
    id                  SERIAL,
    name                VARCHAR(255) NOT NULL
);

CREATE TABLE language
(
    id                  SERIAL,
    iso_code_2t         CHAR(3), -- ISO 639-2 (T)
    iso_code_2b         CHAR(3), -- ISO 639-2 (B)
    iso_code_1          CHAR(2), -- ISO 639
    name                VARCHAR(100) NOT NULL,
    frequency           INTEGER NOT NULL DEFAULT 0,
    iso_code_3          CHAR(3)  -- ISO 639-3
);

ALTER TABLE language
      ADD CONSTRAINT iso_code_check
      CHECK (iso_code_2t IS NOT NULL OR iso_code_3  IS NOT NULL);

CREATE TABLE link
(
    id                  SERIAL,
    link_type           INTEGER NOT NULL, -- references link_type.id
    begin_date_year     SMALLINT,
    begin_date_month    SMALLINT,
    begin_date_day      SMALLINT,
    end_date_year       SMALLINT,
    end_date_month      SMALLINT,
    end_date_day        SMALLINT,
    attribute_count     INTEGER NOT NULL DEFAULT 0,
    created             TIMESTAMP WITH TIME ZONE DEFAULT NOW(),
    ended               BOOLEAN NOT NULL DEFAULT FALSE
      CHECK (
        (
          -- If any end date fields are not null, then ended must be true
          (end_date_year IS NOT NULL OR
           end_date_month IS NOT NULL OR
           end_date_day IS NOT NULL) AND
          ended = TRUE
        ) OR (
          -- Otherwise, all end date fields must be null
          (end_date_year IS NULL AND
           end_date_month IS NULL AND
           end_date_day IS NULL)
        )
      )
);

CREATE TABLE link_attribute
(
    link                INTEGER NOT NULL, -- PK, references link.id
    attribute_type      INTEGER NOT NULL, -- PK, references link_attribute_type.id
    created             TIMESTAMP WITH TIME ZONE DEFAULT NOW()
);

CREATE TABLE link_attribute_type
(
    id                  SERIAL,
    parent              INTEGER, -- references link_attribute_type.id
    root                INTEGER NOT NULL, -- references link_attribute_type.id
    child_order         INTEGER NOT NULL DEFAULT 0,
    gid                 UUID NOT NULL,
    name                VARCHAR(255) NOT NULL,
    description         TEXT,
    last_updated        TIMESTAMP WITH TIME ZONE DEFAULT NOW()
);

CREATE TABLE link_creditable_attribute_type (
  attribute_type INT NOT NULL -- PK, references link_attribute_type.id CASCADE
);

CREATE TABLE link_attribute_credit (
  link INT NOT NULL, -- PK, references link.id
  attribute_type INT NOT NULL, -- PK, references link_creditable_attribute_type.attribute_type
  credited_as TEXT NOT NULL
);

CREATE TABLE link_type
(
    id                  SERIAL,
    parent              INTEGER, -- references link_type.id
    child_order         INTEGER NOT NULL DEFAULT 0,
    gid                 UUID NOT NULL,
    entity_type0        VARCHAR(50) NOT NULL,
    entity_type1        VARCHAR(50) NOT NULL,
    name                VARCHAR(255) NOT NULL,
    description         TEXT,
    link_phrase         VARCHAR(255) NOT NULL,
    reverse_link_phrase VARCHAR(255) NOT NULL,
    long_link_phrase    VARCHAR(255) NOT NULL,
    priority            INTEGER NOT NULL DEFAULT 0,
    last_updated        TIMESTAMP WITH TIME ZONE DEFAULT NOW()
);

CREATE TABLE link_type_attribute_type
(
    link_type           INTEGER NOT NULL, -- PK, references link_type.id
    attribute_type      INTEGER NOT NULL, -- PK, references link_attribute_type.id
    min                 SMALLINT,
    max                 SMALLINT,
    last_updated        TIMESTAMP WITH TIME ZONE DEFAULT NOW()
);

CREATE TABLE editor_collection
(
    id                  SERIAL,
    gid                 UUID NOT NULL,
    editor              INTEGER NOT NULL, -- references editor.id
    name                VARCHAR NOT NULL,
    public              BOOLEAN NOT NULL DEFAULT FALSE,
    description         TEXT DEFAULT '' NOT NULL
);

CREATE TABLE editor_collection_release
(
    collection          INTEGER NOT NULL, -- PK, references editor_collection.id
    release             INTEGER NOT NULL -- PK, references release.id
);

CREATE TABLE editor_oauth_token
(
    id                  SERIAL,
    editor              INTEGER NOT NULL, -- references editor.id
    application         INTEGER NOT NULL, -- references application.id
    authorization_code  TEXT,
    refresh_token       TEXT,
    access_token        TEXT,
    mac_key             TEXT,
    mac_time_diff       INTEGER,
    expire_time         TIMESTAMP WITH TIME ZONE NOT NULL,
    scope               INTEGER NOT NULL DEFAULT 0,
    granted             TIMESTAMP WITH TIME ZONE NOT NULL DEFAULT NOW()
);

CREATE TABLE editor_watch_preferences
(
    editor INTEGER NOT NULL, -- PK, references editor.id CASCADE
    notify_via_email BOOLEAN NOT NULL DEFAULT TRUE,
    notification_timeframe INTERVAL NOT NULL DEFAULT '1 week',
    last_checked TIMESTAMP WITH TIME ZONE NOT NULL DEFAULT NOW()
);

CREATE TABLE editor_watch_artist
(
    artist INTEGER NOT NULL, -- PK, references artist.id CASCADE
    editor INTEGER NOT NULL  -- PK, references editor.id CASCADE
);

CREATE TABLE editor_watch_release_group_type
(
    editor INTEGER NOT NULL, -- PK, references editor.id CASCADE
    release_group_type INTEGER NOT NULL -- PK, references release_group_primary_type.id
);

CREATE TABLE editor_watch_release_status
(
    editor INTEGER NOT NULL, -- PK, references editor.id CASCADE
    release_status INTEGER NOT NULL -- PK, references release_status.id
);

CREATE TABLE medium
(
    id                  SERIAL,
<<<<<<< HEAD
=======
    track_count         INTEGER NOT NULL DEFAULT 0,
>>>>>>> 092026a6
    release             INTEGER NOT NULL, -- references release.id
    position            INTEGER NOT NULL,
    format              INTEGER, -- references medium_format.id
    name                VARCHAR(255),
    edits_pending       INTEGER NOT NULL DEFAULT 0 CHECK (edits_pending >= 0),
    last_updated        TIMESTAMP WITH TIME ZONE DEFAULT NOW(),
    track_count         INTEGER NOT NULL DEFAULT 0
);

CREATE TABLE medium_cdtoc
(
    id                  SERIAL,
    medium              INTEGER NOT NULL, -- references medium.id
    cdtoc               INTEGER NOT NULL, -- references cdtoc.id
    edits_pending       INTEGER NOT NULL DEFAULT 0 CHECK (edits_pending >= 0),
    last_updated        TIMESTAMP WITH TIME ZONE DEFAULT NOW()
);

CREATE TABLE medium_format
(
    id                  SERIAL,
    name                VARCHAR(100) NOT NULL,
    parent              INTEGER, -- references medium_format.id
    child_order         INTEGER NOT NULL DEFAULT 0,
    year                SMALLINT,
    has_discids         BOOLEAN NOT NULL DEFAULT FALSE
);

CREATE TABLE puid
(
    id                  SERIAL,
    puid                CHAR(36) NOT NULL,
    version             INTEGER NOT NULL -- references clientversion.id
);

CREATE TABLE replication_control
(
    id                              SERIAL,
    current_schema_sequence         INTEGER NOT NULL,
    current_replication_sequence    INTEGER,
    last_replication_date           TIMESTAMP WITH TIME ZONE
);

CREATE TABLE recording (
    id                  SERIAL,
    gid                 UUID NOT NULL,
    name                INTEGER NOT NULL, -- references track_name.id
    artist_credit       INTEGER NOT NULL, -- references artist_credit.id
    length              INTEGER CHECK (length IS NULL OR length > 0),
    comment             VARCHAR(255) NOT NULL DEFAULT '',
    edits_pending       INTEGER NOT NULL DEFAULT 0 CHECK (edits_pending >= 0),
    last_updated        TIMESTAMP WITH TIME ZONE DEFAULT NOW()
);

CREATE TABLE recording_rating_raw
(
    recording           INTEGER NOT NULL, -- PK, references recording.id
    editor              INTEGER NOT NULL, -- PK, references editor.id
    rating              SMALLINT NOT NULL CHECK (rating >= 0 AND rating <= 100)
);

CREATE TABLE recording_tag_raw
(
    recording           INTEGER NOT NULL, -- PK, references recording.id
    editor              INTEGER NOT NULL, -- PK, references editor.id
    tag                 INTEGER NOT NULL -- PK, references tag.id
);

CREATE TABLE recording_annotation
(
    recording           INTEGER NOT NULL, -- PK, references recording.id
    annotation          INTEGER NOT NULL -- PK, references annotation.id
);

CREATE TABLE recording_meta
(
    id                  INTEGER NOT NULL, -- PK, references recording.id CASCADE
    rating              SMALLINT CHECK (rating >= 0 AND rating <= 100),
    rating_count        INTEGER
);

CREATE TABLE recording_gid_redirect
(
    gid                 UUID NOT NULL, -- PK
    new_id              INTEGER NOT NULL, -- references recording.id
    created             TIMESTAMP WITH TIME ZONE DEFAULT NOW()
);

CREATE TABLE recording_puid
(
    id                  SERIAL,
    puid                INTEGER NOT NULL, -- references puid.id
    recording           INTEGER NOT NULL, -- references recording.id
    edits_pending       INTEGER NOT NULL DEFAULT 0 CHECK (edits_pending >= 0),
    created             TIMESTAMP WITH TIME ZONE DEFAULT NOW()
);

CREATE TABLE recording_tag
(
    recording           INTEGER NOT NULL, -- PK, references recording.id
    tag                 INTEGER NOT NULL, -- PK, references tag.id
    count               INTEGER NOT NULL,
    last_updated        TIMESTAMP WITH TIME ZONE DEFAULT NOW()
);

CREATE TABLE release (
    id                  SERIAL,
    gid                 UUID NOT NULL,
    name                INTEGER NOT NULL, -- references release_name.id
    artist_credit       INTEGER NOT NULL, -- references artist_credit.id
    release_group       INTEGER NOT NULL, -- references release_group.id
    status              INTEGER, -- references release_status.id
    packaging           INTEGER, -- references release_packaging.id
    language            INTEGER, -- references language.id
    script              INTEGER, -- references script.id
    barcode             VARCHAR(255),
    comment             VARCHAR(255) NOT NULL DEFAULT '',
    edits_pending       INTEGER NOT NULL DEFAULT 0 CHECK (edits_pending >= 0),
    quality             SMALLINT NOT NULL DEFAULT -1,
    last_updated        TIMESTAMP WITH TIME ZONE DEFAULT NOW()
);

CREATE TABLE release_country (
  release INTEGER NOT NULL,  -- PK, references release.id
  country INTEGER NOT NULL,  -- PK, references country_area.area
  date_year SMALLINT,
  date_month SMALLINT,
  date_day SMALLINT
);

CREATE TABLE release_unknown_country (
  release INTEGER NOT NULL,  -- PK, references release.id
  date_year SMALLINT,
  date_month SMALLINT,
  date_day SMALLINT
);

CREATE TABLE release_raw
(
    id                  SERIAL,
    title               VARCHAR(255) NOT NULL,
    artist              VARCHAR(255),
    added               TIMESTAMP WITH TIME ZONE DEFAULT NOW(),
    last_modified        TIMESTAMP WITH TIME ZONE DEFAULT NOW(),
    lookup_count         INTEGER DEFAULT 0,
    modify_count         INTEGER DEFAULT 0,
    source              INTEGER DEFAULT 0,
    barcode             VARCHAR(255),
    comment             VARCHAR(255) NOT NULL DEFAULT ''
);

CREATE TABLE release_tag_raw
(
    release             INTEGER NOT NULL, -- PK, references release.id
    editor              INTEGER NOT NULL, -- PK, references editor.id
    tag                 INTEGER NOT NULL -- PK, references tag.id
);

CREATE TABLE release_annotation
(
    release             INTEGER NOT NULL, -- PK, references release.id
    annotation          INTEGER NOT NULL -- PK, references annotation.id
);

CREATE TABLE release_gid_redirect
(
    gid                 UUID NOT NULL, -- PK
    new_id              INTEGER NOT NULL, -- references release.id
    created             TIMESTAMP WITH TIME ZONE DEFAULT NOW()
);

CREATE TYPE cover_art_presence AS ENUM ('absent', 'present', 'darkened');

CREATE TABLE release_meta
(
    id                  INTEGER NOT NULL, -- PK, references release.id CASCADE
    date_added          TIMESTAMP WITH TIME ZONE DEFAULT NOW(),
    info_url            VARCHAR(255),
    amazon_asin         VARCHAR(10),
    amazon_store        VARCHAR(20),
    cover_art_presence  cover_art_presence NOT NULL DEFAULT 'absent'
);

CREATE TABLE release_coverart
(
    id                  INTEGER NOT NULL, -- PK, references release.id CASCADE
    last_updated        TIMESTAMP WITH TIME ZONE,
    cover_art_url       VARCHAR(255)
);

CREATE TABLE release_label (
    id                  SERIAL,
    release             INTEGER NOT NULL, -- references release.id
    label               INTEGER, -- references label.id
    catalog_number      VARCHAR(255),
    last_updated        TIMESTAMP WITH TIME ZONE DEFAULT NOW()
);

CREATE TABLE release_packaging
(
    id                  SERIAL,
    name                VARCHAR(255) NOT NULL
);

CREATE TABLE release_status
(
    id                  SERIAL,
    name                VARCHAR(255) NOT NULL
);

CREATE TABLE release_tag
(
    release             INTEGER NOT NULL, -- PK, references release.id
    tag                 INTEGER NOT NULL, -- PK, references tag.id
    count               INTEGER NOT NULL,
    last_updated        TIMESTAMP WITH TIME ZONE DEFAULT NOW()
);

CREATE TABLE release_group (
    id                  SERIAL,
    gid                 UUID NOT NULL,
    name                INTEGER NOT NULL, -- references release_name.id
    artist_credit       INTEGER NOT NULL, -- references artist_credit.id
    type                INTEGER, -- references release_group_primary_type.id
    comment             VARCHAR(255) NOT NULL DEFAULT '',
    edits_pending       INTEGER NOT NULL DEFAULT 0 CHECK (edits_pending >= 0),
    last_updated        TIMESTAMP WITH TIME ZONE DEFAULT NOW()
);

CREATE TABLE release_group_rating_raw
(
    release_group       INTEGER NOT NULL, -- PK, references release_group.id
    editor              INTEGER NOT NULL, -- PK, references editor.id
    rating              SMALLINT NOT NULL CHECK (rating >= 0 AND rating <= 100)
);

CREATE TABLE release_group_tag_raw
(
    release_group       INTEGER NOT NULL, -- PK, references release_group.id
    editor              INTEGER NOT NULL, -- PK, references editor.id
    tag                 INTEGER NOT NULL -- PK, references tag.id
);

CREATE TABLE release_group_annotation
(
    release_group       INTEGER NOT NULL, -- PK, references release_group.id
    annotation          INTEGER NOT NULL -- PK, references annotation.id
);

CREATE TABLE release_group_gid_redirect
(
    gid                 UUID NOT NULL, -- PK
    new_id              INTEGER NOT NULL, -- references release_group.id
    created             TIMESTAMP WITH TIME ZONE DEFAULT NOW()
);

CREATE TABLE release_group_meta
(
    id                  INTEGER NOT NULL, -- PK, references release_group.id CASCADE
    release_count       INTEGER NOT NULL DEFAULT 0,
    first_release_date_year   SMALLINT,
    first_release_date_month  SMALLINT,
    first_release_date_day    SMALLINT,
    rating              SMALLINT CHECK (rating >= 0 AND rating <= 100),
    rating_count        INTEGER
);

CREATE TABLE release_group_tag
(
    release_group       INTEGER NOT NULL, -- PK, references release_group.id
    tag                 INTEGER NOT NULL, -- PK, references tag.id
    count               INTEGER NOT NULL,
    last_updated        TIMESTAMP WITH TIME ZONE DEFAULT NOW()
);

CREATE TABLE release_group_primary_type (
    id                  SERIAL,
    name                VARCHAR(255) NOT NULL
);

CREATE TABLE release_group_secondary_type (
    id SERIAL NOT NULL, -- pk
    name TEXT NOT NULL
);

CREATE TABLE release_group_secondary_type_join (
    release_group INTEGER NOT NULL, -- PK, references release_group.id,
    secondary_type INTEGER NOT NULL, -- PK, references release_group_secondary_type.id
    created TIMESTAMP WITH TIME ZONE NOT NULL DEFAULT now()
);

CREATE TABLE release_name (
    id                  SERIAL,
    name                VARCHAR NOT NULL
);

CREATE TABLE script
(
    id                  SERIAL,
    iso_code            CHAR(4) NOT NULL, -- ISO 15924
    iso_number          CHAR(3) NOT NULL, -- ISO 15924
    name                VARCHAR(100) NOT NULL,
    frequency           INTEGER NOT NULL DEFAULT 0
);

CREATE TABLE script_language
(
    id                  SERIAL,
    script              INTEGER NOT NULL, -- references script.id
    language            INTEGER NOT NULL, -- references language.id
    frequency           INTEGER NOT NULL DEFAULT 0
);

CREATE TABLE tag
(
    id                  SERIAL,
    name                VARCHAR(255) NOT NULL,
    ref_count           INTEGER NOT NULL DEFAULT 0
);

CREATE TABLE tag_relation
(
    tag1                INTEGER NOT NULL, -- PK, references tag.id
    tag2                INTEGER NOT NULL, -- PK, references tag.id
    weight              INTEGER NOT NULL,
    last_updated        TIMESTAMP WITH TIME ZONE DEFAULT NOW(),
    CHECK (tag1 < tag2)
);

CREATE TABLE track
(
    id                  SERIAL,
    gid                 UUID NOT NULL,
    recording           INTEGER NOT NULL, -- references recording.id
    medium              INTEGER NOT NULL, -- references medium.id
    position            INTEGER NOT NULL,
    number              TEXT NOT NULL,
    name                INTEGER NOT NULL, -- references track_name.id
    artist_credit       INTEGER NOT NULL, -- references artist_credit.id
    length              INTEGER CHECK (length IS NULL OR length > 0),
    edits_pending       INTEGER NOT NULL DEFAULT 0 CHECK (edits_pending >= 0),
    last_updated        TIMESTAMP WITH TIME ZONE DEFAULT NOW()
);

CREATE TABLE track_gid_redirect
(
    gid                 UUID NOT NULL, -- PK
    new_id              INTEGER NOT NULL, -- references track.id
    created             TIMESTAMP WITH TIME ZONE DEFAULT NOW()
);

CREATE TABLE track_gid_redirect
(
    gid                 UUID NOT NULL, -- PK
    new_id              INTEGER NOT NULL, -- references track.id
    created             TIMESTAMP WITH TIME ZONE DEFAULT NOW()
);

CREATE TABLE track_raw
(
    id                  SERIAL,
    release             INTEGER NOT NULL,   -- references release_raw.id
    title               VARCHAR(255) NOT NULL,
    artist              VARCHAR(255),   -- For VA albums, otherwise empty
    sequence            INTEGER NOT NULL
);

CREATE TABLE track_name (
    id                  SERIAL,
    name                VARCHAR NOT NULL
);

CREATE TABLE medium_index
(
    medium              INTEGER, -- PK, references medium.id CASCADE
    toc                 CUBE
);

CREATE TABLE url
(
    id                  SERIAL,
    gid                 UUID NOT NULL,
    url                 TEXT NOT NULL,
    edits_pending       INTEGER NOT NULL DEFAULT 0 CHECK (edits_pending >= 0),
    last_updated        TIMESTAMP WITH TIME ZONE DEFAULT NOW()
);

CREATE TABLE url_gid_redirect
(
    gid                 UUID NOT NULL, -- PK
    new_id              INTEGER NOT NULL, -- references url.id
    created             TIMESTAMP WITH TIME ZONE DEFAULT NOW()
);

CREATE TABLE vote
(
    id                  SERIAL,
    editor              INTEGER NOT NULL, -- references editor.id
    edit                INTEGER NOT NULL, -- references edit.id
    vote                SMALLINT NOT NULL,
    vote_time            TIMESTAMP WITH TIME ZONE DEFAULT NOW(),
    superseded          BOOLEAN NOT NULL DEFAULT FALSE
);

CREATE TABLE work (
    id                  SERIAL,
    gid                 UUID NOT NULL,
    name                INTEGER NOT NULL, -- references work_name.id
    type                INTEGER, -- references work_type.id
    comment             VARCHAR(255) NOT NULL DEFAULT '',
    edits_pending       INTEGER NOT NULL DEFAULT 0 CHECK (edits_pending >= 0),
    last_updated        TIMESTAMP WITH TIME ZONE DEFAULT NOW(),
    language            INTEGER  -- references language.id
);

CREATE TABLE work_rating_raw
(
    work                INTEGER NOT NULL, -- PK, references work.id
    editor              INTEGER NOT NULL, -- PK, references editor.id
    rating              SMALLINT NOT NULL CHECK (rating >= 0 AND rating <= 100)
);

CREATE TABLE work_tag_raw
(
    work                INTEGER NOT NULL, -- PK, references work.id
    editor              INTEGER NOT NULL, -- PK, references editor.id
    tag                 INTEGER NOT NULL -- PK, references tag.id
);

CREATE TABLE work_alias_type (
    id SERIAL,
    name TEXT NOT NULL
);

CREATE TABLE work_alias
(
    id                  SERIAL,
    work                INTEGER NOT NULL, -- references work.id
    name                INTEGER NOT NULL, -- references work_name.id
    locale              TEXT,
    edits_pending       INTEGER NOT NULL DEFAULT 0 CHECK (edits_pending >= 0),
    last_updated        TIMESTAMP WITH TIME ZONE DEFAULT NOW(),
    type                INTEGER, -- references work_alias_type.id
    sort_name           INTEGER NOT NULL, -- references work_name.id
    begin_date_year     SMALLINT,
    begin_date_month    SMALLINT,
    begin_date_day      SMALLINT,
    end_date_year       SMALLINT,
    end_date_month      SMALLINT,
    end_date_day        SMALLINT,
    primary_for_locale  BOOLEAN NOT NULL DEFAULT false,
    CONSTRAINT primary_check CHECK ((locale IS NULL AND primary_for_locale IS FALSE) OR (locale IS NOT NULL)),
    CONSTRAINT search_hints_are_empty
      CHECK (
        (type <> 2) OR (
          type = 2 AND sort_name = name AND
          begin_date_year IS NULL AND begin_date_month IS NULL AND begin_date_day IS NULL AND
          end_date_year IS NULL AND end_date_month IS NULL AND end_date_day IS NULL AND
          primary_for_locale IS FALSE AND locale IS NULL
        )
      )
);

CREATE TABLE work_annotation
(
    work                INTEGER NOT NULL, -- PK, references work.id
    annotation          INTEGER NOT NULL -- PK, references annotation.id
);

CREATE TABLE work_gid_redirect
(
    gid                 UUID NOT NULL, -- PK
    new_id              INTEGER NOT NULL, -- references work.id
    created             TIMESTAMP WITH TIME ZONE DEFAULT NOW()
);

CREATE TABLE work_meta
(
    id                  INTEGER NOT NULL, -- PK, references work.id CASCADE
    rating              SMALLINT CHECK (rating >= 0 AND rating <= 100),
    rating_count        INTEGER
);

CREATE TABLE work_name (
    id                  SERIAL,
    name                VARCHAR NOT NULL
);

CREATE TABLE work_tag
(
    work                INTEGER NOT NULL, -- PK, references work.id
    tag                 INTEGER NOT NULL, -- PK, references tag.id
    count               INTEGER NOT NULL,
    last_updated        TIMESTAMP WITH TIME ZONE DEFAULT NOW()
);

CREATE TABLE work_type (
    id                  SERIAL,
    name                VARCHAR(255) NOT NULL
);

CREATE TABLE work_attribute_type (
    id                  SERIAL,  -- PK
    name                VARCHAR(255) NOT NULL,
    comment             VARCHAR(255) NOT NULL DEFAULT '',
    free_text           BOOLEAN NOT NULL
);

CREATE TABLE work_attribute_type_allowed_value (
    id                  SERIAL,  -- PK
    work_attribute_type INTEGER NOT NULL, -- references work_attribute_type.id
    value               TEXT
);

CREATE TABLE work_attribute (
    id                                  SERIAL,  -- PK
    work                                INTEGER NOT NULL, -- references work.id
    work_attribute_type                 INTEGER NOT NULL, -- references work_attribute_type.id
    work_attribute_type_allowed_value   INTEGER, -- references work_attribute_type_allowed_value.id
    work_attribute_text                 TEXT
    -- Either it has a value from the allowed list, or is free text
    CHECK ( work_attribute_type_allowed_value IS NULL OR work_attribute_text IS NULL )
);

COMMIT;

-- vi: set ts=4 sw=4 et :<|MERGE_RESOLUTION|>--- conflicted
+++ resolved
@@ -1156,10 +1156,7 @@
 CREATE TABLE medium
 (
     id                  SERIAL,
-<<<<<<< HEAD
-=======
     track_count         INTEGER NOT NULL DEFAULT 0,
->>>>>>> 092026a6
     release             INTEGER NOT NULL, -- references release.id
     position            INTEGER NOT NULL,
     format              INTEGER, -- references medium_format.id
