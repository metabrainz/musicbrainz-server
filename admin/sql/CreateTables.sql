\set ON_ERROR_STOP 1
BEGIN;

CREATE TABLE annotation
(
    id                  SERIAL,
    editor              INTEGER NOT NULL, -- references editor.id
    text                TEXT,
    changelog           VARCHAR(255),
    created             TIMESTAMP WITH TIME ZONE DEFAULT NOW()
);

CREATE TABLE application
(
    id                  SERIAL,
    owner               INTEGER NOT NULL, -- references editor.id
    name                TEXT NOT NULL,
    oauth_id            TEXT NOT NULL,
    oauth_secret        TEXT NOT NULL,
    oauth_redirect_uri  TEXT
);

CREATE TABLE area_type (
    id                  SERIAL, -- PK
    name                VARCHAR(255) NOT NULL
);

CREATE TABLE area (
    id                  SERIAL, -- PK
    gid                 uuid NOT NULL,
    name                VARCHAR NOT NULL,
    sort_name           VARCHAR NOT NULL,
    type                INTEGER, -- references area_type.id
    edits_pending       INTEGER NOT NULL DEFAULT 0 CHECK (edits_pending >=0),
    last_updated        TIMESTAMP WITH TIME ZONE DEFAULT NOW(),
    begin_date_year     SMALLINT,
    begin_date_month    SMALLINT,
    begin_date_day      SMALLINT,
    end_date_year       SMALLINT,
    end_date_month      SMALLINT,
    end_date_day        SMALLINT,
    ended               BOOLEAN NOT NULL DEFAULT FALSE
      CHECK (
        (
          -- If any end date fields are not null, then ended must be true
          (end_date_year IS NOT NULL OR
           end_date_month IS NOT NULL OR
           end_date_day IS NOT NULL) AND
          ended = TRUE
        ) OR (
          -- Otherwise, all end date fields must be null
          (end_date_year IS NULL AND
           end_date_month IS NULL AND
           end_date_day IS NULL)
        )
      )
);

CREATE TABLE area_gid_redirect
(
    gid                 UUID NOT NULL, -- PK
    new_id              INTEGER NOT NULL, -- references area.id
    created             TIMESTAMP WITH TIME ZONE DEFAULT NOW()
);

CREATE TABLE area_alias_type (
    id SERIAL, -- PK,
    name TEXT NOT NULL
);

CREATE TABLE area_alias (
    id                  SERIAL, --PK
    area                INTEGER NOT NULL, -- references area.id
    name                VARCHAR NOT NULL,
    locale              TEXT,
    edits_pending       INTEGER NOT NULL DEFAULT 0 CHECK (edits_pending >=0),
    last_updated        TIMESTAMP WITH TIME ZONE DEFAULT NOW(),
    type                INTEGER, -- references area_alias_type.id
    sort_name           VARCHAR NOT NULL,
    begin_date_year     SMALLINT,
    begin_date_month    SMALLINT,
    begin_date_day      SMALLINT,
    end_date_year       SMALLINT,
    end_date_month      SMALLINT,
    end_date_day        SMALLINT,
    primary_for_locale  BOOLEAN NOT NULL DEFAULT false,
    ended               BOOLEAN NOT NULL DEFAULT FALSE
      CHECK (
        (
          -- If any end date fields are not null, then ended must be true
          (end_date_year IS NOT NULL OR
           end_date_month IS NOT NULL OR
           end_date_day IS NOT NULL) AND
          ended = TRUE
        ) OR (
          -- Otherwise, all end date fields must be null
          (end_date_year IS NULL AND
           end_date_month IS NULL AND
           end_date_day IS NULL)
        )
      ),
             CONSTRAINT primary_check
                 CHECK ((locale IS NULL AND primary_for_locale IS FALSE) OR (locale IS NOT NULL)));

CREATE TABLE area_annotation (
    area        INTEGER NOT NULL, -- PK, references area.id
    annotation  INTEGER NOT NULL -- PK, references annotation.id
);

CREATE TABLE artist (
    id                  SERIAL,
    gid                 UUID NOT NULL,
    name                INTEGER NOT NULL, -- references artist_name.id
    sort_name           INTEGER NOT NULL, -- references artist_name.id
    begin_date_year     SMALLINT,
    begin_date_month    SMALLINT,
    begin_date_day      SMALLINT,
    end_date_year       SMALLINT,
    end_date_month      SMALLINT,
    end_date_day        SMALLINT,
    type                INTEGER, -- references artist_type.id
    area                INTEGER, -- references area.id
    gender              INTEGER, -- references gender.id
    comment             VARCHAR(255) NOT NULL DEFAULT '',
    edits_pending       INTEGER NOT NULL DEFAULT 0 CHECK (edits_pending >= 0),
    last_updated        TIMESTAMP WITH TIME ZONE DEFAULT NOW(),
    ended               BOOLEAN NOT NULL DEFAULT FALSE
      CONSTRAINT artist_ended_check CHECK (
        (
          -- If any end date fields are not null, then ended must be true
          (end_date_year IS NOT NULL OR
           end_date_month IS NOT NULL OR
           end_date_day IS NOT NULL) AND
          ended = TRUE
        ) OR (
          -- Otherwise, all end date fields must be null
          (end_date_year IS NULL AND
           end_date_month IS NULL AND
           end_date_day IS NULL)
        )
      ),
    begin_area          INTEGER, -- references area.id
    end_area            INTEGER -- references area.id
);

CREATE TABLE artist_deletion
(
    gid UUID NOT NULL, -- PK
    last_known_name INTEGER NOT NULL, -- references artist_name.id
    last_known_comment TEXT NOT NULL,
    deleted_at timestamptz NOT NULL DEFAULT now()
);

CREATE TABLE artist_alias_type (
    id SERIAL,
    name TEXT NOT NULL
);

CREATE TABLE artist_alias
(
    id                  SERIAL,
    artist              INTEGER NOT NULL, -- references artist.id
    name                INTEGER NOT NULL, -- references artist_name.id
    locale              TEXT,
    edits_pending       INTEGER NOT NULL DEFAULT 0 CHECK (edits_pending >= 0),
    last_updated        TIMESTAMP WITH TIME ZONE DEFAULT NOW(),
    type                INTEGER, -- references artist_alias_type.id
    sort_name           INTEGER NOT NULL, -- references artist_name.id
    begin_date_year     SMALLINT,
    begin_date_month    SMALLINT,
    begin_date_day      SMALLINT,
    end_date_year       SMALLINT,
    end_date_month      SMALLINT,
    end_date_day        SMALLINT,
    primary_for_locale  BOOLEAN NOT NULL DEFAULT false,
    ended               BOOLEAN NOT NULL DEFAULT FALSE
      CHECK (
        (
          -- If any end date fields are not null, then ended must be true
          (end_date_year IS NOT NULL OR
           end_date_month IS NOT NULL OR
           end_date_day IS NOT NULL) AND
          ended = TRUE
        ) OR (
          -- Otherwise, all end date fields must be null
          (end_date_year IS NULL AND
           end_date_month IS NULL AND
           end_date_day IS NULL)
        )
      ),
    CONSTRAINT primary_check CHECK ((locale IS NULL AND primary_for_locale IS FALSE) OR (locale IS NOT NULL)),
    CONSTRAINT search_hints_are_empty
      CHECK (
        (type <> 3) OR (
          type = 3 AND sort_name = name AND
          begin_date_year IS NULL AND begin_date_month IS NULL AND begin_date_day IS NULL AND
          end_date_year IS NULL AND end_date_month IS NULL AND end_date_day IS NULL AND
          primary_for_locale IS FALSE AND locale IS NULL
        )
      )
);

CREATE TABLE artist_annotation
(
    artist              INTEGER NOT NULL, -- PK, references artist.id
    annotation          INTEGER NOT NULL -- PK, references annotation.id
);

CREATE TABLE artist_ipi
(
    artist              INTEGER NOT NULL, -- PK, references artist.id
    ipi                 CHAR(11) NOT NULL CHECK (ipi ~ E'^\\d{11}$'), -- PK
    edits_pending       INTEGER NOT NULL DEFAULT 0 CHECK (edits_pending >= 0),
    created             TIMESTAMP WITH TIME ZONE DEFAULT NOW()
);

CREATE TABLE artist_isni
(
    artist              INTEGER NOT NULL, -- PK, references artist.id
    isni                CHAR(16) NOT NULL CHECK (isni ~ E'^\\d{15}[\\dX]$'), -- PK
    edits_pending       INTEGER NOT NULL DEFAULT 0 CHECK (edits_pending >= 0),
    created             TIMESTAMP WITH TIME ZONE DEFAULT NOW()
);

CREATE TABLE artist_meta
(
    id                  INTEGER NOT NULL, -- PK, references artist.id CASCADE
    rating              SMALLINT CHECK (rating >= 0 AND rating <= 100),
    rating_count        INTEGER
);

CREATE TABLE artist_tag
(
    artist              INTEGER NOT NULL, -- PK, references artist.id
    tag                 INTEGER NOT NULL, -- PK, references tag.id
    count               INTEGER NOT NULL,
    last_updated        TIMESTAMP WITH TIME ZONE DEFAULT NOW()
);

CREATE TABLE artist_rating_raw
(
    artist              INTEGER NOT NULL, -- PK, references artist.id
    editor              INTEGER NOT NULL, -- PK, references editor.id
    rating              SMALLINT NOT NULL CHECK (rating >= 0 AND rating <= 100)
);

CREATE TABLE artist_tag_raw
(
    artist              INTEGER NOT NULL, -- PK, references artist.id
    editor              INTEGER NOT NULL, -- PK, references editor.id
    tag                 INTEGER NOT NULL -- PK, references tag.id
);

CREATE TABLE artist_credit (
    id                  SERIAL,
    name                INTEGER NOT NULL, -- references artist_name.id
    artist_count        SMALLINT NOT NULL,
    ref_count           INTEGER DEFAULT 0,
    created             TIMESTAMP WITH TIME ZONE DEFAULT NOW()
);

CREATE TABLE artist_credit_name (
    artist_credit       INTEGER NOT NULL, -- PK, references artist_credit.id CASCADE
    position            SMALLINT NOT NULL, -- PK
    artist              INTEGER NOT NULL, -- references artist.id CASCADE
    name                INTEGER NOT NULL, -- references artist_name.id
    join_phrase         TEXT NOT NULL DEFAULT ''
);

CREATE TABLE artist_gid_redirect
(
    gid                 UUID NOT NULL, -- PK
    new_id              INTEGER NOT NULL, -- references artist.id
    created             TIMESTAMP WITH TIME ZONE DEFAULT NOW()
);

CREATE TABLE artist_name (
    id                  SERIAL,
    name                VARCHAR NOT NULL
);

CREATE TABLE artist_type (
    id                  SERIAL,
    name                VARCHAR(255) NOT NULL
);

CREATE TABLE autoeditor_election
(
    id                  SERIAL,
    candidate           INTEGER NOT NULL, -- references editor.id
    proposer            INTEGER NOT NULL, -- references editor.id
    seconder_1          INTEGER, -- references editor.id
    seconder_2          INTEGER, -- references editor.id
    status              INTEGER NOT NULL DEFAULT 1
                            CHECK (status IN (1,2,3,4,5,6)),
                            -- 1 : has proposer
                            -- 2 : has seconder_1
                            -- 3 : has seconder_2 (voting open)
                            -- 4 : accepted!
                            -- 5 : rejected
                            -- 6 : cancelled (by proposer)
    yes_votes           INTEGER NOT NULL DEFAULT 0,
    no_votes            INTEGER NOT NULL DEFAULT 0,
    propose_time        TIMESTAMP WITH TIME ZONE NOT NULL DEFAULT NOW(),
    open_time           TIMESTAMP WITH TIME ZONE,
    close_time          TIMESTAMP WITH TIME ZONE
);

CREATE TABLE autoeditor_election_vote
(
    id                  SERIAL,
    autoeditor_election INTEGER NOT NULL, -- references autoeditor_election.id
    voter               INTEGER NOT NULL, -- references editor.id
    vote                INTEGER NOT NULL CHECK (vote IN (-1,0,1)),
    vote_time           TIMESTAMP WITH TIME ZONE NOT NULL DEFAULT NOW()
);

CREATE TABLE cdtoc
(
    id                  SERIAL,
    discid              CHAR(28) NOT NULL,
    freedb_id           CHAR(8) NOT NULL,
    track_count         INTEGER NOT NULL,
    leadout_offset      INTEGER NOT NULL,
    track_offset        INTEGER[] NOT NULL,
    degraded            BOOLEAN NOT NULL DEFAULT FALSE,
    created             TIMESTAMP WITH TIME ZONE DEFAULT NOW()
);

CREATE TABLE cdtoc_raw
(
    id                  SERIAL,
    release             INTEGER NOT NULL, -- references release_raw.id
    discid              CHAR(28) NOT NULL,
    track_count          INTEGER NOT NULL,
    leadout_offset       INTEGER NOT NULL,
    track_offset         INTEGER[] NOT NULL
);

CREATE TABLE country_area
(
    area                INTEGER -- PK, references area.id
);

CREATE TABLE edit
(
    id                  SERIAL,
    editor              INTEGER NOT NULL, -- references editor.id
    type                SMALLINT NOT NULL,
    status              SMALLINT NOT NULL,
    data                TEXT NOT NULL,
    yes_votes            INTEGER NOT NULL DEFAULT 0,
    no_votes             INTEGER NOT NULL DEFAULT 0,
    autoedit            SMALLINT NOT NULL DEFAULT 0,
    open_time            TIMESTAMP WITH TIME ZONE DEFAULT NOW(),
    close_time           TIMESTAMP WITH TIME ZONE,
    expire_time          TIMESTAMP WITH TIME ZONE NOT NULL,
    language            INTEGER, -- references language
    quality             SMALLINT NOT NULL DEFAULT 1
);

CREATE TABLE edit_note
(
    id                  SERIAL,
    editor              INTEGER NOT NULL, -- references editor.id
    edit                INTEGER NOT NULL, -- references edit.id
    text                TEXT NOT NULL,
    post_time            TIMESTAMP WITH TIME ZONE DEFAULT NOW()
);

CREATE TABLE edit_area
(
    edit                INTEGER NOT NULL, -- PK, references edit.id
    area                INTEGER NOT NULL  -- PK, references area.id CASCADE
);

CREATE TABLE edit_artist
(
    edit                INTEGER NOT NULL, -- PK, references edit.id
    artist              INTEGER NOT NULL, -- PK, references artist.id CASCADE
    status              SMALLINT NOT NULL -- materialized from edit.status
);

CREATE TABLE edit_label
(
    edit                INTEGER NOT NULL, -- PK, references edit.id
    label               INTEGER NOT NULL, -- PK, references label.id CASCADE
    status              SMALLINT NOT NULL -- materialized from edit.status
);

CREATE TABLE edit_place
(
    edit                INTEGER NOT NULL, -- PK, references edit.id
    place               INTEGER NOT NULL  -- PK, references place.id CASCADE
);

CREATE TABLE edit_release
(
    edit                INTEGER NOT NULL, -- PK, references edit.id
    release             INTEGER NOT NULL  -- PK, references release.id CASCADE
);

CREATE TABLE edit_release_group
(
    edit                INTEGER NOT NULL, -- PK, references edit.id
    release_group       INTEGER NOT NULL  -- PK, references release_group.id CASCADE
);

CREATE TABLE edit_recording
(
    edit                INTEGER NOT NULL, -- PK, references edit.id
    recording           INTEGER NOT NULL  -- PK, references recording.id CASCADE
);

CREATE TABLE edit_work
(
    edit                INTEGER NOT NULL, -- PK, references edit.id
    work                INTEGER NOT NULL  -- PK, references work.id CASCADE
);

CREATE TABLE edit_url
(
    edit                INTEGER NOT NULL, -- PK, references edit.id
    url                 INTEGER NOT NULL  -- PK, references url.id CASCADE
);

CREATE TABLE editor
(
    id                  SERIAL,
    name                VARCHAR(64) NOT NULL,
    privs               INTEGER DEFAULT 0,
    email               VARCHAR(64) DEFAULT NULL,
    website             VARCHAR(255) DEFAULT NULL,
    bio                 TEXT DEFAULT NULL,
    member_since        TIMESTAMP WITH TIME ZONE DEFAULT NOW(),
    email_confirm_date  TIMESTAMP WITH TIME ZONE,
    last_login_date     TIMESTAMP WITH TIME ZONE DEFAULT now(),
    edits_accepted      INTEGER DEFAULT 0,
    edits_rejected      INTEGER DEFAULT 0,
    auto_edits_accepted INTEGER DEFAULT 0,
    edits_failed        INTEGER DEFAULT 0,
    last_updated        TIMESTAMP WITH TIME ZONE DEFAULT NOW(),
    birth_date          DATE,
    gender              INTEGER, -- references gender.id
    area                INTEGER, -- references area.id
    password            VARCHAR(128) NOT NULL,
    ha1                 CHAR(32) NOT NULL
);

CREATE TYPE FLUENCY AS ENUM ('basic', 'intermediate', 'advanced', 'native');

CREATE TABLE editor_language (
    editor   INTEGER NOT NULL,  -- PK, references editor.id
    language INTEGER NOT NULL,  -- PK, references language.id
    fluency  FLUENCY NOT NULL
);

CREATE TABLE editor_preference
(
    id                  SERIAL,
    editor              INTEGER NOT NULL, -- references editor.id
    name                VARCHAR(50) NOT NULL,
    value               VARCHAR(100) NOT NULL
);

CREATE TABLE editor_subscribe_artist
(
    id                  SERIAL,
    editor              INTEGER NOT NULL, -- references editor.id
    artist              INTEGER NOT NULL, -- references artist.id
    last_edit_sent      INTEGER NOT NULL -- references edit.id
);

CREATE TABLE editor_subscribe_artist_deleted
(
    editor INTEGER NOT NULL, -- PK, references editor.id
    gid UUID NOT NULL, -- PK, references artist_deletion.gid
    deleted_by INTEGER NOT NULL -- references edit.id
);

CREATE TABLE editor_subscribe_collection
(
    id                  SERIAL,
    editor              INTEGER NOT NULL,              -- references editor.id
    collection          INTEGER NOT NULL,              -- weakly references collection
    last_edit_sent      INTEGER NOT NULL,              -- weakly references edit
    available           BOOLEAN NOT NULL DEFAULT TRUE,
    last_seen_name      VARCHAR(255)
);

CREATE TABLE editor_subscribe_label
(
    id                  SERIAL,
    editor              INTEGER NOT NULL, -- references editor.id
    label               INTEGER NOT NULL, -- references label.id
    last_edit_sent      INTEGER NOT NULL -- references edit.id
);

CREATE TABLE editor_subscribe_label_deleted
(
    editor INTEGER NOT NULL, -- PK, references editor.id
    gid UUID NOT NULL, -- PK, references label_deletion.gid
    deleted_by INTEGER NOT NULL -- references edit.id
);

CREATE TABLE editor_subscribe_editor
(
    id                  SERIAL,
    editor              INTEGER NOT NULL, -- references editor.id (the one who has subscribed)
    subscribed_editor   INTEGER NOT NULL, -- references editor.id (the one being subscribed)
    last_edit_sent      INTEGER NOT NULL  -- weakly references edit
);

CREATE TABLE gender (
    id                  SERIAL,
    name                VARCHAR(255) NOT NULL
);

CREATE TABLE iso_3166_1 (
    area      INTEGER NOT NULL, -- references area.id
    code      CHAR(2) -- PK
);
CREATE TABLE iso_3166_2 (
    area      INTEGER NOT NULL, -- references area.id
    code      VARCHAR(10) -- PK
);
CREATE TABLE iso_3166_3 (
    area      INTEGER NOT NULL, -- references area.id
    code      CHAR(4) -- PK
);

CREATE TABLE isrc
(
    id                  SERIAL,
    recording           INTEGER NOT NULL, -- references recording.id
    isrc                CHAR(12) NOT NULL CHECK (isrc ~ E'^[A-Z]{2}[A-Z0-9]{3}[0-9]{7}$'),
    source              SMALLINT,
    edits_pending       INTEGER NOT NULL DEFAULT 0 CHECK (edits_pending >= 0),
    created             TIMESTAMP WITH TIME ZONE DEFAULT NOW()
);

CREATE TABLE iswc (
    id SERIAL NOT NULL,
    work INTEGER NOT NULL, -- references work.id
    iswc CHARACTER(15) CHECK (iswc ~ E'^T-?\\d{3}.?\\d{3}.?\\d{3}[-.]?\\d$'),
    source SMALLINT,
    edits_pending INTEGER NOT NULL DEFAULT 0,
    created TIMESTAMP WITH TIME ZONE NOT NULL DEFAULT now()
);

CREATE TABLE l_area_area
(
    id                  SERIAL,
    link                INTEGER NOT NULL, -- references link.id
    entity0             INTEGER NOT NULL, -- references area.id
    entity1             INTEGER NOT NULL, -- references area.id
    edits_pending       INTEGER NOT NULL DEFAULT 0 CHECK (edits_pending >= 0),
    last_updated        TIMESTAMP WITH TIME ZONE DEFAULT NOW()
);

CREATE TABLE l_area_artist
(
    id                  SERIAL,
    link                INTEGER NOT NULL, -- references link.id
    entity0             INTEGER NOT NULL, -- references area.id
    entity1             INTEGER NOT NULL, -- references artist.id
    edits_pending       INTEGER NOT NULL DEFAULT 0 CHECK (edits_pending >= 0),
    last_updated        TIMESTAMP WITH TIME ZONE DEFAULT NOW()
);

CREATE TABLE l_area_label
(
    id                  SERIAL,
    link                INTEGER NOT NULL, -- references link.id
    entity0             INTEGER NOT NULL, -- references area.id
    entity1             INTEGER NOT NULL, -- references label.id
    edits_pending       INTEGER NOT NULL DEFAULT 0 CHECK (edits_pending >= 0),
    last_updated        TIMESTAMP WITH TIME ZONE DEFAULT NOW()
);

CREATE TABLE l_area_place
(
    id                  SERIAL,
    link                INTEGER NOT NULL, -- references link.id
    entity0             INTEGER NOT NULL, -- references area.id
    entity1             INTEGER NOT NULL, -- references place.id
    edits_pending       INTEGER NOT NULL DEFAULT 0 CHECK (edits_pending >= 0),
    last_updated        TIMESTAMP WITH TIME ZONE DEFAULT NOW()
);

CREATE TABLE l_area_recording
(
    id                  SERIAL,
    link                INTEGER NOT NULL, -- references link.id
    entity0             INTEGER NOT NULL, -- references area.id
    entity1             INTEGER NOT NULL, -- references recording.id
    edits_pending       INTEGER NOT NULL DEFAULT 0 CHECK (edits_pending >= 0),
    last_updated        TIMESTAMP WITH TIME ZONE DEFAULT NOW()
);

CREATE TABLE l_area_release
(
    id                  SERIAL,
    link                INTEGER NOT NULL, -- references link.id
    entity0             INTEGER NOT NULL, -- references area.id
    entity1             INTEGER NOT NULL, -- references release.id
    edits_pending       INTEGER NOT NULL DEFAULT 0 CHECK (edits_pending >= 0),
    last_updated        TIMESTAMP WITH TIME ZONE DEFAULT NOW()
);

CREATE TABLE l_area_release_group
(
    id                  SERIAL,
    link                INTEGER NOT NULL, -- references link.id
    entity0             INTEGER NOT NULL, -- references area.id
    entity1             INTEGER NOT NULL, -- references release_group.id
    edits_pending       INTEGER NOT NULL DEFAULT 0 CHECK (edits_pending >= 0),
    last_updated        TIMESTAMP WITH TIME ZONE DEFAULT NOW()
);

CREATE TABLE l_area_url
(
    id                  SERIAL,
    link                INTEGER NOT NULL, -- references link.id
    entity0             INTEGER NOT NULL, -- references area.id
    entity1             INTEGER NOT NULL, -- references url.id
    edits_pending       INTEGER NOT NULL DEFAULT 0 CHECK (edits_pending >= 0),
    last_updated        TIMESTAMP WITH TIME ZONE DEFAULT NOW()
);

CREATE TABLE l_area_work
(
    id                  SERIAL,
    link                INTEGER NOT NULL, -- references link.id
    entity0             INTEGER NOT NULL, -- references area.id
    entity1             INTEGER NOT NULL, -- references work.id
    edits_pending       INTEGER NOT NULL DEFAULT 0 CHECK (edits_pending >= 0),
    last_updated        TIMESTAMP WITH TIME ZONE DEFAULT NOW()
);

CREATE TABLE l_artist_artist
(
    id                  SERIAL,
    link                INTEGER NOT NULL, -- references link.id
    entity0             INTEGER NOT NULL, -- references artist.id
    entity1             INTEGER NOT NULL, -- references artist.id
    edits_pending       INTEGER NOT NULL DEFAULT 0 CHECK (edits_pending >= 0),
    last_updated        TIMESTAMP WITH TIME ZONE DEFAULT NOW()
);

CREATE TABLE l_artist_label
(
    id                  SERIAL,
    link                INTEGER NOT NULL, -- references link.id
    entity0             INTEGER NOT NULL, -- references artist.id
    entity1             INTEGER NOT NULL, -- references label.id
    edits_pending       INTEGER NOT NULL DEFAULT 0 CHECK (edits_pending >= 0),
    last_updated        TIMESTAMP WITH TIME ZONE DEFAULT NOW()
);

CREATE TABLE l_artist_place
(
    id                  SERIAL,
    link                INTEGER NOT NULL, -- references link.id
    entity0             INTEGER NOT NULL, -- references artist.id
    entity1             INTEGER NOT NULL, -- references place.id
    edits_pending       INTEGER NOT NULL DEFAULT 0 CHECK (edits_pending >= 0),
    last_updated        TIMESTAMP WITH TIME ZONE DEFAULT NOW()
);

CREATE TABLE l_artist_recording
(
    id                  SERIAL,
    link                INTEGER NOT NULL, -- references link.id
    entity0             INTEGER NOT NULL, -- references artist.id
    entity1             INTEGER NOT NULL, -- references recording.id
    edits_pending       INTEGER NOT NULL DEFAULT 0 CHECK (edits_pending >= 0),
    last_updated        TIMESTAMP WITH TIME ZONE DEFAULT NOW()
);

CREATE TABLE l_artist_release
(
    id                  SERIAL,
    link                INTEGER NOT NULL, -- references link.id
    entity0             INTEGER NOT NULL, -- references artist.id
    entity1             INTEGER NOT NULL, -- references release.id
    edits_pending       INTEGER NOT NULL DEFAULT 0 CHECK (edits_pending >= 0),
    last_updated        TIMESTAMP WITH TIME ZONE DEFAULT NOW()
);

CREATE TABLE l_artist_release_group
(
    id                  SERIAL,
    link                INTEGER NOT NULL, -- references link.id
    entity0             INTEGER NOT NULL, -- references artist.id
    entity1             INTEGER NOT NULL, -- references release_group.id
    edits_pending       INTEGER NOT NULL DEFAULT 0 CHECK (edits_pending >= 0),
    last_updated        TIMESTAMP WITH TIME ZONE DEFAULT NOW()
);

CREATE TABLE l_artist_url
(
    id                  SERIAL,
    link                INTEGER NOT NULL, -- references link.id
    entity0             INTEGER NOT NULL, -- references artist.id
    entity1             INTEGER NOT NULL, -- references url.id
    edits_pending       INTEGER NOT NULL DEFAULT 0 CHECK (edits_pending >= 0),
    last_updated        TIMESTAMP WITH TIME ZONE DEFAULT NOW()
);

CREATE TABLE l_artist_work
(
    id                  SERIAL,
    link                INTEGER NOT NULL, -- references link.id
    entity0             INTEGER NOT NULL, -- references artist.id
    entity1             INTEGER NOT NULL, -- references work.id
    edits_pending       INTEGER NOT NULL DEFAULT 0 CHECK (edits_pending >= 0),
    last_updated        TIMESTAMP WITH TIME ZONE DEFAULT NOW()
);

CREATE TABLE l_label_label
(
    id                  SERIAL,
    link                INTEGER NOT NULL, -- references link.id
    entity0             INTEGER NOT NULL, -- references label.id
    entity1             INTEGER NOT NULL, -- references label.id
    edits_pending       INTEGER NOT NULL DEFAULT 0 CHECK (edits_pending >= 0),
    last_updated        TIMESTAMP WITH TIME ZONE DEFAULT NOW()
);

CREATE TABLE l_label_place
(
    id                  SERIAL,
    link                INTEGER NOT NULL, -- references link.id
    entity0             INTEGER NOT NULL, -- references label.id
    entity1             INTEGER NOT NULL, -- references place.id
    edits_pending       INTEGER NOT NULL DEFAULT 0 CHECK (edits_pending >= 0),
    last_updated        TIMESTAMP WITH TIME ZONE DEFAULT NOW()
);

CREATE TABLE l_label_recording
(
    id                  SERIAL,
    link                INTEGER NOT NULL, -- references link.id
    entity0             INTEGER NOT NULL, -- references label.id
    entity1             INTEGER NOT NULL, -- references recording.id
    edits_pending       INTEGER NOT NULL DEFAULT 0 CHECK (edits_pending >= 0),
    last_updated        TIMESTAMP WITH TIME ZONE DEFAULT NOW()
);

CREATE TABLE l_label_release
(
    id                  SERIAL,
    link                INTEGER NOT NULL, -- references link.id
    entity0             INTEGER NOT NULL, -- references label.id
    entity1             INTEGER NOT NULL, -- references release.id
    edits_pending       INTEGER NOT NULL DEFAULT 0 CHECK (edits_pending >= 0),
    last_updated        TIMESTAMP WITH TIME ZONE DEFAULT NOW()
);

CREATE TABLE l_label_release_group
(
    id                  SERIAL,
    link                INTEGER NOT NULL, -- references link.id
    entity0             INTEGER NOT NULL, -- references label.id
    entity1             INTEGER NOT NULL, -- references release_group.id
    edits_pending       INTEGER NOT NULL DEFAULT 0 CHECK (edits_pending >= 0),
    last_updated        TIMESTAMP WITH TIME ZONE DEFAULT NOW()
);

CREATE TABLE l_label_url
(
    id                  SERIAL,
    link                INTEGER NOT NULL, -- references link.id
    entity0             INTEGER NOT NULL, -- references label.id
    entity1             INTEGER NOT NULL, -- references url.id
    edits_pending       INTEGER NOT NULL DEFAULT 0 CHECK (edits_pending >= 0),
    last_updated        TIMESTAMP WITH TIME ZONE DEFAULT NOW()
);

CREATE TABLE l_label_work
(
    id                  SERIAL,
    link                INTEGER NOT NULL, -- references link.id
    entity0             INTEGER NOT NULL, -- references label.id
    entity1             INTEGER NOT NULL, -- references work.id
    edits_pending       INTEGER NOT NULL DEFAULT 0 CHECK (edits_pending >= 0),
    last_updated        TIMESTAMP WITH TIME ZONE DEFAULT NOW()
);

CREATE TABLE l_place_place
(
    id                  SERIAL,
    link                INTEGER NOT NULL, -- references link.id
    entity0             INTEGER NOT NULL, -- references place.id
    entity1             INTEGER NOT NULL, -- references place.id
    edits_pending       INTEGER NOT NULL DEFAULT 0 CHECK (edits_pending >= 0),
    last_updated        TIMESTAMP WITH TIME ZONE DEFAULT NOW()
);

CREATE TABLE l_place_recording
(
    id                  SERIAL,
    link                INTEGER NOT NULL, -- references link.id
    entity0             INTEGER NOT NULL, -- references place.id
    entity1             INTEGER NOT NULL, -- references recording.id
    edits_pending       INTEGER NOT NULL DEFAULT 0 CHECK (edits_pending >= 0),
    last_updated        TIMESTAMP WITH TIME ZONE DEFAULT NOW()
);

CREATE TABLE l_place_release
(
    id                  SERIAL,
    link                INTEGER NOT NULL, -- references link.id
    entity0             INTEGER NOT NULL, -- references place.id
    entity1             INTEGER NOT NULL, -- references release.id
    edits_pending       INTEGER NOT NULL DEFAULT 0 CHECK (edits_pending >= 0),
    last_updated        TIMESTAMP WITH TIME ZONE DEFAULT NOW()
);

CREATE TABLE l_place_release_group
(
    id                  SERIAL,
    link                INTEGER NOT NULL, -- references link.id
    entity0             INTEGER NOT NULL, -- references place.id
    entity1             INTEGER NOT NULL, -- references release_group.id
    edits_pending       INTEGER NOT NULL DEFAULT 0 CHECK (edits_pending >= 0),
    last_updated        TIMESTAMP WITH TIME ZONE DEFAULT NOW()
);

CREATE TABLE l_place_url
(
    id                  SERIAL,
    link                INTEGER NOT NULL, -- references link.id
    entity0             INTEGER NOT NULL, -- references place.id
    entity1             INTEGER NOT NULL, -- references url.id
    edits_pending       INTEGER NOT NULL DEFAULT 0 CHECK (edits_pending >= 0),
    last_updated        TIMESTAMP WITH TIME ZONE DEFAULT NOW()
);

CREATE TABLE l_place_work
(
    id                  SERIAL,
    link                INTEGER NOT NULL, -- references link.id
    entity0             INTEGER NOT NULL, -- references place.id
    entity1             INTEGER NOT NULL, -- references work.id
    edits_pending       INTEGER NOT NULL DEFAULT 0 CHECK (edits_pending >= 0),
    last_updated        TIMESTAMP WITH TIME ZONE DEFAULT NOW()
);

CREATE TABLE l_recording_recording
(
    id                  SERIAL,
    link                INTEGER NOT NULL, -- references link.id
    entity0             INTEGER NOT NULL, -- references recording.id
    entity1             INTEGER NOT NULL, -- references recording.id
    edits_pending       INTEGER NOT NULL DEFAULT 0 CHECK (edits_pending >= 0),
    last_updated        TIMESTAMP WITH TIME ZONE DEFAULT NOW()
);

CREATE TABLE l_recording_release
(
    id                  SERIAL,
    link                INTEGER NOT NULL, -- references link.id
    entity0             INTEGER NOT NULL, -- references recording.id
    entity1             INTEGER NOT NULL, -- references release.id
    edits_pending       INTEGER NOT NULL DEFAULT 0 CHECK (edits_pending >= 0),
    last_updated        TIMESTAMP WITH TIME ZONE DEFAULT NOW()
);

CREATE TABLE l_recording_release_group
(
    id                  SERIAL,
    link                INTEGER NOT NULL, -- references link.id
    entity0             INTEGER NOT NULL, -- references recording.id
    entity1             INTEGER NOT NULL, -- references release_group.id
    edits_pending       INTEGER NOT NULL DEFAULT 0 CHECK (edits_pending >= 0),
    last_updated        TIMESTAMP WITH TIME ZONE DEFAULT NOW()
);

CREATE TABLE l_recording_url
(
    id                  SERIAL,
    link                INTEGER NOT NULL, -- references link.id
    entity0             INTEGER NOT NULL, -- references recording.id
    entity1             INTEGER NOT NULL, -- references url.id
    edits_pending       INTEGER NOT NULL DEFAULT 0 CHECK (edits_pending >= 0),
    last_updated        TIMESTAMP WITH TIME ZONE DEFAULT NOW()
);

CREATE TABLE l_recording_work
(
    id                  SERIAL,
    link                INTEGER NOT NULL, -- references link.id
    entity0             INTEGER NOT NULL, -- references recording.id
    entity1             INTEGER NOT NULL, -- references work.id
    edits_pending       INTEGER NOT NULL DEFAULT 0 CHECK (edits_pending >= 0),
    last_updated        TIMESTAMP WITH TIME ZONE DEFAULT NOW()
);

CREATE TABLE l_release_release
(
    id                  SERIAL,
    link                INTEGER NOT NULL, -- references link.id
    entity0             INTEGER NOT NULL, -- references release.id
    entity1             INTEGER NOT NULL, -- references release.id
    edits_pending       INTEGER NOT NULL DEFAULT 0 CHECK (edits_pending >= 0),
    last_updated        TIMESTAMP WITH TIME ZONE DEFAULT NOW()
);

CREATE TABLE l_release_release_group
(
    id                  SERIAL,
    link                INTEGER NOT NULL, -- references link.id
    entity0             INTEGER NOT NULL, -- references release.id
    entity1             INTEGER NOT NULL, -- references release_group.id
    edits_pending       INTEGER NOT NULL DEFAULT 0 CHECK (edits_pending >= 0),
    last_updated        TIMESTAMP WITH TIME ZONE DEFAULT NOW()
);

CREATE TABLE l_release_url
(
    id                  SERIAL,
    link                INTEGER NOT NULL, -- references link.id
    entity0             INTEGER NOT NULL, -- references release.id
    entity1             INTEGER NOT NULL, -- references url.id
    edits_pending       INTEGER NOT NULL DEFAULT 0 CHECK (edits_pending >= 0),
    last_updated        TIMESTAMP WITH TIME ZONE DEFAULT NOW()
);

CREATE TABLE l_release_work
(
    id                  SERIAL,
    link                INTEGER NOT NULL, -- references link.id
    entity0             INTEGER NOT NULL, -- references release.id
    entity1             INTEGER NOT NULL, -- references work.id
    edits_pending       INTEGER NOT NULL DEFAULT 0 CHECK (edits_pending >= 0),
    last_updated        TIMESTAMP WITH TIME ZONE DEFAULT NOW()
);

CREATE TABLE l_release_group_release_group
(
    id                  SERIAL,
    link                INTEGER NOT NULL, -- references link.id
    entity0             INTEGER NOT NULL, -- references release_group.id
    entity1             INTEGER NOT NULL, -- references release_group.id
    edits_pending       INTEGER NOT NULL DEFAULT 0 CHECK (edits_pending >= 0),
    last_updated        TIMESTAMP WITH TIME ZONE DEFAULT NOW()
);

CREATE TABLE l_release_group_url
(
    id                  SERIAL,
    link                INTEGER NOT NULL, -- references link.id
    entity0             INTEGER NOT NULL, -- references release_group.id
    entity1             INTEGER NOT NULL, -- references url.id
    edits_pending       INTEGER NOT NULL DEFAULT 0 CHECK (edits_pending >= 0),
    last_updated        TIMESTAMP WITH TIME ZONE DEFAULT NOW()
);

CREATE TABLE l_release_group_work
(
    id                  SERIAL,
    link                INTEGER NOT NULL, -- references link.id
    entity0             INTEGER NOT NULL, -- references release_group.id
    entity1             INTEGER NOT NULL, -- references work.id
    edits_pending       INTEGER NOT NULL DEFAULT 0 CHECK (edits_pending >= 0),
    last_updated        TIMESTAMP WITH TIME ZONE DEFAULT NOW()
);

CREATE TABLE l_url_url
(
    id                  SERIAL,
    link                INTEGER NOT NULL, -- references link.id
    entity0             INTEGER NOT NULL, -- references url.id
    entity1             INTEGER NOT NULL, -- references url.id
    edits_pending       INTEGER NOT NULL DEFAULT 0 CHECK (edits_pending >= 0),
    last_updated        TIMESTAMP WITH TIME ZONE DEFAULT NOW()
);

CREATE TABLE l_url_work
(
    id                  SERIAL,
    link                INTEGER NOT NULL, -- references link.id
    entity0             INTEGER NOT NULL, -- references url.id
    entity1             INTEGER NOT NULL, -- references work.id
    edits_pending       INTEGER NOT NULL DEFAULT 0 CHECK (edits_pending >= 0),
    last_updated        TIMESTAMP WITH TIME ZONE DEFAULT NOW()
);

CREATE TABLE l_work_work
(
    id                  SERIAL,
    link                INTEGER NOT NULL, -- references link.id
    entity0             INTEGER NOT NULL, -- references work.id
    entity1             INTEGER NOT NULL, -- references work.id
    edits_pending       INTEGER NOT NULL DEFAULT 0 CHECK (edits_pending >= 0),
    last_updated        TIMESTAMP WITH TIME ZONE DEFAULT NOW()
);

CREATE TABLE label (
    id                  SERIAL,
    gid                 UUID NOT NULL,
    name                INTEGER NOT NULL, -- references label_name.id
    sort_name           INTEGER NOT NULL, -- references label_name.id
    begin_date_year     SMALLINT,
    begin_date_month    SMALLINT,
    begin_date_day      SMALLINT,
    end_date_year       SMALLINT,
    end_date_month      SMALLINT,
    end_date_day        SMALLINT,
    label_code          INTEGER CHECK (label_code > 0 AND label_code < 100000),
    type                INTEGER, -- references label_type.id
    area                INTEGER, -- references area.id
    comment             VARCHAR(255) NOT NULL DEFAULT '',
    edits_pending       INTEGER NOT NULL DEFAULT 0 CHECK (edits_pending >= 0),
    last_updated        TIMESTAMP WITH TIME ZONE DEFAULT NOW(),
    ended               BOOLEAN NOT NULL DEFAULT FALSE
      CONSTRAINT label_ended_check CHECK (
        (
          -- If any end date fields are not null, then ended must be true
          (end_date_year IS NOT NULL OR
           end_date_month IS NOT NULL OR
           end_date_day IS NOT NULL) AND
          ended = TRUE
        ) OR (
          -- Otherwise, all end date fields must be null
          (end_date_year IS NULL AND
           end_date_month IS NULL AND
           end_date_day IS NULL)
        )
      )
);

CREATE TABLE label_deletion
(
    gid UUID NOT NULL, -- PK
    last_known_name INTEGER NOT NULL, -- references label_name.id
    last_known_comment TEXT NOT NULL,
    deleted_at timestamptz NOT NULL DEFAULT now()
);

CREATE TABLE label_rating_raw
(
    label               INTEGER NOT NULL, -- PK, references label.id
    editor              INTEGER NOT NULL, -- PK, references editor.id
    rating              SMALLINT NOT NULL CHECK (rating >= 0 AND rating <= 100)
);

CREATE TABLE label_tag_raw
(
    label               INTEGER NOT NULL, -- PK, references label.id
    editor              INTEGER NOT NULL, -- PK, references editor.id
    tag                 INTEGER NOT NULL -- PK, references tag.id
);

CREATE TABLE label_alias_type (
    id SERIAL,
    name TEXT NOT NULL
);

CREATE TABLE label_alias
(
    id                  SERIAL,
    label               INTEGER NOT NULL, -- references label.id
    name                INTEGER NOT NULL, -- references label_name.id
    locale              TEXT,
    edits_pending       INTEGER NOT NULL DEFAULT 0 CHECK (edits_pending >= 0),
    last_updated        TIMESTAMP WITH TIME ZONE DEFAULT NOW(),
    type                INTEGER, -- references label_alias_type.id
    sort_name           INTEGER NOT NULL, -- references label_name.id
    begin_date_year     SMALLINT,
    begin_date_month    SMALLINT,
    begin_date_day      SMALLINT,
    end_date_year       SMALLINT,
    end_date_month      SMALLINT,
    end_date_day        SMALLINT,
    primary_for_locale  BOOLEAN NOT NULL DEFAULT false,
    ended               BOOLEAN NOT NULL DEFAULT FALSE
      CHECK (
        (
          -- If any end date fields are not null, then ended must be true
          (end_date_year IS NOT NULL OR
           end_date_month IS NOT NULL OR
           end_date_day IS NOT NULL) AND
          ended = TRUE
        ) OR (
          -- Otherwise, all end date fields must be null
          (end_date_year IS NULL AND
           end_date_month IS NULL AND
           end_date_day IS NULL)
        )
      ),
    CONSTRAINT primary_check CHECK ((locale IS NULL AND primary_for_locale IS FALSE) OR (locale IS NOT NULL)),
    CONSTRAINT search_hints_are_empty
      CHECK (
        (type <> 2) OR (
          type = 2 AND sort_name = name AND
          begin_date_year IS NULL AND begin_date_month IS NULL AND begin_date_day IS NULL AND
          end_date_year IS NULL AND end_date_month IS NULL AND end_date_day IS NULL AND
          primary_for_locale IS FALSE AND locale IS NULL
        )
      )
);

CREATE TABLE label_annotation
(
    label               INTEGER NOT NULL, -- PK, references label.id
    annotation          INTEGER NOT NULL -- PK, references annotation.id
);

CREATE TABLE label_ipi
(
    label               INTEGER NOT NULL, -- PK, references label.id
    ipi                 CHAR(11) NOT NULL CHECK (ipi ~ E'^\\d{11}$'), -- PK
    edits_pending       INTEGER NOT NULL DEFAULT 0 CHECK (edits_pending >= 0),
    created             TIMESTAMP WITH TIME ZONE DEFAULT NOW()
);

CREATE TABLE label_isni
(
    label               INTEGER NOT NULL, -- PK, references label.id
    isni                CHAR(16) NOT NULL CHECK (isni ~ E'^\\d{15}[\\dX]$'), -- PK
    edits_pending       INTEGER NOT NULL DEFAULT 0 CHECK (edits_pending >= 0),
    created             TIMESTAMP WITH TIME ZONE DEFAULT NOW()
);

CREATE TABLE label_meta
(
    id                  INTEGER NOT NULL, -- PK, references label.id CASCADE
    rating              SMALLINT CHECK (rating >= 0 AND rating <= 100),
    rating_count        INTEGER
);

CREATE TABLE label_gid_redirect
(
    gid                 UUID NOT NULL, -- PK
    new_id              INTEGER NOT NULL, -- references label.id
    created             TIMESTAMP WITH TIME ZONE DEFAULT NOW()
);

CREATE TABLE label_name (
    id                  SERIAL,
    name                VARCHAR NOT NULL
);

CREATE TABLE label_tag
(
    label               INTEGER NOT NULL, -- PK, references label.id
    tag                 INTEGER NOT NULL, -- PK, references tag.id
    count               INTEGER NOT NULL,
    last_updated        TIMESTAMP WITH TIME ZONE DEFAULT NOW()
);

CREATE TABLE label_type (
    id                  SERIAL,
    name                VARCHAR(255) NOT NULL
);

CREATE TABLE language
(
    id                  SERIAL,
    iso_code_2t         CHAR(3), -- ISO 639-2 (T)
    iso_code_2b         CHAR(3), -- ISO 639-2 (B)
    iso_code_1          CHAR(2), -- ISO 639
    name                VARCHAR(100) NOT NULL,
    frequency           INTEGER NOT NULL DEFAULT 0,
    iso_code_3          CHAR(3)  -- ISO 639-3
);

ALTER TABLE language
      ADD CONSTRAINT iso_code_check
      CHECK (iso_code_2t IS NOT NULL OR iso_code_3  IS NOT NULL);

CREATE TABLE link
(
    id                  SERIAL,
    link_type           INTEGER NOT NULL, -- references link_type.id
    begin_date_year     SMALLINT,
    begin_date_month    SMALLINT,
    begin_date_day      SMALLINT,
    end_date_year       SMALLINT,
    end_date_month      SMALLINT,
    end_date_day        SMALLINT,
    attribute_count     INTEGER NOT NULL DEFAULT 0,
    created             TIMESTAMP WITH TIME ZONE DEFAULT NOW(),
    ended               BOOLEAN NOT NULL DEFAULT FALSE
      CONSTRAINT link_ended_check CHECK (
        (
          -- If any end date fields are not null, then ended must be true
          (end_date_year IS NOT NULL OR
           end_date_month IS NOT NULL OR
           end_date_day IS NOT NULL) AND
          ended = TRUE
        ) OR (
          -- Otherwise, all end date fields must be null
          (end_date_year IS NULL AND
           end_date_month IS NULL AND
           end_date_day IS NULL)
        )
      )
);

CREATE TABLE link_attribute
(
    link                INTEGER NOT NULL, -- PK, references link.id
    attribute_type      INTEGER NOT NULL, -- PK, references link_attribute_type.id
    created             TIMESTAMP WITH TIME ZONE DEFAULT NOW()
);

CREATE TABLE link_attribute_type
(
    id                  SERIAL,
    parent              INTEGER, -- references link_attribute_type.id
    root                INTEGER NOT NULL, -- references link_attribute_type.id
    child_order         INTEGER NOT NULL DEFAULT 0,
    gid                 UUID NOT NULL,
    name                VARCHAR(255) NOT NULL,
    description         TEXT,
    last_updated        TIMESTAMP WITH TIME ZONE DEFAULT NOW()
);

CREATE TABLE link_creditable_attribute_type (
  attribute_type INT NOT NULL -- PK, references link_attribute_type.id CASCADE
);

CREATE TABLE link_attribute_credit (
  link INT NOT NULL, -- PK, references link.id
  attribute_type INT NOT NULL, -- PK, references link_creditable_attribute_type.attribute_type
  credited_as TEXT NOT NULL
);

CREATE TABLE link_type
(
    id                  SERIAL,
    parent              INTEGER, -- references link_type.id
    child_order         INTEGER NOT NULL DEFAULT 0,
    gid                 UUID NOT NULL,
    entity_type0        VARCHAR(50) NOT NULL,
    entity_type1        VARCHAR(50) NOT NULL,
    name                VARCHAR(255) NOT NULL,
    description         TEXT,
    link_phrase         VARCHAR(255) NOT NULL,
    reverse_link_phrase VARCHAR(255) NOT NULL,
    long_link_phrase    VARCHAR(255) NOT NULL,
    priority            INTEGER NOT NULL DEFAULT 0,
    last_updated        TIMESTAMP WITH TIME ZONE DEFAULT NOW()
);

CREATE TABLE link_type_attribute_type
(
    link_type           INTEGER NOT NULL, -- PK, references link_type.id
    attribute_type      INTEGER NOT NULL, -- PK, references link_attribute_type.id
    min                 SMALLINT,
    max                 SMALLINT,
    last_updated        TIMESTAMP WITH TIME ZONE DEFAULT NOW()
);

CREATE TABLE editor_collection
(
    id                  SERIAL,
    gid                 UUID NOT NULL,
    editor              INTEGER NOT NULL, -- references editor.id
    name                VARCHAR NOT NULL,
    public              BOOLEAN NOT NULL DEFAULT FALSE,
    description         TEXT DEFAULT '' NOT NULL
);

CREATE TABLE editor_collection_release
(
    collection          INTEGER NOT NULL, -- PK, references editor_collection.id
    release             INTEGER NOT NULL -- PK, references release.id
);

CREATE TABLE editor_oauth_token
(
    id                  SERIAL,
    editor              INTEGER NOT NULL, -- references editor.id
    application         INTEGER NOT NULL, -- references application.id
    authorization_code  TEXT,
    refresh_token       TEXT,
    access_token        TEXT,
    mac_key             TEXT,
    mac_time_diff       INTEGER,
    expire_time         TIMESTAMP WITH TIME ZONE NOT NULL,
    scope               INTEGER NOT NULL DEFAULT 0,
    granted             TIMESTAMP WITH TIME ZONE NOT NULL DEFAULT NOW()
);

CREATE TABLE editor_watch_preferences
(
    editor INTEGER NOT NULL, -- PK, references editor.id CASCADE
    notify_via_email BOOLEAN NOT NULL DEFAULT TRUE,
    notification_timeframe INTERVAL NOT NULL DEFAULT '1 week',
    last_checked TIMESTAMP WITH TIME ZONE NOT NULL DEFAULT NOW()
);

CREATE TABLE editor_watch_artist
(
    artist INTEGER NOT NULL, -- PK, references artist.id CASCADE
    editor INTEGER NOT NULL  -- PK, references editor.id CASCADE
);

CREATE TABLE editor_watch_release_group_type
(
    editor INTEGER NOT NULL, -- PK, references editor.id CASCADE
    release_group_type INTEGER NOT NULL -- PK, references release_group_primary_type.id
);

CREATE TABLE editor_watch_release_status
(
    editor INTEGER NOT NULL, -- PK, references editor.id CASCADE
    release_status INTEGER NOT NULL -- PK, references release_status.id
);

CREATE TABLE medium
(
    id                  SERIAL,
    release             INTEGER NOT NULL, -- references release.id
    position            INTEGER NOT NULL,
    format              INTEGER, -- references medium_format.id
    name                VARCHAR(255),
    edits_pending       INTEGER NOT NULL DEFAULT 0 CHECK (edits_pending >= 0),
    last_updated        TIMESTAMP WITH TIME ZONE DEFAULT NOW(),
    track_count         INTEGER NOT NULL DEFAULT 0
);

CREATE TABLE medium_cdtoc
(
    id                  SERIAL,
    medium              INTEGER NOT NULL, -- references medium.id
    cdtoc               INTEGER NOT NULL, -- references cdtoc.id
    edits_pending       INTEGER NOT NULL DEFAULT 0 CHECK (edits_pending >= 0),
    last_updated        TIMESTAMP WITH TIME ZONE DEFAULT NOW()
);

CREATE TABLE medium_format
(
    id                  SERIAL,
    name                VARCHAR(100) NOT NULL,
    parent              INTEGER, -- references medium_format.id
    child_order         INTEGER NOT NULL DEFAULT 0,
    year                SMALLINT,
    has_discids         BOOLEAN NOT NULL DEFAULT FALSE
);

<<<<<<< HEAD
CREATE TABLE place (
    id                  SERIAL, -- PK
    gid                 uuid NOT NULL,
    name                VARCHAR NOT NULL,
    type                INTEGER, -- references place_type.id
    address             VARCHAR,
    area                INTEGER, -- references area.id
    coordinates         POINT,
    comment             VARCHAR(255) NOT NULL DEFAULT '',
    edits_pending       INTEGER NOT NULL DEFAULT 0 CHECK (edits_pending >=0),
    last_updated        TIMESTAMP WITH TIME ZONE DEFAULT NOW(),
    begin_date_year     SMALLINT,
    begin_date_month    SMALLINT,
    begin_date_day      SMALLINT,
    end_date_year       SMALLINT,
    end_date_month      SMALLINT,
    end_date_day        SMALLINT,
    ended               BOOLEAN NOT NULL DEFAULT FALSE
      CHECK (
        (
          -- If any end date fields are not null, then ended must be true
          (end_date_year IS NOT NULL OR
           end_date_month IS NOT NULL OR
           end_date_day IS NOT NULL) AND
          ended = TRUE
        ) OR (
          -- Otherwise, all end date fields must be null
          (end_date_year IS NULL AND
           end_date_month IS NULL AND
           end_date_day IS NULL)
        )
      )
);

CREATE TABLE place_alias
(
    id                  SERIAL,
    place               INTEGER NOT NULL, -- references place.id
    name                VARCHAR NOT NULL,
    locale              TEXT,
    edits_pending       INTEGER NOT NULL DEFAULT 0 CHECK (edits_pending >= 0),
    last_updated        TIMESTAMP WITH TIME ZONE DEFAULT NOW(),
    type                INTEGER, -- references place_alias_type.id
    sort_name           VARCHAR NOT NULL,
    begin_date_year     SMALLINT,
    begin_date_month    SMALLINT,
    begin_date_day      SMALLINT,
    end_date_year       SMALLINT,
    end_date_month      SMALLINT,
    end_date_day        SMALLINT,
    primary_for_locale  BOOLEAN NOT NULL DEFAULT false,
    CONSTRAINT primary_check CHECK ((locale IS NULL AND primary_for_locale IS FALSE) OR (locale IS NOT NULL)),
    CONSTRAINT search_hints_are_empty
      CHECK (
        (type <> 2) OR (
          type = 2 AND sort_name = name AND
          begin_date_year IS NULL AND begin_date_month IS NULL AND begin_date_day IS NULL AND
          end_date_year IS NULL AND end_date_month IS NULL AND end_date_day IS NULL AND
          primary_for_locale IS FALSE AND locale IS NULL
        )
      )
);

CREATE TABLE place_alias_type (
    id SERIAL,
    name TEXT NOT NULL
);

CREATE TABLE place_annotation
(
    place               INTEGER NOT NULL, -- PK, references place.id
    annotation          INTEGER NOT NULL -- PK, references annotation.id
);

CREATE TABLE place_gid_redirect
(
    gid                 UUID NOT NULL, -- PK
    new_id              INTEGER NOT NULL, -- references place.id
    created             TIMESTAMP WITH TIME ZONE DEFAULT NOW()
);

CREATE TABLE place_tag
(
    place               INTEGER NOT NULL, -- PK, references place.id
    tag                 INTEGER NOT NULL, -- PK, references tag.id
    count               INTEGER NOT NULL,
    last_updated        TIMESTAMP WITH TIME ZONE DEFAULT NOW()
);

CREATE TABLE place_tag_raw
(
    place               INTEGER NOT NULL, -- PK, references place.id
    editor              INTEGER NOT NULL, -- PK, references editor.id
    tag                 INTEGER NOT NULL -- PK, references tag.id
);

CREATE TABLE place_type (
    id                  SERIAL, -- PK
    name                VARCHAR(255) NOT NULL
);

=======
>>>>>>> ea7e439e
CREATE TABLE replication_control
(
    id                              SERIAL,
    current_schema_sequence         INTEGER NOT NULL,
    current_replication_sequence    INTEGER,
    last_replication_date           TIMESTAMP WITH TIME ZONE
);

CREATE TABLE recording (
    id                  SERIAL,
    gid                 UUID NOT NULL,
    name                INTEGER NOT NULL, -- references track_name.id
    artist_credit       INTEGER NOT NULL, -- references artist_credit.id
    length              INTEGER CHECK (length IS NULL OR length > 0),
    comment             VARCHAR(255) NOT NULL DEFAULT '',
    edits_pending       INTEGER NOT NULL DEFAULT 0 CHECK (edits_pending >= 0),
    last_updated        TIMESTAMP WITH TIME ZONE DEFAULT NOW()
);

CREATE TABLE recording_rating_raw
(
    recording           INTEGER NOT NULL, -- PK, references recording.id
    editor              INTEGER NOT NULL, -- PK, references editor.id
    rating              SMALLINT NOT NULL CHECK (rating >= 0 AND rating <= 100)
);

CREATE TABLE recording_tag_raw
(
    recording           INTEGER NOT NULL, -- PK, references recording.id
    editor              INTEGER NOT NULL, -- PK, references editor.id
    tag                 INTEGER NOT NULL -- PK, references tag.id
);

CREATE TABLE recording_annotation
(
    recording           INTEGER NOT NULL, -- PK, references recording.id
    annotation          INTEGER NOT NULL -- PK, references annotation.id
);

CREATE TABLE recording_meta
(
    id                  INTEGER NOT NULL, -- PK, references recording.id CASCADE
    rating              SMALLINT CHECK (rating >= 0 AND rating <= 100),
    rating_count        INTEGER
);

CREATE TABLE recording_gid_redirect
(
    gid                 UUID NOT NULL, -- PK
    new_id              INTEGER NOT NULL, -- references recording.id
    created             TIMESTAMP WITH TIME ZONE DEFAULT NOW()
);

CREATE TABLE recording_tag
(
    recording           INTEGER NOT NULL, -- PK, references recording.id
    tag                 INTEGER NOT NULL, -- PK, references tag.id
    count               INTEGER NOT NULL,
    last_updated        TIMESTAMP WITH TIME ZONE DEFAULT NOW()
);

CREATE TABLE release (
    id                  SERIAL,
    gid                 UUID NOT NULL,
    name                INTEGER NOT NULL, -- references release_name.id
    artist_credit       INTEGER NOT NULL, -- references artist_credit.id
    release_group       INTEGER NOT NULL, -- references release_group.id
    status              INTEGER, -- references release_status.id
    packaging           INTEGER, -- references release_packaging.id
    language            INTEGER, -- references language.id
    script              INTEGER, -- references script.id
    barcode             VARCHAR(255),
    comment             VARCHAR(255) NOT NULL DEFAULT '',
    edits_pending       INTEGER NOT NULL DEFAULT 0 CHECK (edits_pending >= 0),
    quality             SMALLINT NOT NULL DEFAULT -1,
    last_updated        TIMESTAMP WITH TIME ZONE DEFAULT NOW()
);

CREATE TABLE release_country (
  release INTEGER NOT NULL,  -- PK, references release.id
  country INTEGER NOT NULL,  -- PK, references country_area.area
  date_year SMALLINT,
  date_month SMALLINT,
  date_day SMALLINT
);

CREATE TABLE release_unknown_country (
  release INTEGER NOT NULL,  -- PK, references release.id
  date_year SMALLINT,
  date_month SMALLINT,
  date_day SMALLINT
);

CREATE TABLE release_raw
(
    id                  SERIAL,
    title               VARCHAR(255) NOT NULL,
    artist              VARCHAR(255),
    added               TIMESTAMP WITH TIME ZONE DEFAULT NOW(),
    last_modified        TIMESTAMP WITH TIME ZONE DEFAULT NOW(),
    lookup_count         INTEGER DEFAULT 0,
    modify_count         INTEGER DEFAULT 0,
    source              INTEGER DEFAULT 0,
    barcode             VARCHAR(255),
    comment             VARCHAR(255) NOT NULL DEFAULT ''
);

CREATE TABLE release_tag_raw
(
    release             INTEGER NOT NULL, -- PK, references release.id
    editor              INTEGER NOT NULL, -- PK, references editor.id
    tag                 INTEGER NOT NULL -- PK, references tag.id
);

CREATE TABLE release_annotation
(
    release             INTEGER NOT NULL, -- PK, references release.id
    annotation          INTEGER NOT NULL -- PK, references annotation.id
);

CREATE TABLE release_gid_redirect
(
    gid                 UUID NOT NULL, -- PK
    new_id              INTEGER NOT NULL, -- references release.id
    created             TIMESTAMP WITH TIME ZONE DEFAULT NOW()
);

CREATE TYPE cover_art_presence AS ENUM ('absent', 'present', 'darkened');

CREATE TABLE release_meta
(
    id                  INTEGER NOT NULL, -- PK, references release.id CASCADE
    date_added          TIMESTAMP WITH TIME ZONE DEFAULT NOW(),
    info_url            VARCHAR(255),
    amazon_asin         VARCHAR(10),
    amazon_store        VARCHAR(20),
    cover_art_presence  cover_art_presence NOT NULL DEFAULT 'absent'
);

CREATE TABLE release_coverart
(
    id                  INTEGER NOT NULL, -- PK, references release.id CASCADE
    last_updated        TIMESTAMP WITH TIME ZONE,
    cover_art_url       VARCHAR(255)
);

CREATE TABLE release_label (
    id                  SERIAL,
    release             INTEGER NOT NULL, -- references release.id
    label               INTEGER, -- references label.id
    catalog_number      VARCHAR(255),
    last_updated        TIMESTAMP WITH TIME ZONE DEFAULT NOW()
);

CREATE TABLE release_packaging
(
    id                  SERIAL,
    name                VARCHAR(255) NOT NULL
);

CREATE TABLE release_status
(
    id                  SERIAL,
    name                VARCHAR(255) NOT NULL
);

CREATE TABLE release_tag
(
    release             INTEGER NOT NULL, -- PK, references release.id
    tag                 INTEGER NOT NULL, -- PK, references tag.id
    count               INTEGER NOT NULL,
    last_updated        TIMESTAMP WITH TIME ZONE DEFAULT NOW()
);

CREATE TABLE release_group (
    id                  SERIAL,
    gid                 UUID NOT NULL,
    name                INTEGER NOT NULL, -- references release_name.id
    artist_credit       INTEGER NOT NULL, -- references artist_credit.id
    type                INTEGER, -- references release_group_primary_type.id
    comment             VARCHAR(255) NOT NULL DEFAULT '',
    edits_pending       INTEGER NOT NULL DEFAULT 0 CHECK (edits_pending >= 0),
    last_updated        TIMESTAMP WITH TIME ZONE DEFAULT NOW()
);

CREATE TABLE release_group_rating_raw
(
    release_group       INTEGER NOT NULL, -- PK, references release_group.id
    editor              INTEGER NOT NULL, -- PK, references editor.id
    rating              SMALLINT NOT NULL CHECK (rating >= 0 AND rating <= 100)
);

CREATE TABLE release_group_tag_raw
(
    release_group       INTEGER NOT NULL, -- PK, references release_group.id
    editor              INTEGER NOT NULL, -- PK, references editor.id
    tag                 INTEGER NOT NULL -- PK, references tag.id
);

CREATE TABLE release_group_annotation
(
    release_group       INTEGER NOT NULL, -- PK, references release_group.id
    annotation          INTEGER NOT NULL -- PK, references annotation.id
);

CREATE TABLE release_group_gid_redirect
(
    gid                 UUID NOT NULL, -- PK
    new_id              INTEGER NOT NULL, -- references release_group.id
    created             TIMESTAMP WITH TIME ZONE DEFAULT NOW()
);

CREATE TABLE release_group_meta
(
    id                  INTEGER NOT NULL, -- PK, references release_group.id CASCADE
    release_count       INTEGER NOT NULL DEFAULT 0,
    first_release_date_year   SMALLINT,
    first_release_date_month  SMALLINT,
    first_release_date_day    SMALLINT,
    rating              SMALLINT CHECK (rating >= 0 AND rating <= 100),
    rating_count        INTEGER
);

CREATE TABLE release_group_tag
(
    release_group       INTEGER NOT NULL, -- PK, references release_group.id
    tag                 INTEGER NOT NULL, -- PK, references tag.id
    count               INTEGER NOT NULL,
    last_updated        TIMESTAMP WITH TIME ZONE DEFAULT NOW()
);

CREATE TABLE release_group_primary_type (
    id                  SERIAL,
    name                VARCHAR(255) NOT NULL
);

CREATE TABLE release_group_secondary_type (
    id SERIAL NOT NULL, -- pk
    name TEXT NOT NULL
);

CREATE TABLE release_group_secondary_type_join (
    release_group INTEGER NOT NULL, -- PK, references release_group.id,
    secondary_type INTEGER NOT NULL, -- PK, references release_group_secondary_type.id
    created TIMESTAMP WITH TIME ZONE NOT NULL DEFAULT now()
);

CREATE TABLE release_name (
    id                  SERIAL,
    name                VARCHAR NOT NULL
);

CREATE TABLE script
(
    id                  SERIAL,
    iso_code            CHAR(4) NOT NULL, -- ISO 15924
    iso_number          CHAR(3) NOT NULL, -- ISO 15924
    name                VARCHAR(100) NOT NULL,
    frequency           INTEGER NOT NULL DEFAULT 0
);

CREATE TABLE script_language
(
    id                  SERIAL,
    script              INTEGER NOT NULL, -- references script.id
    language            INTEGER NOT NULL, -- references language.id
    frequency           INTEGER NOT NULL DEFAULT 0
);

CREATE TABLE tag
(
    id                  SERIAL,
    name                VARCHAR(255) NOT NULL,
    ref_count           INTEGER NOT NULL DEFAULT 0
);

CREATE TABLE tag_relation
(
    tag1                INTEGER NOT NULL, -- PK, references tag.id
    tag2                INTEGER NOT NULL, -- PK, references tag.id
    weight              INTEGER NOT NULL,
    last_updated        TIMESTAMP WITH TIME ZONE DEFAULT NOW(),
    CHECK (tag1 < tag2)
);

CREATE TABLE track
(
    id                  SERIAL,
    gid                 UUID NOT NULL,
    recording           INTEGER NOT NULL, -- references recording.id
    medium              INTEGER NOT NULL, -- references medium.id
    position            INTEGER NOT NULL,
    number              TEXT NOT NULL,
    name                INTEGER NOT NULL, -- references track_name.id
    artist_credit       INTEGER NOT NULL, -- references artist_credit.id
    length              INTEGER CHECK (length IS NULL OR length > 0),
    edits_pending       INTEGER NOT NULL DEFAULT 0 CHECK (edits_pending >= 0),
    last_updated        TIMESTAMP WITH TIME ZONE DEFAULT NOW()
);

CREATE TABLE track_gid_redirect
(
    gid                 UUID NOT NULL, -- PK
    new_id              INTEGER NOT NULL, -- references track.id
    created             TIMESTAMP WITH TIME ZONE DEFAULT NOW()
);

CREATE TABLE track_raw
(
    id                  SERIAL,
    release             INTEGER NOT NULL,   -- references release_raw.id
    title               VARCHAR(255) NOT NULL,
    artist              VARCHAR(255),   -- For VA albums, otherwise empty
    sequence            INTEGER NOT NULL
);

CREATE TABLE track_name (
    id                  SERIAL,
    name                VARCHAR NOT NULL
);

CREATE TABLE medium_index
(
    medium              INTEGER, -- PK, references medium.id CASCADE
    toc                 CUBE
);

CREATE TABLE url
(
    id                  SERIAL,
    gid                 UUID NOT NULL,
    url                 TEXT NOT NULL,
    edits_pending       INTEGER NOT NULL DEFAULT 0 CHECK (edits_pending >= 0),
    last_updated        TIMESTAMP WITH TIME ZONE DEFAULT NOW()
);

CREATE TABLE url_gid_redirect
(
    gid                 UUID NOT NULL, -- PK
    new_id              INTEGER NOT NULL, -- references url.id
    created             TIMESTAMP WITH TIME ZONE DEFAULT NOW()
);

CREATE TABLE vote
(
    id                  SERIAL,
    editor              INTEGER NOT NULL, -- references editor.id
    edit                INTEGER NOT NULL, -- references edit.id
    vote                SMALLINT NOT NULL,
    vote_time            TIMESTAMP WITH TIME ZONE DEFAULT NOW(),
    superseded          BOOLEAN NOT NULL DEFAULT FALSE
);

CREATE TABLE work (
    id                  SERIAL,
    gid                 UUID NOT NULL,
    name                INTEGER NOT NULL, -- references work_name.id
    type                INTEGER, -- references work_type.id
    comment             VARCHAR(255) NOT NULL DEFAULT '',
    edits_pending       INTEGER NOT NULL DEFAULT 0 CHECK (edits_pending >= 0),
    last_updated        TIMESTAMP WITH TIME ZONE DEFAULT NOW(),
    language            INTEGER  -- references language.id
);

CREATE TABLE work_rating_raw
(
    work                INTEGER NOT NULL, -- PK, references work.id
    editor              INTEGER NOT NULL, -- PK, references editor.id
    rating              SMALLINT NOT NULL CHECK (rating >= 0 AND rating <= 100)
);

CREATE TABLE work_tag_raw
(
    work                INTEGER NOT NULL, -- PK, references work.id
    editor              INTEGER NOT NULL, -- PK, references editor.id
    tag                 INTEGER NOT NULL -- PK, references tag.id
);

CREATE TABLE work_alias_type (
    id SERIAL,
    name TEXT NOT NULL
);

CREATE TABLE work_alias
(
    id                  SERIAL,
    work                INTEGER NOT NULL, -- references work.id
    name                INTEGER NOT NULL, -- references work_name.id
    locale              TEXT,
    edits_pending       INTEGER NOT NULL DEFAULT 0 CHECK (edits_pending >= 0),
    last_updated        TIMESTAMP WITH TIME ZONE DEFAULT NOW(),
    type                INTEGER, -- references work_alias_type.id
    sort_name           INTEGER NOT NULL, -- references work_name.id
    begin_date_year     SMALLINT,
    begin_date_month    SMALLINT,
    begin_date_day      SMALLINT,
    end_date_year       SMALLINT,
    end_date_month      SMALLINT,
    end_date_day        SMALLINT,
    primary_for_locale  BOOLEAN NOT NULL DEFAULT false,
    ended               BOOLEAN NOT NULL DEFAULT FALSE
      CHECK (
        (
          -- If any end date fields are not null, then ended must be true
          (end_date_year IS NOT NULL OR
           end_date_month IS NOT NULL OR
           end_date_day IS NOT NULL) AND
          ended = TRUE
        ) OR (
          -- Otherwise, all end date fields must be null
          (end_date_year IS NULL AND
           end_date_month IS NULL AND
           end_date_day IS NULL)
        )
      ),
    CONSTRAINT primary_check CHECK ((locale IS NULL AND primary_for_locale IS FALSE) OR (locale IS NOT NULL)),
    CONSTRAINT search_hints_are_empty
      CHECK (
        (type <> 2) OR (
          type = 2 AND sort_name = name AND
          begin_date_year IS NULL AND begin_date_month IS NULL AND begin_date_day IS NULL AND
          end_date_year IS NULL AND end_date_month IS NULL AND end_date_day IS NULL AND
          primary_for_locale IS FALSE AND locale IS NULL
        )
      )
);

CREATE TABLE work_annotation
(
    work                INTEGER NOT NULL, -- PK, references work.id
    annotation          INTEGER NOT NULL -- PK, references annotation.id
);

CREATE TABLE work_gid_redirect
(
    gid                 UUID NOT NULL, -- PK
    new_id              INTEGER NOT NULL, -- references work.id
    created             TIMESTAMP WITH TIME ZONE DEFAULT NOW()
);

CREATE TABLE work_meta
(
    id                  INTEGER NOT NULL, -- PK, references work.id CASCADE
    rating              SMALLINT CHECK (rating >= 0 AND rating <= 100),
    rating_count        INTEGER
);

CREATE TABLE work_name (
    id                  SERIAL,
    name                VARCHAR NOT NULL
);

CREATE TABLE work_tag
(
    work                INTEGER NOT NULL, -- PK, references work.id
    tag                 INTEGER NOT NULL, -- PK, references tag.id
    count               INTEGER NOT NULL,
    last_updated        TIMESTAMP WITH TIME ZONE DEFAULT NOW()
);

CREATE TABLE work_type (
    id                  SERIAL,
    name                VARCHAR(255) NOT NULL
);

CREATE TABLE work_attribute_type (
    id                  SERIAL,  -- PK
    name                VARCHAR(255) NOT NULL,
    comment             VARCHAR(255) NOT NULL DEFAULT '',
    free_text           BOOLEAN NOT NULL
);

CREATE TABLE work_attribute_type_allowed_value (
    id                  SERIAL,  -- PK
    work_attribute_type INTEGER NOT NULL, -- references work_attribute_type.id
    value               TEXT
);

CREATE TABLE work_attribute (
    id                                  SERIAL,  -- PK
    work                                INTEGER NOT NULL, -- references work.id
    work_attribute_type                 INTEGER NOT NULL, -- references work_attribute_type.id
    work_attribute_type_allowed_value   INTEGER, -- references work_attribute_type_allowed_value.id
    work_attribute_text                 TEXT
    -- Either it has a value from the allowed list, or is free text
    CHECK ( work_attribute_type_allowed_value IS NULL OR work_attribute_text IS NULL )
);

COMMIT;

-- vi: set ts=4 sw=4 et :<|MERGE_RESOLUTION|>--- conflicted
+++ resolved
@@ -1344,7 +1344,6 @@
     has_discids         BOOLEAN NOT NULL DEFAULT FALSE
 );
 
-<<<<<<< HEAD
 CREATE TABLE place (
     id                  SERIAL, -- PK
     gid                 uuid NOT NULL,
@@ -1446,8 +1445,6 @@
     name                VARCHAR(255) NOT NULL
 );
 
-=======
->>>>>>> ea7e439e
 CREATE TABLE replication_control
 (
     id                              SERIAL,
