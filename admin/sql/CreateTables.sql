--- conflicted
+++ resolved
@@ -541,8 +541,7 @@
     deleted_by          INTEGER NOT NULL -- references edit.id
 );
 
-<<<<<<< HEAD
-CREATE TABLE event (
+CREATE TABLE event ( -- replicate (verbose)
     id                  SERIAL,
     gid                 UUID NOT NULL,
     name                VARCHAR NOT NULL,
@@ -575,14 +574,13 @@
       )
 );
 
-CREATE TABLE event_tag_raw
-(
+CREATE TABLE event_tag_raw (
     event               INTEGER NOT NULL, -- PK, references event.id
     editor              INTEGER NOT NULL, -- PK, references editor.id
     tag                 INTEGER NOT NULL -- PK, references tag.id
 );
 
-CREATE TABLE event_alias_type (
+CREATE TABLE event_alias_type ( -- replicate
     id SERIAL,
     name TEXT NOT NULL,
     parent              INTEGER, -- references event_alias_type.id
@@ -590,8 +588,7 @@
     description         TEXT
 );
 
-CREATE TABLE event_alias
-(
+CREATE TABLE event_alias ( -- replicate (verbose)
     id                  SERIAL,
     event               INTEGER NOT NULL, -- references event.id
     name                VARCHAR NOT NULL,
@@ -634,28 +631,25 @@
       )
 );
 
-CREATE TABLE event_annotation
-(
+CREATE TABLE event_annotation ( -- replicate (verbose)
     event               INTEGER NOT NULL, -- PK, references event.id
     annotation          INTEGER NOT NULL -- PK, references annotation.id
 );
 
-CREATE TABLE event_gid_redirect
-(
+CREATE TABLE event_gid_redirect ( -- replicate (verbose)
     gid                 UUID NOT NULL, -- PK
     new_id              INTEGER NOT NULL, -- references event.id
     created             TIMESTAMP WITH TIME ZONE DEFAULT NOW()
 );
 
-CREATE TABLE event_tag
-(
+CREATE TABLE event_tag ( -- replicate (verbose)
     event               INTEGER NOT NULL, -- PK, references event.id
     tag                 INTEGER NOT NULL, -- PK, references tag.id
     count               INTEGER NOT NULL,
     last_updated        TIMESTAMP WITH TIME ZONE DEFAULT NOW()
 );
 
-CREATE TABLE event_type (
+CREATE TABLE event_type ( -- replicate
     id                  SERIAL,
     name                VARCHAR(255) NOT NULL,
     parent              INTEGER, -- references event_type.id
@@ -663,10 +657,7 @@
     description         TEXT
 );
 
-CREATE TABLE gender (
-=======
 CREATE TABLE gender ( -- replicate
->>>>>>> 4c83953f
     id                  SERIAL,
     name                VARCHAR(255) NOT NULL,
     parent              INTEGER, -- references gender.id
@@ -806,9 +797,7 @@
     link_order          INTEGER NOT NULL DEFAULT 0 CHECK (link_order >= 0)
 );
 
-<<<<<<< HEAD
-CREATE TABLE l_area_event
-(
+CREATE TABLE l_area_event ( -- replicate
     id                  SERIAL,
     link                INTEGER NOT NULL, -- references link.id
     entity0             INTEGER NOT NULL, -- references area.id
@@ -818,11 +807,7 @@
     link_order          INTEGER NOT NULL DEFAULT 0 CHECK (link_order >= 0)
 );
 
-CREATE TABLE l_area_instrument
-(
-=======
 CREATE TABLE l_area_instrument ( -- replicate
->>>>>>> 4c83953f
     id                  SERIAL,
     link                INTEGER NOT NULL, -- references link.id
     entity0             INTEGER NOT NULL, -- references area.id
@@ -922,9 +907,7 @@
     link_order          INTEGER NOT NULL DEFAULT 0 CHECK (link_order >= 0)
 );
 
-<<<<<<< HEAD
-CREATE TABLE l_artist_event
-(
+CREATE TABLE l_artist_event ( -- replicate
     id                  SERIAL,
     link                INTEGER NOT NULL, -- references link.id
     entity0             INTEGER NOT NULL, -- references artist.id
@@ -934,11 +917,7 @@
     link_order          INTEGER NOT NULL DEFAULT 0 CHECK (link_order >= 0)
 );
 
-CREATE TABLE l_artist_instrument
-(
-=======
 CREATE TABLE l_artist_instrument ( -- replicate
->>>>>>> 4c83953f
     id                  SERIAL,
     link                INTEGER NOT NULL, -- references link.id
     entity0             INTEGER NOT NULL, -- references artist.id
@@ -1028,9 +1007,7 @@
     link_order          INTEGER NOT NULL DEFAULT 0 CHECK (link_order >= 0)
 );
 
-<<<<<<< HEAD
-CREATE TABLE l_event_event
-(
+CREATE TABLE l_event_event ( -- replicate
     id                  SERIAL,
     link                INTEGER NOT NULL, -- references link.id
     entity0             INTEGER NOT NULL, -- references event.id
@@ -1040,8 +1017,7 @@
     link_order          INTEGER NOT NULL DEFAULT 0 CHECK (link_order >= 0)
 );
 
-CREATE TABLE l_event_instrument
-(
+CREATE TABLE l_event_instrument ( -- replicate
     id                  SERIAL,
     link                INTEGER NOT NULL, -- references link.id
     entity0             INTEGER NOT NULL, -- references event.id
@@ -1051,8 +1027,7 @@
     link_order          INTEGER NOT NULL DEFAULT 0 CHECK (link_order >= 0)
 );
 
-CREATE TABLE l_event_label
-(
+CREATE TABLE l_event_label ( -- replicate
     id                  SERIAL,
     link                INTEGER NOT NULL, -- references link.id
     entity0             INTEGER NOT NULL, -- references event.id
@@ -1062,8 +1037,7 @@
     link_order          INTEGER NOT NULL DEFAULT 0 CHECK (link_order >= 0)
 );
 
-CREATE TABLE l_event_place
-(
+CREATE TABLE l_event_place ( -- replicate
     id                  SERIAL,
     link                INTEGER NOT NULL, -- references link.id
     entity0             INTEGER NOT NULL, -- references event.id
@@ -1073,8 +1047,7 @@
     link_order          INTEGER NOT NULL DEFAULT 0 CHECK (link_order >= 0)
 );
 
-CREATE TABLE l_event_recording
-(
+CREATE TABLE l_event_recording ( -- replicate
     id                  SERIAL,
     link                INTEGER NOT NULL, -- references link.id
     entity0             INTEGER NOT NULL, -- references event.id
@@ -1084,8 +1057,7 @@
     link_order          INTEGER NOT NULL DEFAULT 0 CHECK (link_order >= 0)
 );
 
-CREATE TABLE l_event_release
-(
+CREATE TABLE l_event_release ( -- replicate
     id                  SERIAL,
     link                INTEGER NOT NULL, -- references link.id
     entity0             INTEGER NOT NULL, -- references event.id
@@ -1095,8 +1067,7 @@
     link_order          INTEGER NOT NULL DEFAULT 0 CHECK (link_order >= 0)
 );
 
-CREATE TABLE l_event_release_group
-(
+CREATE TABLE l_event_release_group ( -- replicate
     id                  SERIAL,
     link                INTEGER NOT NULL, -- references link.id
     entity0             INTEGER NOT NULL, -- references event.id
@@ -1106,8 +1077,7 @@
     link_order          INTEGER NOT NULL DEFAULT 0 CHECK (link_order >= 0)
 );
 
-CREATE TABLE l_event_series
-(
+CREATE TABLE l_event_series ( -- replicate
     id                  SERIAL,
     link                INTEGER NOT NULL, -- references link.id
     entity0             INTEGER NOT NULL, -- references event.id
@@ -1117,8 +1087,7 @@
     link_order          INTEGER NOT NULL DEFAULT 0 CHECK (link_order >= 0)
 );
 
-CREATE TABLE l_event_url
-(
+CREATE TABLE l_event_url ( -- replicate
     id                  SERIAL,
     link                INTEGER NOT NULL, -- references link.id
     entity0             INTEGER NOT NULL, -- references event.id
@@ -1128,8 +1097,7 @@
     link_order          INTEGER NOT NULL DEFAULT 0 CHECK (link_order >= 0)
 );
 
-CREATE TABLE l_event_work
-(
+CREATE TABLE l_event_work ( -- replicate
     id                  SERIAL,
     link                INTEGER NOT NULL, -- references link.id
     entity0             INTEGER NOT NULL, -- references event.id
@@ -1139,11 +1107,7 @@
     link_order          INTEGER NOT NULL DEFAULT 0 CHECK (link_order >= 0)
 );
 
-CREATE TABLE l_label_label
-(
-=======
 CREATE TABLE l_label_label ( -- replicate
->>>>>>> 4c83953f
     id                  SERIAL,
     link                INTEGER NOT NULL, -- references link.id
     entity0             INTEGER NOT NULL, -- references label.id
