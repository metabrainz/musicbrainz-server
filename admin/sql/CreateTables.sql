--- conflicted
+++ resolved
@@ -89,8 +89,6 @@
     name                VARCHAR(255) NOT NULL
 );
 
-<<<<<<< HEAD
-=======
 CREATE TABLE cdtoc
 (
     id                  SERIAL,
@@ -135,7 +133,6 @@
     Data                VARCHAR
 );
 
->>>>>>> e471f9a7
 CREATE TABLE editor
 (
     id                  SERIAL,
