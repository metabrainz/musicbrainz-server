--- conflicted
+++ resolved
@@ -509,7 +509,11 @@
    FOREIGN KEY (release_status)
    REFERENCES release_status(id);
 
-<<<<<<< HEAD
+ALTER TABLE gender
+   ADD CONSTRAINT gender_fk_parent
+   FOREIGN KEY (parent)
+   REFERENCES gender(id);
+
 ALTER TABLE instrument
    ADD CONSTRAINT instrument_fk_type
    FOREIGN KEY (type)
@@ -539,12 +543,6 @@
    ADD CONSTRAINT instrument_gid_redirect_fk_new_id
    FOREIGN KEY (new_id)
    REFERENCES instrument(id);
-=======
-ALTER TABLE gender
-   ADD CONSTRAINT gender_fk_parent
-   FOREIGN KEY (parent)
-   REFERENCES gender(id);
->>>>>>> f9fcda0d
 
 ALTER TABLE iso_3166_1
    ADD CONSTRAINT iso_3166_1_fk_area
