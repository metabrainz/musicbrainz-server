--- conflicted
+++ resolved
@@ -287,14 +287,7 @@
     AFTER DELETE OR UPDATE ON track DEFERRABLE INITIALLY DEFERRED
     FOR EACH ROW EXECUTE PROCEDURE delete_orphaned_recordings();
 
-<<<<<<< HEAD
-CREATE TRIGGER b_upd_tracklist BEFORE UPDATE ON tracklist
-    FOR EACH ROW EXECUTE PROCEDURE b_upd_last_updated_table();
-
 CREATE TRIGGER b_upd_url BEFORE UPDATE ON url
-=======
-CREATE TRIGGER b_upd_url BEFORE UPDATE ON url 
->>>>>>> 092026a6
     FOR EACH ROW EXECUTE PROCEDURE b_upd_last_updated_table();
 
 CREATE TRIGGER a_ins_work AFTER INSERT ON work
