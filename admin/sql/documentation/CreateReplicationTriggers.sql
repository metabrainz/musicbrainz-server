SET search_path = documentation, musicbrainz, public;

\set ON_ERROR_STOP 1

BEGIN;

CREATE TRIGGER "replicate"
AFTER INSERT OR DELETE OR UPDATE ON "l_area_area_example"
FOR EACH ROW EXECUTE PROCEDURE "recordchange" ('verbose');

CREATE TRIGGER "replicate"
AFTER INSERT OR DELETE OR UPDATE ON "l_area_artist_example"
FOR EACH ROW EXECUTE PROCEDURE "recordchange" ('verbose');

CREATE TRIGGER "replicate"
AFTER INSERT OR DELETE OR UPDATE ON "l_area_label_example"
FOR EACH ROW EXECUTE PROCEDURE "recordchange" ('verbose');

CREATE TRIGGER "replicate"
AFTER INSERT OR DELETE OR UPDATE ON "l_area_place_example"
FOR EACH ROW EXECUTE PROCEDURE "recordchange" ('verbose');

CREATE TRIGGER "replicate"
AFTER INSERT OR DELETE OR UPDATE ON "l_area_recording_example"
FOR EACH ROW EXECUTE PROCEDURE "recordchange" ('verbose');

CREATE TRIGGER "replicate"
AFTER INSERT OR DELETE OR UPDATE ON "l_area_release_example"
FOR EACH ROW EXECUTE PROCEDURE "recordchange" ('verbose');

CREATE TRIGGER "replicate"
AFTER INSERT OR DELETE OR UPDATE ON "l_area_release_group_example"
FOR EACH ROW EXECUTE PROCEDURE "recordchange" ('verbose');

CREATE TRIGGER "replicate"
AFTER INSERT OR DELETE OR UPDATE ON "l_area_series_example"
FOR EACH ROW EXECUTE PROCEDURE "recordchange" ('verbose');

CREATE TRIGGER "replicate"
AFTER INSERT OR DELETE OR UPDATE ON "l_area_url_example"
FOR EACH ROW EXECUTE PROCEDURE "recordchange" ('verbose');

CREATE TRIGGER "replicate"
AFTER INSERT OR DELETE OR UPDATE ON "l_area_work_example"
FOR EACH ROW EXECUTE PROCEDURE "recordchange" ('verbose');

CREATE TRIGGER "replicate"
AFTER INSERT OR DELETE OR UPDATE ON "l_artist_artist_example"
FOR EACH ROW EXECUTE PROCEDURE "recordchange" ('verbose');

CREATE TRIGGER "replicate"
AFTER INSERT OR DELETE OR UPDATE ON "l_artist_label_example"
FOR EACH ROW EXECUTE PROCEDURE "recordchange" ('verbose');

CREATE TRIGGER "replicate"
AFTER INSERT OR DELETE OR UPDATE ON "l_artist_place_example"
FOR EACH ROW EXECUTE PROCEDURE "recordchange" ('verbose');

CREATE TRIGGER "replicate"
AFTER INSERT OR DELETE OR UPDATE ON "l_artist_recording_example"
FOR EACH ROW EXECUTE PROCEDURE "recordchange" ('verbose');

CREATE TRIGGER "replicate"
AFTER INSERT OR DELETE OR UPDATE ON "l_artist_release_example"
FOR EACH ROW EXECUTE PROCEDURE "recordchange" ('verbose');

CREATE TRIGGER "replicate"
AFTER INSERT OR DELETE OR UPDATE ON "l_artist_release_group_example"
FOR EACH ROW EXECUTE PROCEDURE "recordchange" ('verbose');

CREATE TRIGGER "replicate"
AFTER INSERT OR DELETE OR UPDATE ON "l_artist_series_example"
FOR EACH ROW EXECUTE PROCEDURE "recordchange" ('verbose');

CREATE TRIGGER "replicate"
AFTER INSERT OR DELETE OR UPDATE ON "l_artist_url_example"
FOR EACH ROW EXECUTE PROCEDURE "recordchange" ('verbose');

CREATE TRIGGER "replicate"
AFTER INSERT OR DELETE OR UPDATE ON "l_artist_work_example"
FOR EACH ROW EXECUTE PROCEDURE "recordchange" ('verbose');

CREATE TRIGGER "replicate"
AFTER INSERT OR DELETE OR UPDATE ON "l_label_label_example"
FOR EACH ROW EXECUTE PROCEDURE "recordchange" ('verbose');

CREATE TRIGGER "replicate"
AFTER INSERT OR DELETE OR UPDATE ON "l_label_place_example"
FOR EACH ROW EXECUTE PROCEDURE "recordchange" ('verbose');

CREATE TRIGGER "replicate"
AFTER INSERT OR DELETE OR UPDATE ON "l_label_recording_example"
FOR EACH ROW EXECUTE PROCEDURE "recordchange" ('verbose');

CREATE TRIGGER "replicate"
AFTER INSERT OR DELETE OR UPDATE ON "l_label_release_example"
FOR EACH ROW EXECUTE PROCEDURE "recordchange" ('verbose');

CREATE TRIGGER "replicate"
AFTER INSERT OR DELETE OR UPDATE ON "l_label_release_group_example"
FOR EACH ROW EXECUTE PROCEDURE "recordchange" ('verbose');

CREATE TRIGGER "replicate"
AFTER INSERT OR DELETE OR UPDATE ON "l_label_series_example"
FOR EACH ROW EXECUTE PROCEDURE "recordchange" ('verbose');

CREATE TRIGGER "replicate"
AFTER INSERT OR DELETE OR UPDATE ON "l_label_url_example"
FOR EACH ROW EXECUTE PROCEDURE "recordchange" ('verbose');

CREATE TRIGGER "replicate"
AFTER INSERT OR DELETE OR UPDATE ON "l_label_work_example"
FOR EACH ROW EXECUTE PROCEDURE "recordchange" ('verbose');

CREATE TRIGGER "replicate"
<<<<<<< HEAD
AFTER INSERT OR DELETE OR UPDATE ON "l_place_series_example"
=======
AFTER INSERT OR DELETE OR UPDATE ON "l_place_place_example"
FOR EACH ROW EXECUTE PROCEDURE "recordchange" ('verbose');

CREATE TRIGGER "replicate"
AFTER INSERT OR DELETE OR UPDATE ON "l_place_recording_example"
FOR EACH ROW EXECUTE PROCEDURE "recordchange" ('verbose');

CREATE TRIGGER "replicate"
AFTER INSERT OR DELETE OR UPDATE ON "l_place_release_example"
FOR EACH ROW EXECUTE PROCEDURE "recordchange" ('verbose');

CREATE TRIGGER "replicate"
AFTER INSERT OR DELETE OR UPDATE ON "l_place_release_group_example"
FOR EACH ROW EXECUTE PROCEDURE "recordchange" ('verbose');

CREATE TRIGGER "replicate"
AFTER INSERT OR DELETE OR UPDATE ON "l_place_url_example"
FOR EACH ROW EXECUTE PROCEDURE "recordchange" ('verbose');

CREATE TRIGGER "replicate"
AFTER INSERT OR DELETE OR UPDATE ON "l_place_work_example"
>>>>>>> 622a721c
FOR EACH ROW EXECUTE PROCEDURE "recordchange" ('verbose');

CREATE TRIGGER "replicate"
AFTER INSERT OR DELETE OR UPDATE ON "l_recording_recording_example"
FOR EACH ROW EXECUTE PROCEDURE "recordchange" ('verbose');

CREATE TRIGGER "replicate"
AFTER INSERT OR DELETE OR UPDATE ON "l_recording_release_example"
FOR EACH ROW EXECUTE PROCEDURE "recordchange" ('verbose');

CREATE TRIGGER "replicate"
AFTER INSERT OR DELETE OR UPDATE ON "l_recording_release_group_example"
FOR EACH ROW EXECUTE PROCEDURE "recordchange" ('verbose');

CREATE TRIGGER "replicate"
AFTER INSERT OR DELETE OR UPDATE ON "l_recording_series_example"
FOR EACH ROW EXECUTE PROCEDURE "recordchange" ('verbose');

CREATE TRIGGER "replicate"
AFTER INSERT OR DELETE OR UPDATE ON "l_recording_url_example"
FOR EACH ROW EXECUTE PROCEDURE "recordchange" ('verbose');

CREATE TRIGGER "replicate"
AFTER INSERT OR DELETE OR UPDATE ON "l_recording_work_example"
FOR EACH ROW EXECUTE PROCEDURE "recordchange" ('verbose');

CREATE TRIGGER "replicate"
AFTER INSERT OR DELETE OR UPDATE ON "l_release_group_release_group_example"
FOR EACH ROW EXECUTE PROCEDURE "recordchange" ('verbose');

CREATE TRIGGER "replicate"
AFTER INSERT OR DELETE OR UPDATE ON "l_release_group_series_example"
FOR EACH ROW EXECUTE PROCEDURE "recordchange" ('verbose');

CREATE TRIGGER "replicate"
AFTER INSERT OR DELETE OR UPDATE ON "l_release_group_url_example"
FOR EACH ROW EXECUTE PROCEDURE "recordchange" ('verbose');

CREATE TRIGGER "replicate"
AFTER INSERT OR DELETE OR UPDATE ON "l_release_group_work_example"
FOR EACH ROW EXECUTE PROCEDURE "recordchange" ('verbose');

CREATE TRIGGER "replicate"
AFTER INSERT OR DELETE OR UPDATE ON "l_release_release_example"
FOR EACH ROW EXECUTE PROCEDURE "recordchange" ('verbose');

CREATE TRIGGER "replicate"
AFTER INSERT OR DELETE OR UPDATE ON "l_release_release_group_example"
FOR EACH ROW EXECUTE PROCEDURE "recordchange" ('verbose');

CREATE TRIGGER "replicate"
AFTER INSERT OR DELETE OR UPDATE ON "l_release_series_example"
FOR EACH ROW EXECUTE PROCEDURE "recordchange" ('verbose');

CREATE TRIGGER "replicate"
AFTER INSERT OR DELETE OR UPDATE ON "l_release_url_example"
FOR EACH ROW EXECUTE PROCEDURE "recordchange" ('verbose');

CREATE TRIGGER "replicate"
AFTER INSERT OR DELETE OR UPDATE ON "l_release_work_example"
FOR EACH ROW EXECUTE PROCEDURE "recordchange" ('verbose');

CREATE TRIGGER "replicate"
AFTER INSERT OR DELETE OR UPDATE ON "l_series_series_example"
FOR EACH ROW EXECUTE PROCEDURE "recordchange" ('verbose');

CREATE TRIGGER "replicate"
AFTER INSERT OR DELETE OR UPDATE ON "l_series_url_example"
FOR EACH ROW EXECUTE PROCEDURE "recordchange" ('verbose');

CREATE TRIGGER "replicate"
AFTER INSERT OR DELETE OR UPDATE ON "l_series_work_example"
FOR EACH ROW EXECUTE PROCEDURE "recordchange" ('verbose');

CREATE TRIGGER "replicate"
AFTER INSERT OR DELETE OR UPDATE ON "l_url_url_example"
FOR EACH ROW EXECUTE PROCEDURE "recordchange" ('verbose');

CREATE TRIGGER "replicate"
AFTER INSERT OR DELETE OR UPDATE ON "l_url_work_example"
FOR EACH ROW EXECUTE PROCEDURE "recordchange" ('verbose');

CREATE TRIGGER "replicate"
AFTER INSERT OR DELETE OR UPDATE ON "l_work_work_example"
FOR EACH ROW EXECUTE PROCEDURE "recordchange" ('verbose');

CREATE TRIGGER "replicate"
AFTER INSERT OR DELETE OR UPDATE ON "link_type_documentation"
FOR EACH ROW EXECUTE PROCEDURE "recordchange" ('verbose');

COMMIT;<|MERGE_RESOLUTION|>--- conflicted
+++ resolved
@@ -113,22 +113,23 @@
 FOR EACH ROW EXECUTE PROCEDURE "recordchange" ('verbose');
 
 CREATE TRIGGER "replicate"
-<<<<<<< HEAD
+AFTER INSERT OR DELETE OR UPDATE ON "l_place_place_example"
+FOR EACH ROW EXECUTE PROCEDURE "recordchange" ('verbose');
+
+CREATE TRIGGER "replicate"
+AFTER INSERT OR DELETE OR UPDATE ON "l_place_recording_example"
+FOR EACH ROW EXECUTE PROCEDURE "recordchange" ('verbose');
+
+CREATE TRIGGER "replicate"
+AFTER INSERT OR DELETE OR UPDATE ON "l_place_release_example"
+FOR EACH ROW EXECUTE PROCEDURE "recordchange" ('verbose');
+
+CREATE TRIGGER "replicate"
+AFTER INSERT OR DELETE OR UPDATE ON "l_place_release_group_example"
+FOR EACH ROW EXECUTE PROCEDURE "recordchange" ('verbose');
+
+CREATE TRIGGER "replicate"
 AFTER INSERT OR DELETE OR UPDATE ON "l_place_series_example"
-=======
-AFTER INSERT OR DELETE OR UPDATE ON "l_place_place_example"
-FOR EACH ROW EXECUTE PROCEDURE "recordchange" ('verbose');
-
-CREATE TRIGGER "replicate"
-AFTER INSERT OR DELETE OR UPDATE ON "l_place_recording_example"
-FOR EACH ROW EXECUTE PROCEDURE "recordchange" ('verbose');
-
-CREATE TRIGGER "replicate"
-AFTER INSERT OR DELETE OR UPDATE ON "l_place_release_example"
-FOR EACH ROW EXECUTE PROCEDURE "recordchange" ('verbose');
-
-CREATE TRIGGER "replicate"
-AFTER INSERT OR DELETE OR UPDATE ON "l_place_release_group_example"
 FOR EACH ROW EXECUTE PROCEDURE "recordchange" ('verbose');
 
 CREATE TRIGGER "replicate"
@@ -137,7 +138,6 @@
 
 CREATE TRIGGER "replicate"
 AFTER INSERT OR DELETE OR UPDATE ON "l_place_work_example"
->>>>>>> 622a721c
 FOR EACH ROW EXECUTE PROCEDURE "recordchange" ('verbose');
 
 CREATE TRIGGER "replicate"
