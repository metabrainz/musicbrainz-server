--- conflicted
+++ resolved
@@ -1165,7 +1165,6 @@
 END;
 $$ LANGUAGE 'plpgsql';
 
-<<<<<<< HEAD
 CREATE OR REPLACE FUNCTION check_has_dates()
 RETURNS trigger AS $$
 BEGIN
@@ -1183,7 +1182,7 @@
   RETURN NEW;
 END;
 $$ LANGUAGE 'plpgsql';
-=======
+
 CREATE OR REPLACE FUNCTION materialise_recording_length(recording_id INT)
 RETURNS void as $$
 BEGIN
@@ -1194,6 +1193,5 @@
 END;
 $$ LANGUAGE 'plpgsql';
 
->>>>>>> cb191ee1
 COMMIT;
 -- vi: set ts=4 sw=4 et :