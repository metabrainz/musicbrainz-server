#!/usr/bin/perl -w

use strict;
use FindBin;
use lib "$FindBin::Bin/../../../lib";

use DBDefs;
use MusicBrainz::Server::Validation;
use MusicBrainz::Server::Data::Utils qw( placeholders );
use Sql;
use LWP::Simple qw();
use OSSP::uuid;

open LOG, ">:utf8", "release-ars.log";

use aliased 'MusicBrainz::Server::DatabaseConnectionFactory' => 'Databases';

my $UUID_NS_URL = OSSP::uuid->new;
$UUID_NS_URL->load("ns:URL");

my $mb = Databases->get_connection('READWRITE');
my $sql = Sql->new($mb->dbh);

my %ReleaseFormatNames = (
   1 => 'CD',
   2 => 'DVD',
   3 => 'SACD',
   4 => 'DualDisc',
   5 => 'LaserDisc',
   6 => 'MiniDisc',
   7 => 'Vinyl',
   8 => 'Cassette',
   9 => 'Cartridge (4/8-tracks)',
   10 => 'Reel-to-reel',
   11 => 'DAT',
   12 => 'Digital Media',
   13 => 'Other',
   14 => 'Wax Cylinder',
   15 => 'Piano Roll',
   16 => 'DCC',
);

my %AmazonReleaseFormatMap = (
   'Audio CD'           => 'CD',
   'CD-R'               => 'CD',
   'CD-ROM'             => 'CD',
   'Audio Cassette'     => 'Cassette',
   'Hörkassett'         => 'Cassette',
   'DVD Audio'          => 'DVD',
   'DVD-Audio'          => 'DVD',
   'Album vinyle'       => 'Vinyl',
   'MP3 Download'       => 'Digital Media',
   'Téléchargement MP3' => 'Digital Media',
   'MP3-Download'       => 'Digital Media',
   'Mini-Disc'          => 'MiniDisc',
);

sub mangle_catno
{
    my $catno = lc $_[0] || '';
    $catno =~ s/\W//g; # remove non-alphanumeric characters
    $catno =~ s/(^|[^0-9])0+/$1/g; # remove leading zeros from numbers
    return $catno;
}

sub match_discogs_catno_1
{
    my ($discogs_info, $mb_info, @entity0) = @_;

    # Try to match catalog numbers
    my @matches;
    if ($discogs_info->[1]) {
        my @discogs_catnos = map { mangle_catno($_) } split /;/, $discogs_info->[1];
        foreach my $entity0 (@entity0) {
            my $catno = mangle_catno($mb_info->{$entity0}->{catno});
            my $barcode = $mb_info->{$entity0}->{barcode} || '';
            $barcode =~ s/^0+//; # remove leading zeros
            next unless $catno || $barcode;
            foreach my $discogs_catno (@discogs_catnos) {
                if ($catno eq $discogs_catno ||
                    $barcode eq $discogs_catno ||
                    substr($barcode, 0, -1) eq $discogs_catno) {
                    push @matches, $entity0;
                    last;
                }
            }
        }
    }
    return @matches;
}

sub match_discogs_catno_2
{
    my ($discogs_info, $mb_info, @entity0) = @_;

    # Try to match parts catalog numbers
    my @matches;
    if ($discogs_info->[1]) {
        my @discogs_catnos = map { mangle_catno($_) } split /;/, $discogs_info->[1];
        my $discogs_format = $discogs_info->[5];
        foreach my $entity0 (@entity0) {
            my $catno = mangle_catno($mb_info->{$entity0}->{catno});
            my $format = $ReleaseFormatNames{$mb_info->{$entity0}->{format} || ''};
            next unless $catno && $format;
            foreach my $discogs_catno (@discogs_catnos) {
                if ($discogs_format eq $format &&
                    (index($catno, $discogs_catno) >= 0 ||
                    index($discogs_catno, $catno) >= 0)) {
                    push @matches, $entity0;
                    last;
                }
            }
        }
    }
    return @matches;
}

sub match_discogs_country
{
    my ($discogs_info, $mb_info, @entity0) = @_;

    # Try countries and years
    my @matches;
    if ($discogs_info->[3] && $discogs_info->[4]) {
        my $discogs_year = substr($discogs_info->[4], 0, 4);
        my $discogs_country = $discogs_info->[3];
        my $discogs_format = $discogs_info->[5];
        foreach my $entity0 (@entity0) {
            my $year = substr($mb_info->{$entity0}->{releasedate} || '', 0, 4);
            my $country = $mb_info->{$entity0}->{country} || '';
            $country = "UK" if $country eq "United Kingdom";
            $country = "US" if $country eq "United States";
            my $format = $ReleaseFormatNames{$mb_info->{$entity0}->{format} || ''} || '';
            if ($year && $country && $year eq $discogs_year &&
                $country eq $discogs_country &&
                ($format eq '' || $format eq $discogs_format)) {
                push @matches, $entity0;
                last;
            }
        }
    }
    return @matches;
}

my %amz_clean = map { $_ => 0 } qw( barcode barcode2 date year_format );
my $amz_not_clean = 0;

sub match_amazon_barcode
{
    my ($amazon_info, $mb_info, @entity0) = @_;

    # Try to match barcodes
    my @matches;
    if ($amazon_info->[3]) {
    my $amazon_barcode = $amazon_info->[3];
        $amazon_barcode =~ s/^0+//; # remove leading zeros
        foreach my $entity0 (@entity0) {
            my $barcode = $mb_info->{$entity0}->{barcode} || '';
            $barcode =~ s/^0+//; # remove leading zeros
            next unless $barcode;
            if ($barcode eq $amazon_barcode) {
                push @matches, $entity0;
            }
        }
    }
    $amz_clean{barcode}++ if @matches;
    return @matches;
}

sub match_amazon_barcode_2
{
    my ($amazon_info, $mb_info, @entity0) = @_;

    # Try to match parts of barcodes
    my @matches;
    if ($amazon_info->[3]) {
    my $amazon_barcode = $amazon_info->[3];
        $amazon_barcode =~ s/^0+//; # remove leading zeros
        foreach my $entity0 (@entity0) {
            my $barcode = $mb_info->{$entity0}->{barcode} || '';
            $barcode =~ s/^0+//; # remove leading zeros
            next unless $barcode;
            if (index($barcode, $amazon_barcode) >= 0 || index($amazon_barcode, $barcode) >= 0) {
                push @matches, $entity0;
            }
        }
    }
    $amz_clean{barcode2}++ if @matches;
    return @matches;
}

sub match_amazon_date
{
    my ($amazon_info, $mb_info, @entity0) = @_;

    # Try to match release date (and format)
    my @matches;
    if ($amazon_info->[4]) {
        my $amazon_date = $amazon_info->[4];
        my $amazon_format = $AmazonReleaseFormatMap{$amazon_info->[5]} || $amazon_info->[5];

        foreach my $entity0 (@entity0) {
            my $date = $mb_info->{$entity0}->{releasedate} || '';
            my $format = $ReleaseFormatNames{$mb_info->{$entity0}->{format} || ''} || '';
            if ($date && $date eq $amazon_date &&
                ($format eq '' || $format eq $amazon_format)) {
                push @matches, $entity0;
            }
        }
    }
    $amz_clean{date}++ if @matches;
    return @matches;
}

sub match_amazon_year_format
{
    my ($amazon_info, $mb_info, @entity0) = @_;

    # Try to match release year and format
    my @matches;
    if ($amazon_info->[4] && $amazon_info->[5]) {
        my $amazon_year = substr($amazon_info->[4], 0, 4);
        my $amazon_format = $AmazonReleaseFormatMap{$amazon_info->[5]} || $amazon_info->[5];

        foreach my $entity0 (@entity0) {
            my $year = substr($mb_info->{$entity0}->{releasedate} || '', 0, 4);
            my $format = $ReleaseFormatNames{$mb_info->{$entity0}->{format} || ''} || '';
            if ($year && $format && $year eq $amazon_year &&
                $format eq $amazon_format) {
                push @matches, $entity0;
                $amz_clean{year_format}++;
            }
        }
    }
    $amz_clean{year_format}++ if @matches;
    return @matches;
}

sub load_release_info
{
    my (@ids) = @_;

    my $data = $sql->select_list_of_hashes('
        SELECT r.id, releasedate, c.name AS country, barcode, catno, l.name AS label, r.format
        FROM public.release r
            LEFT JOIN public.label l ON r.label = l.id
            LEFT JOIN public.country c ON r.country = c.id
        WHERE r.id IN ('.placeholders(@ids).')', @ids);
    return map { $_->{id} => $_ } @$data;
}


sub longest_common_prefix {
   	my $prefix = shift;
   	for (@_) {
		chop $prefix while (! /^\Q$prefix\E/);
	}
	return $prefix;
}

sub match_release_events
{
    my ($rinfo, $entities0, $entities1, $strict) = @_;

	$strict = 1 unless defined $strict;

    my %used;
    my @new_links;

    foreach my $entity0 (@$entities0) {
        foreach my $entity1 (@$entities1) {
            next if $entity0 == $entity1;
            printf LOG "   ** Comparing %s and %s (%d)\n", $entity0, $entity1, $strict;
            next unless exists $rinfo->{$entity0};
            next unless exists $rinfo->{$entity1};
            my $m_sum = 0;
            my $m_cnt = 0;

            $m_cnt += 1
                if (defined $rinfo->{$entity0}->{releasedate} ||
                    defined $rinfo->{$entity1}->{releasedate});
            $m_sum += 1
                if (defined $rinfo->{$entity0}->{releasedate} &&
                    defined $rinfo->{$entity1}->{releasedate} &&
                    $rinfo->{$entity0}->{releasedate} eq $rinfo->{$entity1}->{releasedate});

            $m_cnt += 1
                if (defined $rinfo->{$entity0}->{country} ||
                    defined $rinfo->{$entity1}->{country});
            $m_sum += 1
                if (defined $rinfo->{$entity0}->{country} &&
                    defined $rinfo->{$entity1}->{country} &&
                    $rinfo->{$entity0}->{country} == $rinfo->{$entity1}->{country});

            my $barcode0 = $rinfo->{$entity0}->{barcode};
            my $barcode1 = $rinfo->{$entity1}->{barcode};
			my $barcodes_match = (defined $barcode0 && defined $barcode1 && $barcode0 eq $barcode1);
            $m_cnt += 1 if (defined $barcode0 || defined $barcode1);
            $m_sum += 1 if $barcodes_match;

            my $catno0 = $rinfo->{$entity0}->{catno};
            my $catno1 = $rinfo->{$entity1}->{catno};
            $m_cnt += 1 if (defined $catno0 || defined $catno1);
			if (defined $catno0 && defined $catno1) {
				$catno0 = lc($catno0);
				$catno1 = lc($catno1);
				if (!$strict) { 
					# barcodes match exactly, we can be less strict about the catalog numbers
					$catno0 = mangle_catno($catno0);
					$catno1 = mangle_catno($catno1);
					my $prefix = longest_common_prefix($catno0, $catno1);
					$m_sum += 1 if (length($prefix) >= length($catno0) - 2 && length($prefix) >= length($catno1) - 2);
				}
				else {
					# require exact catalog number match
					$m_sum += 1	if $catno0 eq $catno1;
				}
			}

            $m_cnt += 1
                if (defined $rinfo->{$entity0}->{label} ||
                    defined $rinfo->{$entity1}->{label});
            $m_sum += 1
                if (defined $rinfo->{$entity0}->{label} &&
                    defined $rinfo->{$entity1}->{label} &&
                    $rinfo->{$entity0}->{label} == $rinfo->{$entity1}->{label});

            my $score = $m_cnt > 0 ? 1.0 * $m_sum / $m_cnt : 0;
            printf LOG "      - %s vs %s, ", $rinfo->{$entity0}->{releasedate} || "-", $rinfo->{$entity1}->{releasedate} || "-";
            printf LOG "%s vs %s, ", $rinfo->{$entity0}->{country} || "-", $rinfo->{$entity1}->{country} || "-";
            printf LOG "%s vs %s, ", $rinfo->{$entity0}->{barcode} || "-", $rinfo->{$entity1}->{barcode} || "-";
            printf LOG "%s vs %s, ", $rinfo->{$entity0}->{catno} || "-", $rinfo->{$entity1}->{catno} || "-";
            printf LOG "%s vs %s\n", $rinfo->{$entity0}->{label} || "-", $rinfo->{$entity1}->{label} || "-";
            printf LOG "      Score: %f\n", $score;
            if ($score >= 1.0) {
                $used{$entity0} += 1;
                $used{$entity1} += 1;
                push @new_links, [$entity0, $entity1];
            }
        }
    }

	if ($strict) {
		my @unused_entities0 = grep { !$used{$_} } @$entities0;
		my @unused_entities1 = grep { !$used{$_} } @$entities1;
		if (@unused_entities0 && @unused_entities1) {
			my @non_strict_links = match_release_events($rinfo, \@unused_entities0, \@unused_entities1, 0);
			foreach my $pair (@non_strict_links) {
				$used{$pair->[0]} = 1;
				$used{$pair->[1]} = 1;
				push @new_links, $pair;
			}
		}
	}

    if ($strict && %used) {
        foreach my $used (values %used) {
            if ($used > 1) {
                # Ambiguous match, forget everything
                @new_links = ();
                last;
            }
        }
    }

    return @new_links;
}

$sql->begin;
eval {

print STDERR "Loading attribute types\n";
my %attr_id_map;
$sql->select("SELECT * FROM public.link_attribute_type");
while (1) {
    my $row = $sql->next_row_hash_ref or last;
    $attr_id_map{$row->{id}} = $row;
}
$sql->finish;

$sql->do("TRUNCATE link_attribute_type");
print STDERR "Inserting attribute types\n";
foreach my $attr (values %attr_id_map) {
    next if $attr->{name} eq 'ROOT';
    my $root = $attr;
    while ($root->{parent} > 0) {
        $root = $attr_id_map{$root->{parent}};
    }
    $sql->do("
        INSERT INTO link_attribute_type
            (id, parent, root, child_order, gid, name, description)
            VALUES (?, ?, ?, ?, ?, ?, ?)",
        $attr->{id}, $attr->{parent} || undef, $root->{id}, $attr->{childorder},
        $attr->{mbid}, $attr->{name}, $attr->{description});
}

my %attr_map;
$sql->select("SELECT * FROM public.link_attribute_type WHERE parent=0");
while (1) {
    my $row = $sql->next_row_hash_ref or last;
    $attr_map{$row->{name}} = $row->{id};
}
$sql->finish;

my @entity_types = (
    'album', 'artist', 'label', 'track', 'url',
);

my %new_entity_types = (
    'track' => 'recording',
);

my %album_ar_types = (
    'album' => {
        13 => 'release_group',  # cover
        17 => 'release',        # part of set
        11 => 'release_group',  # live performance
        8  => 'release_group',  # compilations
        9  => 'release_group',  # DJ-mix
        3  => 'release',        # remaster
        4  => 'release_group',  # remixes
        7  => 'release_group',  # remix
        5  => 'release_group',  # mash-up
        2  => 'release',        # first album release
        15 => 'release',        # transliteration
        18 => 'release_group',  # single from
        19 => 'release',        # supporting release
    },
    'artist' => {
        1 => 'release', # performance
        22 => 'release', # live sound
        10 => 'release', # remixes
        13 => 'release', # composition
        17 => 'release', # production
        40 => 'release', # compilations
        41 => 'release', # compiler
        38 => 'release', # mix-DJ
        2 => 'release', # performer
        3 => 'release', # instrument
        4 => 'release', # vocal
        5 => 'release', # performing orchestra
        9 => 'release', # conductor
        44 => 'release_group', # tribute
        11 => 'release', # remixer
        12 => 'release', # samples from artist
        14 => 'release', # composer
        42 => 'release', # librettist
        16 => 'release', # lyricist
        20 => 'release', # audio
        18 => 'release', # producer
        45 => 'release', # mastering
        21 => 'release', # sound
        43 => 'release', # chorus master
        35 => 'release', # publishing
        25 => 'release', # misc
        26 => 'release', # legal representation
        27 => 'release', # booking
        28 => 'release_group', # artists and repertoire
        30 => 'release', # art direction
        29 => 'release_group', # creative direction
        24 => 'release', # recording
        34 => 'release_group', # travel
        36 => 'release', # merchandise
        33 => 'release', # photography
        48 => 'release', # orchestrator
        47 => 'release', # instrumentator
        19 => 'release', # engineer
        31 => 'release', # design/illustration
        32 => 'release', # graphic design
        23 => 'release', # mix
        50 => 'release', # liner notes
        15 => 'release', # arranger
        52 => 'release', # programming
        53 => 'release', # editor
        55 => 'release', # writer
    },
    'label' => {
        2 => 'release', # publishing
    },
    'track' => {
        2 => 'release', # samples material
    },
    'url' => {
        25 => 'release_group', # musicmoz
        16 => 'release_group', # discography
        18 => 'release', # get the music
        29 => 'release', # Affiliate links
        32 => 'release', # creative commons licensed download
        23 => 'release_group', # wikipedia
        21 => 'release', # download for free
        20 => 'release', # purchase for download
        19 => 'release', # purchase for mail-order
        17 => 'release_group', # review
        30 => 'release', # amazon asin
        34 => 'release', # cover art link
        36 => 'release_group', # ibdb
        37 => 'release_group', # iobdb
        27 => 'release_group', # IMDb
        38 => 'release_group', # lyrics
#       40 => # production => both
        41 => 'release_group', # recording studio
        42 => 'release_group', # score
        43 => 'release', # IMDB samples
        44 => 'release', # streaming music
        45 => 'release', # vgmdb
    },
);

my %track_ar_types = (
    # Commented on purpose, recording is the default target anyway
    #'album' => {
    #    2 => 'recording',   # samples material
    #},
    'artist' => {
        1  => 'recording',   # performance
        2  => 'recording',   # performer
        3  => 'recording',   # instrument performer
        4  => 'recording',   # vocal performer
        5  => 'recording',   # performing orchestra
        9  => 'recording',   # conductor
        10 => 'recording',   # remixes
        11 => 'recording',   # remixer
        12 => 'recording',   # samples from artist
        13 => 'work',        # composition
        14 => 'work',        # composer
        15 => 'recording',   # arranger
        16 => 'work',        # lyricist
        17 => 'recording',   # production
        18 => 'recording',   # producer
        19 => 'recording',   # engineer
        20 => 'recording',   # audio
        21 => 'recording',   # sound
        22 => 'recording',   # live sound
        23 => 'recording',   # mix
        24 => 'recording',   # recording
        26 => 'recording',   # legal representation
        27 => 'recording',   # booking
        28 => 'recording',   # artists and repertoire
        29 => 'recording',   # creative direction
        30 => 'recording',   # art direction
        31 => 'recording',   # design/illustration
        32 => 'recording',   # graphic design
        33 => 'recording',   # photography
        34 => 'recording',   # travel
        36 => 'recording',   # merchandise
        38 => 'recording',   # compilations
        39 => 'recording',   # compiler
        40 => 'recording',   # mix-DJ
        41 => 'recording',   # mastering
        43 => 'work',        # instrumentator
        44 => 'work',        # orchestrator
        46 => 'recording',   # chorus master
        47 => 'recording',   # liner notes
        49 => 'recording',   # programming
        50 => 'recording',   # editor
        51 => 'work',        # librettist
        53 => 'work',        # writer
    },
    'label' => {

    },
    'track' => {
        2  => 'recording', # first track release
        3  => 'recording', # remaster
        4  => 'work',      # other version
        5  => 'skip',      # cover
        6  => 'recording', # remixes
        7  => 'recording', # samples material
        8  => 'recording', # mashes up
        11 => 'recording', # remix
        12 => 'recording', # compilation
        13 => 'recording', # DJ-mix
        16 => 'recording', # karaoke
    },
    'url' => {
        1  => 'recording',   # production
        2  => 'recording',   # recording studio
        4  => 'recording',   # legal representation
        5  => 'recording',   # booking
        6  => 'recording',   # artists and repertoire
        7  => 'recording',   # creative direction
        8  => 'recording',   # art direction
        9  => 'recording',   # design/illustration
        10 => 'recording',   # graphic design
        11 => 'recording',   # photography
        12 => 'recording',   # travel
        14 => 'recording',   # merchandise
        15 => 'recording',   # get the music
        16 => 'recording',   # purchase for download
        17 => 'recording',   # download for free
        18 => 'work',        # other databases
        21 => 'recording',   # creative commons licensed download
        23 => 'work',        # ibdb
        24 => 'work',        # iobdb
        25 => 'work',        # lyrics
        26 => 'work',        # score
        27 => 'recording',   # IMDB samples
    }
);

my %duplicate_to_works = (
    artist => {
        25 => 1,
        35 => 1
    },
    label => {
        2 => 1,
    },
<<<<<<< HEAD
=======
    track => {
        14 => 1
    },
>>>>>>> 18daf899
    url => {
        3 => 1,
        13 => 1
    }
);

$sql->do("TRUNCATE link_type");
$sql->do("TRUNCATE link_type_attribute_type");
my %link_type_map;
foreach my $orig_t0 (@entity_types) {
    foreach my $orig_t1 (@entity_types) {
        next if $orig_t0 gt $orig_t1;
        my @new_t;
        my $new_t0 = $new_entity_types{$orig_t0} || $orig_t0;
        my $new_t1 = $new_entity_types{$orig_t1} || $orig_t1;
        # Release/Release-group AR types
        if ($orig_t0 eq 'album' && $orig_t1 eq 'album') {
            push @new_t, ['release', 'release'];
            push @new_t, ['release_group', 'release_group'];
        }
        elsif ($orig_t0 eq 'album') {
            push @new_t, ['release', $new_t1];
            push @new_t, ['release_group', $new_t1];
        }
        # Track/Work AR types
        elsif ($orig_t0 eq 'track' && $orig_t1 eq 'track') {
            push @new_t, ['recording', 'recording'];
            push @new_t, ['work', 'work'];
            push @new_t, ['recording', 'work'];
        }
        ## XXX: will only work unless %track_ar_types has some values for 'album'
        elsif ($orig_t0 eq 'track') {
            push @new_t, ['recording', $new_t1];
            push @new_t, ['work', $new_t1];
        }
        ## XXX: will only work unless %track_ar_types has some values for 'album'
        elsif ($orig_t1 eq 'track') {
            push @new_t, [$new_t0, 'recording'];
            push @new_t, [$new_t0, 'work'];
        }
        else {
            push @new_t, [$new_t0, $new_t1];
        }
        my $rows = $sql->select_list_of_hashes("SELECT * FROM public.lt_${orig_t0}_${orig_t1}");
        my %seen_ar_type;
        foreach my $t (@new_t) {
            ($new_t0, $new_t1) = @$t;
            my $reverse = 0;
            if ($new_t0 gt $new_t1) {
                ($new_t0, $new_t1) = ($new_t1, $new_t0);
                $reverse = 1;
            }
            $sql->do("TRUNCATE l_${new_t0}_${new_t1}");
            print STDERR "Converting $orig_t0<=>$orig_t1 link types to $new_t0<=>$new_t1\n";
            # Generate IDs for new link types and save them in a global hash
            foreach my $row (@$rows) {
                if ($orig_t0 eq "album" && exists $album_ar_types{$orig_t1}
                        && exists $album_ar_types{$orig_t1}->{ $row->{id} }
                        && $album_ar_types{$orig_t1}->{ $row->{id} } ne ($reverse ? $new_t1 : $new_t0)) {
                    next;
                }
                elsif ($orig_t0 eq "track" && exists $track_ar_types{$orig_t1}
                        && exists $track_ar_types{$orig_t1}->{ $row->{id} }
                        && $track_ar_types{$orig_t1}->{ $row->{id} } ne ($reverse ? $new_t1 : $new_t0)) {
                    next;
                }
                elsif ($orig_t1 eq "track" && exists $track_ar_types{$orig_t0}
                        && exists $track_ar_types{$orig_t0}->{ $row->{id} }
                        && $track_ar_types{$orig_t0}->{ $row->{id} } ne ($reverse ? $new_t0 : $new_t1)) {
                    next;
                }
                elsif ($orig_t0 eq 'track' || $orig_t1 eq 'track') {
                    next unless
                        exists $duplicate_to_works{ $orig_t0 } ||
                        exists $duplicate_to_works{ $orig_t1 };
                }

                my $id = $sql->select_single_value("SELECT nextval('link_type_id_seq')");
                my $key = join("_", $new_t0, $new_t1, $row->{id});
                $link_type_map{$key} = $id;
            }
            # Copy over link types from the old schema
            foreach my $row (@$rows) {
                my ($linkphrase, $rlinkphrase);
                if ($reverse) {
                    $linkphrase = $row->{'rlinkphrase'};
                    $rlinkphrase = $row->{'linkphrase'};
                }
                else {
                    $linkphrase = $row->{'linkphrase'};
                    $rlinkphrase = $row->{'rlinkphrase'};
                }
                my $key = join("_", $new_t0, $new_t1, $row->{id});
                next unless exists $link_type_map{$key};
                my $id = $link_type_map{$key};
                my $parent_id = $row->{parent} || undef;
                if (defined($parent_id)) {
                    # Lookup the parent type
                    $key = join("_", $new_t0, $new_t1, $parent_id);
                    $parent_id = $link_type_map{$key} || undef;
                }
                my $gid = $row->{mbid};
                if (exists $seen_ar_type{$row->{id}}) {
                    # Generate a new UUID if we are making a copy
                    my $uuid = OSSP::uuid->new;
                    $uuid->make("v3", $UUID_NS_URL, "http://musicbrainz.org/link-type/$new_t0-$new_t1/$id");
                    $gid = $uuid->export("str");
                }
                $seen_ar_type{$row->{id}} = 1;
                $sql->do("
                    INSERT INTO link_type
                        (id, parent, child_order, gid, name, description, link_phrase,
                        reverse_link_phrase, short_link_phrase, priority, entity_type0,
                        entity_type1)
                        VALUES (?, ?, ?, ?, ?, ?, ?, ?, ?, ?, ?, ?)
                ", $id, $parent_id, $row->{childorder}, $gid,
                $row->{name}, $row->{description}, $linkphrase, $rlinkphrase,
                $row->{shortlinkphrase}, $row->{priority}, $new_t0, $new_t1);
                foreach my $attr (split / /, $row->{attribute}) {
                    my ($name, $limits) = split /=/, $attr;
                    my ($min_l, $max_l) = split /-/, $limits;
                    $min_l = $min_l eq '' ? undef : $min_l;
                    $max_l = $max_l eq '' ? undef : $max_l;
                    $sql->do("
                        INSERT INTO link_type_attribute_type
                            (link_type, attribute_type, min, max)
                            VALUES (?, ?, ?, ?)
                    ", $id, $attr_map{$name}, $min_l, $max_l);
                }
            }
        }
    }
}

print STDERR "Initializing recording-work AR types\n";
my $root_id = $sql->select_single_value("SELECT nextval('link_type_id_seq')");
my $uuid = OSSP::uuid->new;
$uuid->make("v3", $UUID_NS_URL, "http://musicbrainz.org/link-type/recording-work/$root_id");
my $gid = $uuid->export("str");
$sql->do("INSERT INTO link_type
    (id, gid, name, link_phrase,
    reverse_link_phrase, short_link_phrase, entity_type0, entity_type1)
    VALUES (?, ?, ?, ?, ?, ?, ?, ?)",
    $root_id, $gid, "ROOT", "", "", "ROOT", "recording", "work");

my $recording_work_link_type_id = $sql->select_single_value("SELECT nextval('link_type_id_seq')");
$uuid->make("v3", $UUID_NS_URL, "http://musicbrainz.org/link-type/recording-work/$recording_work_link_type_id");
$gid = $uuid->export("str");
$sql->do("INSERT INTO link_type
    (id, gid, name, description, link_phrase,
    reverse_link_phrase, short_link_phrase, entity_type0, entity_type1)
    VALUES (?, ?, ?, ?, ?, ?, ?, ?, ?)",
    $recording_work_link_type_id, $gid, "performance", "", "is a performance of", "has performance", "performance", "recording", "work");


print STDERR "Loading release group ID map\n";
my %rg_id_map;
$sql->select("SELECT id, release_group FROM public.album");
while (1) {
    my $row = $sql->next_row_ref or last;
    $rg_id_map{$row->[0]} = $row->[1];
}
$sql->finish;

print STDERR "Loading release ID map\n";
my %release_id_map;
$sql->select("SELECT album, release FROM tmp_release_album");
while (1) {
    my $row = $sql->next_row_ref or last;
    if (exists $release_id_map{$row->[0]}) {
        push @{ $release_id_map{$row->[0]} }, $row->[1];
    }
    else {
        $release_id_map{$row->[0]} = [ $row->[1] ];
    }
}
$sql->finish;

$sql->do("TRUNCATE link");
$sql->do("TRUNCATE link_attribute");

my $m_clean = 0;
my $m_not_clean = 0;

foreach my $orig_t0 (@entity_types) {
    foreach my $orig_t1 (@entity_types) {
        next if $orig_t0 gt $orig_t1;

        my %links;
        my %l_links;
        my $n_links = 0;

        print STDERR "Converting $orig_t0 <=> $orig_t1 links\n";

        my %attribs;
        my $rows = $sql->select_list_of_hashes(
            # Skip the cover AR as this is manually handled
            "SELECT * FROM public.link_attribute WHERE link_type='${orig_t0}_${orig_t1}'
<<<<<<< HEAD
                AND NOT ( link_type = 'track_track' AND link = 5 )"
=======
                AND NOT ( link_type = 'track_track' AND link IN (5,14) )"
>>>>>>> 18daf899
        );
        foreach my $row (@$rows) {
            my $link = $row->{link};
            if (!exists($attribs{$link})) {
                $attribs{$link} = [];
            }
            push @{$attribs{$link}}, $row->{attribute_type};
        }

        my %discogs;
        my %amazon;

        my $query;
        if ($orig_t0 eq "album" && $orig_t1 eq "url") {
            # Load also the URLs
            $query = "
                SELECT l.*, url.url FROM public.l_${orig_t0}_${orig_t1} l
                LEFT JOIN public.url ON l.link1=url.id";
            # Load Discogs URL data
            LWP::Simple::mirror("http://users.musicbrainz.org/murdos/ngs/discogs.dat", "discogs.dat");
            open(DISCOGS, "<discogs.dat");
            while (<DISCOGS>) {
                my $line = $_;
                $line =~ s/\s*$//;
                my @fields = split /\t/, $line;
                $discogs{$fields[0]} = \@fields;
            }
            close(DISCOGS);
            # Load Amazon URL data
            LWP::Simple::mirror("http://users.musicbrainz.org/murdos/ngs/amazon.dat", "amazon.dat");
            open(AMAZON, "<amazon.dat");
            while (<AMAZON>) {
                my $line = $_;
                $line =~ s/\s*$//;
                my @fields = split /\t/, $line;
                $amazon{$fields[0]} = \@fields;
            }
            close(AMAZON);
        }
        else {
            # Skip the cover AR as this is manually handled
            $query =
                "SELECT * FROM public.l_${orig_t0}_${orig_t1}
<<<<<<< HEAD
                 WHERE NOT ('$orig_t0' = 'track' AND '$orig_t1' = 'track' AND link_type = 5)";
=======
                 WHERE NOT ('$orig_t0' = 'track' AND '$orig_t1' = 'track' AND link_type IN (5,14) )";
>>>>>>> 18daf899
        }

        $rows = $sql->select_list_of_hashes($query);
        my $i = 0;
        my $cnt = scalar(@$rows);
        foreach my $row (@$rows) {
            my $id = $row->{id};

            my @attrs;
            if (exists($attribs{$id})) {
                my %attrs = map { $_ => 1 } @{$attribs{$id}};
                @attrs = keys %attrs;
                @attrs = sort @attrs;
            }

            my $begindate = $row->{begindate} || "0000-00-00";
            my $enddate = $row->{enddate} || "0000-00-00";
            MusicBrainz::Server::Validation::TrimInPlace($begindate);
            MusicBrainz::Server::Validation::TrimInPlace($enddate);
            while (length($begindate) < 10) {
                $begindate .= "-00";
            }
            while (length($enddate) < 10) {
                $enddate .= "-00";
            }

            my (@target, @source);
            if ($orig_t1 eq 'track'
                    && exists $duplicate_to_works{ $orig_t0 }
                    && exists $duplicate_to_works{ $orig_t0 }{ $row->{link_type} }) {
                @source = $new_entity_types{$orig_t0} || $orig_t0;
                @target = qw( recording work );
            }
            elsif ($orig_t0 eq 'track'
                    && exists $duplicate_to_works{ $orig_t1 }
                    && exists $duplicate_to_works{ $orig_t1 }{ $row->{link_type} }) {
                @source = qw( recording work );
                @target = $new_entity_types{$orig_t1} || $orig_t1;
            }
            else {
                my $new_t0 = $new_entity_types{$orig_t0} || $orig_t0;
                my $new_t1 = $new_entity_types{$orig_t1} || $orig_t1;

                if ($orig_t0 eq "album") {
                    # album-<something>
                    $new_t0 = "release";
                    if (exists $album_ar_types{$orig_t1}) {
                        # we have a special case for this AR type
                        $new_t0 = $album_ar_types{$orig_t1}->{ $row->{link_type} } || "release";
                    }
                    if ($orig_t1 eq "album") {
                        # album-album
                        $new_t1 = $new_t0;
                    }
                }

                # Move Discogs master URLs the release group
                if ($orig_t0 eq "album" && $orig_t1 eq "url" && $row->{link_type} == 24) {
                    if ($row->{url} =~ qr{/master/}) {
                        $new_t0 = "release_group";
                    }
                }

                if ($orig_t1 eq "track" && exists $track_ar_types{$orig_t0}) {
                    $new_t1 = $track_ar_types{$orig_t0}->{ $row->{link_type} } || "recording";
                }
                if ($orig_t0 eq "track" && exists $track_ar_types{$orig_t1}) {
                    $new_t0 = $track_ar_types{$orig_t1}->{ $row->{link_type} } || "recording";
                }

                @source = ($new_t0);
                @target = ($new_t1);
            }

            for my $loop_target (@target) {
                for my $loop_source (@source) {
                    my ($new_t0, $new_t1) = ($loop_source, $loop_target);

                    my $reverse = 0;
                    if ($new_t0 gt $new_t1) {
                        ($new_t0, $new_t1) = ($new_t1, $new_t0);
                        $reverse = 1;
                    }

                    my ($entity0, $entity1);
                    if ($reverse) {
                        $entity0 = $row->{link1};
                        $entity1 = $row->{link0};
                    }
                    else {
                        $entity0 = $row->{link0};
                        $entity1 = $row->{link1};
                    }

                    my @entity0 = ( $entity0 );
                    my @entity1 = ( $entity1 );

                    if ($new_t0 eq "release_group") {
                        # album => release_group
                        @entity0 = ( $rg_id_map{$entity0} );
                    }
                    elsif ($new_t0 eq "release") {
                        # album => release1, release2, ...
                        @entity0 = @{ $release_id_map{$entity0} };
                    }

                    if ($new_t1 eq "release_group") {
                        # album -> release_group
                        @entity1 = ( $rg_id_map{$entity1} );
                    }
                    elsif ($new_t1 eq "release") {
                        # album -> release1, release2, ...
                        @entity1 = @{ $release_id_map{$entity1} };
                    }
<<<<<<< HEAD

                    my @new_links;

=======

                    my @new_links;

>>>>>>> 18daf899
                    # Try to disambiguate Discogs release URLs
                    if ($new_t0 eq "release" && $new_t1 eq "url" && $row->{link_type} == 24 && scalar(@entity0) > 1 && scalar(@entity1) == 1) {
                        my $discogs_info = $discogs{$row->{link1}};
                        if (defined $discogs_info) {
                            my %mb_info = load_release_info(@entity0);
                            my @matches = match_discogs_catno_1($discogs_info, \%mb_info, @entity0);
                            unless (@matches) {
                                @matches = match_discogs_catno_2($discogs_info, \%mb_info, @entity0);
                                unless (@matches) {
                                    @matches = match_discogs_country($discogs_info, \%mb_info, @entity0);
                                    unless (@matches) {
                                        @matches = @entity0;
                                    }
                                }
                            }
                            @entity0 = @matches;
                        }
                    }

                    # Try to disambiguate Amazon release URLs
                    if ($new_t0 eq "release" && $new_t1 eq "url" && $row->{link_type} == 30 && scalar(@entity0) > 1 && scalar(@entity1) == 1) {
                        my $amazon_info = $amazon{$row->{link1}};
                        if (defined $amazon_info) {
                            my %mb_info = load_release_info(@entity0);
                            my @matches = match_amazon_barcode($amazon_info, \%mb_info, @entity0);
                            unless (@matches) {
                                @matches = match_amazon_barcode_2($amazon_info, \%mb_info, @entity0);
                                unless (@matches) {
                                    @matches = match_amazon_date($amazon_info, \%mb_info, @entity0);
                                    unless (@matches) {
                                        @matches = match_amazon_year_format($amazon_info, \%mb_info, @entity0);
                                        unless (@matches) {
                                            @matches = @entity0;
                                            $amz_not_clean++;
                                        }
                                    }
                                }
                            }
                            @entity0 = @matches;
                        }
                    }

                    # Try to disambiguate 'part of set' and 'transliteration' ARs
                    if ($new_t0 eq "release" && $new_t1 eq "release" &&
                            ($row->{link_type} == 15 || $row->{link_type} == 17) &&
                                (scalar(@entity0) > 1 || scalar(@entity1) > 1)) {
                        my @ids = (@entity0, @entity1);
                        my $rinfo = $sql->select_list_of_hashes('
                    SELECT id, releasedate, country, barcode, catno, label
                    FROM public.release r
                    WHERE r.id IN ('.placeholders(@ids).')', @ids);
                        my %rinfo = map { $_->{id} => $_ } @$rinfo;
                        @new_links = match_release_events(\%rinfo, \@entity0, \@entity1);
                        if (@new_links) {
                            $m_clean += 1;
                        }
                        else {
                            $m_not_clean += 1;
                        }
                    }

                    # Generate all combinations
                    if (!scalar(@new_links)) {
                        foreach $entity0 (@entity0) {
                            foreach $entity1 (@entity1) {
                                next if $entity0 == $entity1;
                                push @new_links, [$entity0, $entity1];
                            }
                        }
                    }

                    if ($new_t0 eq "release" && $new_t1 eq "release") {
                        foreach my $pair (@new_links) {
                            printf LOG "%d - %s\n", $pair->[0], $pair->[1];
                        }
                    }

                    my $link_type_key = join("_", $new_t0, $new_t1, $row->{link_type});
#                    warn $link_type_key;
#                    warn $orig_t0;
#                    warn $orig_t1;
                    my $link_type_id = $link_type_map{$link_type_key};

                    my $key = join("_", $link_type_id, $begindate, $enddate, @attrs);
                    my $link_id;
                    if (!exists($links{$key})) {
                        $link_id = $sql->select_single_value("SELECT nextval('link_id_seq')");
                        $links{$key} = $link_id;
                        my @begindate = split(/-/, $begindate);
                        my @enddate = split(/-/, $enddate);
                        $sql->do("
                    INSERT INTO link
                        (id, link_type, begin_date_year, begin_date_month, begin_date_day,
                        end_date_year, end_date_month, end_date_day, attribute_count)
                        VALUES (?, ?, ?, ?, ?, ?, ?, ?, ?)
                    ", $link_id, $link_type_id,
                             ($begindate[0] + 0) || undef,
                             ($begindate[1] + 0) || undef,
                             ($begindate[2] + 0) || undef,
                             ($enddate[0] + 0) || undef,
                             ($enddate[1] + 0) || undef,
                             ($enddate[2] + 0) || undef,
                             scalar(@attrs));
                        foreach my $attr (@attrs) {
                            $sql->do("INSERT INTO link_attribute (link, attribute_type) VALUES (?, ?)",
                                     $link_id, $attr);
                        }
                    }
                    else {
                        $link_id = $links{$key};
                    }

                    foreach my $r (@new_links) {
                        my ($entity0, $entity1) = @$r;
                        if ($i % 100 == 0) {
                            printf STDERR " %d/%d\r", $i, $cnt * @target;
                        }
                        $i += 1;
                        $key = join("_", $link_id, $entity0, $entity1);
                        if (!exists($l_links{$key})) {
                            $l_links{$key} = 1;
                            $sql->do("INSERT INTO l_${new_t0}_$new_t1
                        (link, entity0, entity1) VALUES (?, ?, ?)",
                                     $link_id, $entity0, $entity1);
                            $n_links++;
                        }
                    }
                }
            }
        }
    }
}

# Insert default recording-work AR type
my $recording_work_link_id = $sql->select_single_value("SELECT nextval('link_id_seq')");
$sql->do("INSERT INTO link (id, link_type)
   VALUES (?, ?)", $recording_work_link_id, $recording_work_link_type_id);

$sql->do("INSERT INTO l_recording_work
    (link, entity0, entity1) 
    SELECT ?, id, id FROM work",
    $recording_work_link_id);

#printf STDERR "album-album disamguation: %d/%d clean\n", $m_clean, $m_clean + $m_not_clean;
#my $amz_clean_total = 0; ($amz_clean_total += $amz_clean{$_}) for keys %amz_clean;
#printf STDERR "release-asin disamguation: %d/%d clean\n", $amz_clean_total, $amz_clean_total + $amz_not_clean;
#printf STDERR " %s: %d\n", $_, $amz_clean{$_} for keys %amz_clean;

# Handle the cover AR, which depends on which attributes are present
{
    my %links;
    my %attribs;
    my $rows = $sql->select_list_of_hashes(
        # Skip the cover AR as this is manually handled
        "SELECT * FROM public.link_attribute
          WHERE link_type = 'track_track'"
    );
    foreach my $row (@$rows) {
        my $link = $row->{link};
        if (!exists($attribs{$link})) {
            $attribs{$link} = [];
        }
        push @{$attribs{$link}}, $row->{attribute_type};
    }

    my $TRANSLATED    = 517;
    my $PARODY        = 511;
    my $OTHER_VERSION = 4;

    my $uuid = OSSP::uuid->new;
    $uuid->make("v3", $UUID_NS_URL, "http://musicbrainz.org/link-attribute-type/cover");
    my $gid = $uuid->export("str");

    $sql->do("SELECT setval('link_attribute_type_id_seq', (SELECT MAX(id) FROM link_attribute_type))");
    my $cover_attribute_id = $sql->select_single_value("SELECT nextval('link_attribute_type_id_seq')");
    $sql->do(
        'INSERT INTO link_attribute_type
         (id, root, child_order, gid, name, description) VALUES
         (?,  ?, ?, ?, ?, ?)',
        $cover_attribute_id, $cover_attribute_id, 0, $gid,
        'cover', 'Indicates that one entity is a cover of entity'
    );

    $rows = $sql->select_list_of_hashes(
        'SELECT * FROM public.l_track_track WHERE link_type = 5'
    );
    for my $row (@$rows) {
        my $id = $row->{id};

        my $begindate = $row->{begindate} || "0000-00-00";
        my $enddate = $row->{enddate} || "0000-00-00";
        MusicBrainz::Server::Validation::TrimInPlace($begindate);
        MusicBrainz::Server::Validation::TrimInPlace($enddate);
        while (length($begindate) < 10) {
            $begindate .= "-00";
        }
        while (length($enddate) < 10) {
            $enddate .= "-00";
        }

        my %row_attrs;
        my @attrs;
        if (exists($attribs{$id})) {
            %row_attrs = map { $_ => 1 } @{$attribs{$id}};
            @attrs = sort keys %row_attrs;
        }

        my @final_attrs = grep { $_ != $TRANSLATED } (@attrs, $cover_attribute_id);
        my ($t0, $t1);
        my $old_type_id;
        my $link_type_id;
        if (exists $row_attrs{$TRANSLATED}) {
            $t0 = 'work';
            $t1 = 'work';
            my $link_type_key = join("_", $t0, $t1, $OTHER_VERSION);
            $link_type_id = $link_type_map{$link_type_key};
        }
        else {
            $t0 = 'recording';
            $t1 = 'work';
            $link_type_id = $recording_work_link_type_id;
        }

        my $key = join("_", $link_type_id, $begindate, $enddate, @final_attrs);
        my $link_id;
        if (!exists($links{$key})) {
            $link_id = $sql->select_single_value("SELECT nextval('link_id_seq')");
            $links{$key} = $link_id;
            my @begindate = split(/-/, $begindate);
            my @enddate = split(/-/, $enddate);
            $sql->do("
                    INSERT INTO link
                        (id, link_type, begin_date_year, begin_date_month, begin_date_day,
                        end_date_year, end_date_month, end_date_day, attribute_count)
                        VALUES (?, ?, ?, ?, ?, ?, ?, ?, ?)
                    ", $link_id, $link_type_id,
                     ($begindate[0] + 0) || undef,
                     ($begindate[1] + 0) || undef,
                     ($begindate[2] + 0) || undef,
                     ($enddate[0] + 0) || undef,
                     ($enddate[1] + 0) || undef,
                     ($enddate[2] + 0) || undef,
                     scalar(@final_attrs));
            foreach my $attr (@final_attrs) {
                $sql->do("INSERT INTO link_attribute (link, attribute_type) VALUES (?, ?)",
                         $link_id, $attr);
            }
        }
        else {
            $link_id = $links{$key};
        }

        $sql->do(
            "INSERT INTO l_${t0}_${t1}
                 (link, entity0, entity1) VALUES (?, ?, ?)",
            $link_id, $row->{link0}, $row->{link1});
    }
}

<<<<<<< HEAD
=======
# Handle the medley AR, which depends on which attributes are present
{
    my %links;
    my %attribs;
    my $rows = $sql->select_list_of_hashes(
        # Skip the cover AR as this is manually handled
        "SELECT * FROM public.link_attribute
          WHERE link_type = 'track_track'"
    );
    foreach my $row (@$rows) {
        my $link = $row->{link};
        if (!exists($attribs{$link})) {
            $attribs{$link} = [];
        }
        push @{$attribs{$link}}, $row->{attribute_type};
    }

    $rows = $sql->select_list_of_hashes(
        'SELECT * FROM public.l_track_track WHERE link_type = 14'
    );
    for my $row (@$rows) {
        my $id = $row->{id};

        my $begindate = $row->{begindate} || "0000-00-00";
        my $enddate = $row->{enddate} || "0000-00-00";
        MusicBrainz::Server::Validation::TrimInPlace($begindate);
        MusicBrainz::Server::Validation::TrimInPlace($enddate);
        while (length($begindate) < 10) {
            $begindate .= "-00";
        }
        while (length($enddate) < 10) {
            $enddate .= "-00";
        }

        for my $ar ([ 'recording', 'recording' ], [ 'work', 'work']) {
        {
            my ($t0, $t1) = @$ar;

            my $link_type_key = join('_', $t0, $t1, $row->{link_type});
            my $link_type_id = $link_type_map{$link_type_key};
            my $key = join("_", $link_type_id, $begindate, $enddate, @final_attrs);
            my $link_id;
            if (!exists($links{$key})) {
                $link_id = $sql->select_single_value("SELECT nextval('link_id_seq')");
                $links{$key} = $link_id;
                my @begindate = split(/-/, $begindate);
                my @enddate = split(/-/, $enddate);
                $sql->do("
                    INSERT INTO link
                        (id, link_type, begin_date_year, begin_date_month, begin_date_day,
                        end_date_year, end_date_month, end_date_day, attribute_count)
                        VALUES (?, ?, ?, ?, ?, ?, ?, ?, ?)
                    ", $link_id, $link_type_id,
                         ($begindate[0] + 0) || undef,
                         ($begindate[1] + 0) || undef,
                         ($begindate[2] + 0) || undef,
                         ($enddate[0] + 0) || undef,
                         ($enddate[1] + 0) || undef,
                         ($enddate[2] + 0) || undef,
                         scalar(@final_attrs));
                foreach my $attr (@final_attrs) {
                    $sql->do("INSERT INTO link_attribute (link, attribute_type) VALUES (?, ?)",
                             $link_id, $attr);
                }
            }
            else {
                $link_id = $links{$key};
            }

            $sql->do(
                "INSERT INTO l_${t0}_${t1}
                 (link, entity0, entity1) VALUES (?, ?, ?)",
                $link_id, $row->{link0}, $row->{link1});
        }
    }
}

>>>>>>> 18daf899
    $sql->commit;
};
if ($@) {
    printf STDERR "ERROR: %s\n", $@;
    $sql->rollback;
}<|MERGE_RESOLUTION|>--- conflicted
+++ resolved
@@ -606,12 +606,6 @@
     label => {
         2 => 1,
     },
-<<<<<<< HEAD
-=======
-    track => {
-        14 => 1
-    },
->>>>>>> 18daf899
     url => {
         3 => 1,
         13 => 1
@@ -810,11 +804,7 @@
         my $rows = $sql->select_list_of_hashes(
             # Skip the cover AR as this is manually handled
             "SELECT * FROM public.link_attribute WHERE link_type='${orig_t0}_${orig_t1}'
-<<<<<<< HEAD
-                AND NOT ( link_type = 'track_track' AND link = 5 )"
-=======
                 AND NOT ( link_type = 'track_track' AND link IN (5,14) )"
->>>>>>> 18daf899
         );
         foreach my $row (@$rows) {
             my $link = $row->{link};
@@ -858,11 +848,7 @@
             # Skip the cover AR as this is manually handled
             $query =
                 "SELECT * FROM public.l_${orig_t0}_${orig_t1}
-<<<<<<< HEAD
-                 WHERE NOT ('$orig_t0' = 'track' AND '$orig_t1' = 'track' AND link_type = 5)";
-=======
                  WHERE NOT ('$orig_t0' = 'track' AND '$orig_t1' = 'track' AND link_type IN (5,14) )";
->>>>>>> 18daf899
         }
 
         $rows = $sql->select_list_of_hashes($query);
@@ -977,15 +963,9 @@
                         # album -> release1, release2, ...
                         @entity1 = @{ $release_id_map{$entity1} };
                     }
-<<<<<<< HEAD
 
                     my @new_links;
 
-=======
-
-                    my @new_links;
-
->>>>>>> 18daf899
                     # Try to disambiguate Discogs release URLs
                     if ($new_t0 eq "release" && $new_t1 eq "url" && $row->{link_type} == 24 && scalar(@entity0) > 1 && scalar(@entity1) == 1) {
                         my $discogs_info = $discogs{$row->{link1}};
@@ -1245,8 +1225,6 @@
     }
 }
 
-<<<<<<< HEAD
-=======
 # Handle the medley AR, which depends on which attributes are present
 {
     my %links;
@@ -1324,7 +1302,6 @@
     }
 }
 
->>>>>>> 18daf899
     $sql->commit;
 };
 if ($@) {
