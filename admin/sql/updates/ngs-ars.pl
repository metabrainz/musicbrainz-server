--- conflicted
+++ resolved
@@ -606,12 +606,6 @@
     label => {
         2 => 1,
     },
-<<<<<<< HEAD
-    track => {
-        14 => 1
-    },
-=======
->>>>>>> 5d9e988e
     url => {
         3 => 1,
         13 => 1
@@ -960,7 +954,6 @@
                         # album => release1, release2, ...
                         @entity0 = @{ $release_id_map{$entity0} };
                     }
-<<<<<<< HEAD
 
                     if ($new_t1 eq "release_group") {
                         # album -> release_group
@@ -973,20 +966,6 @@
 
                     my @new_links;
 
-=======
-
-                    if ($new_t1 eq "release_group") {
-                        # album -> release_group
-                        @entity1 = ( $rg_id_map{$entity1} );
-                    }
-                    elsif ($new_t1 eq "release") {
-                        # album -> release1, release2, ...
-                        @entity1 = @{ $release_id_map{$entity1} };
-                    }
-
-                    my @new_links;
-
->>>>>>> 5d9e988e
                     # Try to disambiguate Discogs release URLs
                     if ($new_t0 eq "release" && $new_t1 eq "url" && $row->{link_type} == 24 && scalar(@entity0) > 1 && scalar(@entity1) == 1) {
                         my $discogs_info = $discogs{$row->{link1}};
