--- conflicted
+++ resolved
@@ -61,10 +61,6 @@
         WHERE link_type.name = 'amazon asin'
             AND url ~ E'^http://www\\.amazon\\.(com|ca|de|fr|co\\.(jp|uk))/gp/product/[0-9A-Z]{10}\$'
             AND l.entity0 = release_meta.id
-<<<<<<< HEAD
     ) AND amazon_asin IS NULL;
-=======
-    ) AND amazonasin IS NULL;
 
-DROP INDEX l_release_url_idx_uniq;
->>>>>>> d8c33d9c
+DROP INDEX l_release_url_idx_uniq;