#!/usr/bin/perl
use strict;
use warnings;

use FindBin '$Bin';
use lib "$Bin/../../../lib";

use aliased 'MusicBrainz::Server::Connector';
use aliased 'MusicBrainz::Server::DatabaseConnectionFactory' => 'Databases';

use MusicBrainz::Server::Context;
use MusicBrainz::Server::Data::Utils qw( placeholders );
use Sql;
use Text::CSV_XS;
use Try::Tiny;

my $c = MusicBrainz::Server::Context->create_script_context;

my %skip = map { $_ => 1 } (
    2951, 8052, 21556, 
    21014, 21644,
    33512, 40573, 505233,
    1001582, 1025431, 1062521, 1062536
);

my $conn = Connector->new( database => Databases->get('READWRITE') );
my $csv = Text::CSV_XS->new({ binary => 1 });

my $raw_dbh = $c->raw_dbh;
$raw_dbh->do('COPY edit FROM STDIN');

my $dbh = $conn->dbh;
printf STDERR "Final clear up\n";
$dbh->do('DROP INDEX puid_idx_puid');
$dbh->do('DROP INDEX recording_puid_idx_uniq');
$dbh->do('CREATE UNIQUE INDEX recording_puid_idx_uniq ON recording_puid (recording, puid)');
$dbh->do('CREATE UNIQUE INDEX puid_idx_puid ON puid (puid)');
$dbh->do('COPY public.moderation_closed TO STDOUT WITH CSV');

my $sql = Sql->new($dbh);
my $raw_sql = Sql->new($raw_dbh);

printf STDERR "Migrating edits (may be slow to start, don't panic)\n";

my ($line, $i) = ('', 0);
while ($dbh->pg_getcopydata($line)) {
    if(my $fields = $csv->parse($line)) {
        next unless $csv->fields;
        my %row;
        @row{qw(
            id artist moderator tab col type status rowid prevvalue newvalue
            yesvotes novotes depmod automod opentime closetime expiretime language
        )} = $csv->fields;
        
        next if exists $skip{ $row{id} };

        my $historic = $c->model('EditMigration')->_new_from_row(\%row)
            or next;
            
        try {
            $raw_dbh->pg_putcopydata($historic->upgrade->for_copy . "\n");
        }
        catch {
            my $err = $_;
            printf "$line\n";
            $skip{ $historic->id } = 1;
            if ($err =~ /This data is corrupt and cannot be upgraded/) {
                printf "Cannot upgrade #%d: %s", $historic->id, $err;
            }
            else {
                printf STDERR "Could not upgrade %d\n", $historic->id;
                printf STDERR "$err\n";
            }
        }
    }

    printf STDERR "%d\r", $i if $i % 1000 == 0;
    $i++;
}

$raw_dbh->pg_putcopyend;

$sql = Sql->new($c->dbh);

printf STDERR "Inserting votes\n";
$sql->select('SELECT id, moderator AS editor, moderation AS edit, vote,
                     votetime, superseded FROM public.vote_closed
               WHERE id NOT IN (' . placeholders(values %skip) .')',
             values %skip);

$raw_sql->begin;
while(my $row = $sql->next_row_hash_ref) {
    $raw_sql->insert_row('vote', $row);    
}
$raw_sql->commit;
$sql->finish;

printf STDERR "Inserting edit notes\n";
$sql->select('SELECT id, moderation AS edit, moderator AS editor, text, notetime
                FROM public.moderation_note_closed
               WHERE id NOT IN (' . placeholders(values %skip) .')',
             values %skip);

$raw_sql->begin;
while(my $row = $sql->next_row_hash_ref) {
    $raw_sql->insert_row('edit_note', $row);
}
$raw_sql->commit;
$sql->finish;

<<<<<<< HEAD
printf STDERR "Final clear up\n";
$dbh->do('DROP INDEX puid_idx_puid');
$dbh->do('DROP INDEX recording_puid_idx_uniq');
=======
printf "Flushing %d edits to the database\n", scalar(@upgraded);
$c->model('Edit')->insert(@upgraded);
push @migrated_ids, map { $_->id } @upgraded;
@upgraded = ();

my $votes = $sql->select_list_of_lists('
    SELECT id, moderator AS editor, moderation AS edit, vote, votetime AS vote_time, superseded
      FROM public.vote_closed
     WHERE moderation IN (' . placeholders(@migrated_ids) . ')', @migrated_ids);
$raw_sql->do(
    'INSERT INTO vote (id, editor, edit, vote, vote_time, superseded)
          VALUES ' . (join ", ", (("(?, ?, ?, ?, ?, ?)") x @$votes)),
    map { @$_ } @$votes
) if @$votes;

$raw_sql->commit;
>>>>>>> 389945b1
<|MERGE_RESOLUTION|>--- conflicted
+++ resolved
@@ -84,7 +84,7 @@
 
 printf STDERR "Inserting votes\n";
 $sql->select('SELECT id, moderator AS editor, moderation AS edit, vote,
-                     votetime, superseded FROM public.vote_closed
+                     votetime AS vote_time, superseded FROM public.vote_closed
                WHERE id NOT IN (' . placeholders(values %skip) .')',
              values %skip);
 
@@ -96,7 +96,7 @@
 $sql->finish;
 
 printf STDERR "Inserting edit notes\n";
-$sql->select('SELECT id, moderation AS edit, moderator AS editor, text, notetime
+$sql->select('SELECT id, moderation AS edit, moderator AS editor, text, notetime AS note_time
                 FROM public.moderation_note_closed
                WHERE id NOT IN (' . placeholders(values %skip) .')',
              values %skip);
@@ -108,25 +108,6 @@
 $raw_sql->commit;
 $sql->finish;
 
-<<<<<<< HEAD
 printf STDERR "Final clear up\n";
 $dbh->do('DROP INDEX puid_idx_puid');
-$dbh->do('DROP INDEX recording_puid_idx_uniq');
-=======
-printf "Flushing %d edits to the database\n", scalar(@upgraded);
-$c->model('Edit')->insert(@upgraded);
-push @migrated_ids, map { $_->id } @upgraded;
-@upgraded = ();
-
-my $votes = $sql->select_list_of_lists('
-    SELECT id, moderator AS editor, moderation AS edit, vote, votetime AS vote_time, superseded
-      FROM public.vote_closed
-     WHERE moderation IN (' . placeholders(@migrated_ids) . ')', @migrated_ids);
-$raw_sql->do(
-    'INSERT INTO vote (id, editor, edit, vote, vote_time, superseded)
-          VALUES ' . (join ", ", (("(?, ?, ?, ?, ?, ?)") x @$votes)),
-    map { @$_ } @$votes
-) if @$votes;
-
-$raw_sql->commit;
->>>>>>> 389945b1
+$dbh->do('DROP INDEX recording_puid_idx_uniq');