\set ON_ERROR_STOP 1

BEGIN;

select fill_album_meta();

TRUNCATE TABLE artist_meta;
<<<<<<< HEAD
INSERT INTO artist_meta (id, last_update) SELECT id, NULL FROM artist;

TRUNCATE TABLE label_meta;
INSERT INTO label_meta (id, last_update) SELECT id, NULL FROM label;
=======
INSERT INTO artist_meta (id, last_updated) SELECT id, NULL FROM artist;

TRUNCATE TABLE label_meta;
INSERT INTO label_meta (id, last_updated) SELECT id, NULL FROM label;
>>>>>>> 389945b1

TRUNCATE table track_meta;
INSERT INTO track_meta (id) SELECT id FROM track;

COMMIT;
<|MERGE_RESOLUTION|>--- conflicted
+++ resolved
@@ -5,17 +5,10 @@
 select fill_album_meta();
 
 TRUNCATE TABLE artist_meta;
-<<<<<<< HEAD
-INSERT INTO artist_meta (id, last_update) SELECT id, NULL FROM artist;
-
-TRUNCATE TABLE label_meta;
-INSERT INTO label_meta (id, last_update) SELECT id, NULL FROM label;
-=======
 INSERT INTO artist_meta (id, last_updated) SELECT id, NULL FROM artist;
 
 TRUNCATE TABLE label_meta;
 INSERT INTO label_meta (id, last_updated) SELECT id, NULL FROM label;
->>>>>>> 389945b1
 
 TRUNCATE table track_meta;
 INSERT INTO track_meta (id) SELECT id FROM track;
