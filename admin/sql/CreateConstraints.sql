--- conflicted
+++ resolved
@@ -44,11 +44,9 @@
             end_date_month IS NULL AND
             end_date_day IS NULL));
 
-<<<<<<< HEAD
 ALTER TABLE release_unknown_country ADD CONSTRAINT non_empty_date
     CHECK (date_year IS NOT NULL OR date_month IS NOT NULL OR date_day IS NOT NULL);
-=======
+
 ALTER TABLE editor_remember_me ALTER COLUMN token SET DEFAULT generate_uuid_v4();
->>>>>>> d8c2bfac
 
 COMMIT;