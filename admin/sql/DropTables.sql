--- conflicted
+++ resolved
@@ -2,7 +2,7 @@
 \unset ON_ERROR_STOP
 
 DROP TABLE annotation;
-<<<<<<< HEAD
+DROP TABLE application;
 DROP TABLE area;
 DROP TABLE area_alias;
 DROP TABLE area_alias_type;
@@ -10,9 +10,6 @@
 DROP TABLE area_code;
 DROP TABLE area_code_type;
 DROP TABLE area_type;
-=======
-DROP TABLE application;
->>>>>>> 483427d8
 DROP TABLE artist;
 DROP TABLE artist_alias;
 DROP TABLE artist_alias_type;
@@ -112,7 +109,6 @@
 DROP TABLE link_attribute_type;
 DROP TABLE link_type;
 DROP TABLE link_type_attribute_type;
-DROP TABLE location_name;
 DROP TABLE medium;
 DROP TABLE medium_cdtoc;
 DROP TABLE medium_format;
