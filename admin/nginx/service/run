--- conflicted
+++ resolved
@@ -5,14 +5,6 @@
 cd mb_server
 umask 022
 exec \
-<<<<<<< HEAD
-	setuidgid musicbrainz perl -I/home/musicbrainz/perl5/lib/perl5 \
-            ./script/musicbrainz_fastcgi.pl \
- 		-listen 127.0.0.1:55901 \
- 		-nproc 60 \
- 		-p fcgi.pid \
-		-keeperr
-=======
     setuidgid musicbrainz carton exec -- \
         plackup -Ilib \
             -s FCGI \
@@ -21,4 +13,3 @@
             --nproc 5 \
             --pid fcgi.pid \
             --keep-stderr=1
->>>>>>> 68a48159
