--- conflicted
+++ resolved
@@ -10,19 +10,14 @@
   },
 
   "22": {
-<<<<<<< HEAD
     "slave": ["20150209-extend-aliases-to-more-entities.sql",
               "20150307-other-entities-collections.sql",
               "20150317-medium-name-not-null.sql",
               "20150331-relationship-credits.sql"],
+    "slave_only": ["20150415-mbs-8349.sql"],
     "standalone": ["20150209-extend-aliases-to-more-entities-standalone.sql",
                    "20150307-other-entities-collections-fks.sql",
                    "20150317-drop-event-name-constraint.sql",
                    "20150331-relationship-credits-standalone.sql"]
-=======
-    "slave": ["20150209-extend-aliases-to-more-entities.sql", "20150317-medium-name-not-null.sql"],
-    "slave_only": ["20150415-mbs-8349.sql"],
-    "standalone": ["20150209-extend-aliases-to-more-entities-standalone.sql", "20150317-drop-event-name-constraint.sql"]
->>>>>>> 44158344
   }
 }