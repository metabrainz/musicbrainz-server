--- conflicted
+++ resolved
@@ -103,10 +103,7 @@
   },
 
   "27": {
-<<<<<<< HEAD
-    "slave": ["20210526-a_upd_release_event.sql"]
-=======
-    "slave": ["20210606-mbs-11682.sql"]
->>>>>>> 7e4c23b9
+    "slave": ["20210526-a_upd_release_event.sql",
+              "20210606-mbs-11682.sql"]
   }
 }