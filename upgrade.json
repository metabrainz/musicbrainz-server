{
  "20": {
    "slave": ["20140310-dates.sql", "20140212-ordering-columns.sql", "20140208-drop-script_language.sql", "20140407-link-cardinality.sql", "20140311-remove-area-sortnames.sql", "20140313-remove-label-sortnames.sql", "20140214-add-instruments.sql", "20140215-add-instruments-documentation.sql", "20140318-series.sql", "20140418-series-instrument-functions.sql", "20140429-area-view.sql"],
    "standalone": ["20140308-ordering-columns-fk.sql", "20140312-dates-trigger.sql", "20140217-instrument-triggers.sql", "20140318-series-fks.sql"]
  },

  "21": {
    "slave": ["20140606-events.sql", "20141008-instrument-indexes.sql", "20141014-mbs-7784-data-tracks.sql", "20140806-collection-types.sql", "20140906-event-collections.sql", "20141014-mbs-7551-tags.sql", "20141031-unused-url.sql"],
    "standalone": ["20140606-events-fks.sql", "20140906-event-collections-fks.sql", "20141021-collection-types-fks.sql", "20141014-mbs-7551-tags-fks.sql"]
  },

  "22": {
<<<<<<< HEAD
    "slave": ["20150209-extend-aliases-to-more-entities.sql", "20150317-medium-name-not-null.sql", "20150331-relationship-credits.sql"],
    "standalone": ["20150209-extend-aliases-to-more-entities-standalone.sql", "20150317-drop-event-name-constraint.sql", "20150331-relationship-credits-standalone.sql"]
=======
    "slave": ["20150209-extend-aliases-to-more-entities.sql",
              "20150307-other-entities-collections.sql",
              "20150317-medium-name-not-null.sql"],
    "standalone": ["20150209-extend-aliases-to-more-entities-standalone.sql",
                   "20150307-other-entities-collections-fks.sql",
                   "20150317-drop-event-name-constraint.sql"]
>>>>>>> 9247b486
  }
}<|MERGE_RESOLUTION|>--- conflicted
+++ resolved
@@ -10,16 +10,13 @@
   },
 
   "22": {
-<<<<<<< HEAD
-    "slave": ["20150209-extend-aliases-to-more-entities.sql", "20150317-medium-name-not-null.sql", "20150331-relationship-credits.sql"],
-    "standalone": ["20150209-extend-aliases-to-more-entities-standalone.sql", "20150317-drop-event-name-constraint.sql", "20150331-relationship-credits-standalone.sql"]
-=======
     "slave": ["20150209-extend-aliases-to-more-entities.sql",
               "20150307-other-entities-collections.sql",
-              "20150317-medium-name-not-null.sql"],
+              "20150317-medium-name-not-null.sql",
+              "20150331-relationship-credits.sql"],
     "standalone": ["20150209-extend-aliases-to-more-entities-standalone.sql",
                    "20150307-other-entities-collections-fks.sql",
-                   "20150317-drop-event-name-constraint.sql"]
->>>>>>> 9247b486
+                   "20150317-drop-event-name-constraint.sql",
+                   "20150331-relationship-credits-standalone.sql"]
   }
 }