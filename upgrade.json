{
  "20": {
    "slave": ["20140310-dates.sql", "20140212-ordering-columns.sql", "20140208-drop-script_language.sql", "20140407-link-cardinality.sql", "20140311-remove-area-sortnames.sql", "20140313-remove-label-sortnames.sql", "20140214-add-instruments.sql", "20140215-add-instruments-documentation.sql", "20140318-series.sql", "20140418-series-instrument-functions.sql", "20140429-area-view.sql"],
    "standalone": ["20140308-ordering-columns-fk.sql", "20140312-dates-trigger.sql", "20140217-instrument-triggers.sql", "20140318-series-fks.sql"]
  },

  "21": {
    "slave": ["20140606-events.sql", "20141008-instrument-indexes.sql", "20141014-mbs-7784-data-tracks.sql", "20140806-collection-types.sql", "20140906-event-collections.sql", "20141014-mbs-7551-tags.sql", "20141031-unused-url.sql"],
    "standalone": ["20140606-events-fks.sql", "20140906-event-collections-fks.sql", "20141021-collection-types-fks.sql", "20141014-mbs-7551-tags-fks.sql"]
  },

  "22": {
    "slave": ["20150209-extend-aliases-to-more-entities.sql",
              "20150307-other-entities-collections.sql",
              "20150317-medium-name-not-null.sql",
              "20150331-relationship-credits.sql",
              "20150429-tag-upvote.sql",
              "20150403-drop-empty-functions.sql"],
    "slave_only": ["20150415-mbs-8349.sql"],
    "standalone": ["20150209-extend-aliases-to-more-entities-standalone.sql",
                   "20150307-other-entities-collections-fks.sql",
                   "20150317-drop-event-name-constraint.sql",
                   "20150331-relationship-credits-standalone.sql"]
  },

  "23": {
    "slave": ["20160516-mbs-8838.sql",
              "20160516-mbs-8720.sql",
              "20141226-geodesic-index.sql",
              "20160429-mbs-8656.sql",
              "20151223-edit-note-index.sql",
              "20160310-mbs-4501-alternative-tracklists.sql",
              "20160516-mbs-8656.sql",
              "20160507-mbs-8727.sql",
              "20160512-mbs-8719.sql",
              "20160512-edit-data.sql",
              "20160514-mbs-8287-a.sql",
              "20160514-mbs-8287-b.sql",
              "20160515-recluster.sql",
              "20160516-mbs-8804.sql"],
    "slave_only": ["20160507-mbs-8669.sql"],
    "standalone": ["20160516-mbs-8720-standalone.sql",
                   "20160310-mbs-4501-alternative-tracklists-fks.sql",
                   "20160512-edit-data-fk.sql",
                   "20160514-mbs-8287-a-fks.sql",
                   "20160514-mbs-8287-b-fks.sql"],
    "extensions": ["20141226-geodesic-extension.sql"]
  },

  "24": {
<<<<<<< HEAD
    "slave": ["20160602-mbs-8963.sql",
              "20160604-mbs-8951.sql"],
    "standalone": []
=======
    "slave": ["20170327-mbs-9271.sql"],
    "standalone": ["20170327-mbs-9271-standalone.sql"]
>>>>>>> cb20c520
  }
}<|MERGE_RESOLUTION|>--- conflicted
+++ resolved
@@ -48,13 +48,9 @@
   },
 
   "24": {
-<<<<<<< HEAD
     "slave": ["20160602-mbs-8963.sql",
-              "20160604-mbs-8951.sql"],
-    "standalone": []
-=======
-    "slave": ["20170327-mbs-9271.sql"],
+              "20160604-mbs-8951.sql",
+              "20170327-mbs-9271.sql"],
     "standalone": ["20170327-mbs-9271-standalone.sql"]
->>>>>>> cb20c520
   }
 }