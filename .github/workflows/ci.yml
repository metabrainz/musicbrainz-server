--- conflicted
+++ resolved
@@ -9,14 +9,10 @@
       - translations
 
 env:
-<<<<<<< HEAD
-  TESTS_IMAGE_TAG: v-2025-10-07.2
-=======
   MTCAPTCHA_PUBLIC_KEY: ${{ secrets.MTCAPTCHA_PUBLIC_KEY }}
   MTCAPTCHA_PRIVATE_KEY: ${{ secrets.MTCAPTCHA_PRIVATE_KEY }}
   MTCAPTCHA_PRIVATE_TEST_KEY: ${{ secrets.MTCAPTCHA_PRIVATE_TEST_KEY }}
-  TESTS_IMAGE_TAG: v-2025-10-06.1
->>>>>>> aa3c83e6
+  TESTS_IMAGE_TAG: v-2025-10-13.0
 
 jobs:
   build-tests-image:
