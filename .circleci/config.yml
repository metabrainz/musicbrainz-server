version: 2.1

branch_filters: &job_filters
  filters:
    branches:
      ignore: translations

executors:
  musicbrainz-tests:
    docker:
<<<<<<< HEAD
      - image: metabrainz/musicbrainz-tests:v-2024-04.perl5.38
=======
      - image: metabrainz/musicbrainz-tests:v-2024-05-13
>>>>>>> 78e22512
        user: root
    working_directory: /home/musicbrainz/musicbrainz-server

jobs:
  js-perl-and-pgtap:
    environment:
      TERM: ansi
    executor: musicbrainz-tests
    steps:
      - restore_cache:
          keys:
            - v1-source-{{ .Branch }}-{{ .Revision }}
            - v1-source-{{ .Branch }}-
            - v1-source-
      - checkout
      - run: |
          chown -R musicbrainz:musicbrainz .
          # The checkout step configures git to skip gc, so we run it
          # here to reduce .git's size before saving it to cache.
          sudo -E -H -u musicbrainz git gc
      - save_cache:
          key: v1-source-{{ .Branch }}-{{ .Revision }}
          paths:
            - ".git"

      - restore_cache:
          keys:
            - v2-node-{{ checksum "yarn.lock" }}
            - v2-node-
      - run: |
          chown -R musicbrainz:musicbrainz .
          corepack enable
          sudo -E -H -u musicbrainz yarn
      - save_cache:
          key: v2-node-{{ checksum "yarn.lock" }}
          paths:
            - "node_modules"

      - run: |
          ./docker/musicbrainz-tests/run_circleci_tests.sh

      - store_test_results:
          path: ./junit_output

workflows:
  version: 2.1
  build-and-test:
    jobs:
      - js-perl-and-pgtap:
        <<: *job_filters<|MERGE_RESOLUTION|>--- conflicted
+++ resolved
@@ -8,11 +8,7 @@
 executors:
   musicbrainz-tests:
     docker:
-<<<<<<< HEAD
-      - image: metabrainz/musicbrainz-tests:v-2024-04.perl5.38
-=======
       - image: metabrainz/musicbrainz-tests:v-2024-05-13
->>>>>>> 78e22512
         user: root
     working_directory: /home/musicbrainz/musicbrainz-server
 
