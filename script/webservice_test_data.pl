--- conflicted
+++ resolved
@@ -13,13 +13,8 @@
     '153f0a09-fead-3370-9b17-379ebd09446b', # m-flo, artist credit test.
     '23f421e7-431e-3e1d-bcbf-b91f5f7c5e2c', # boa, various-artists and relationships test.
     '86b4a630-4dd8-36f0-8bc9-e52fe7634320', # chris.su & skc, multiple artist rg and release
-<<<<<<< HEAD
     'acc775e4-9b67-3828-a4a0-92df54273190', # An Andy C release on RAM records (artist-label ar)
     '7aec6fd9-25a6-3dce-b8fd-f93b3039bca6', # A release on frequency, label-label AR to RAM
-    ];
-=======
-    'acc775e4-9b67-3828-a4a0-92df54273190', # FIXME: what are these two for mr. aCiD2?  --warp.
-    '7aec6fd9-25a6-3dce-b8fd-f93b3039bca6', # FIXME: what are these two for mr. aCiD2?  --warp.
     '22ca85ec-ee39-3895-aef9-dee5d5c2f4d6', # Surrender, chemical brothers - lots of ARs
     '961c672c-7a3f-30c1-9e44-4e3ab02affd5', # Make it hot, sampled on Music:Response - Surrender
     '9b5006e5-b276-3a05-bcdd-8d986842320b', # House of the Holy on Atlantic
@@ -30,7 +25,6 @@
     'cde61708-3be3-31ad-ba61-06af6af59565',
     '04ba5879-e3ac-3cba-8a69-ee7da8ad8c4c', # These provide recording/release ARs
 ];
->>>>>>> 8e02474c
 
 my $cmd = "$root/release-group-sql-dump.pl $root/../t/sql/webservice.sql";
 
