#!/bin/bash

set -o errexit
cd `dirname $0`/..

if [ -z "$1" ]; then
    DATABASE=TEST
else
    DATABASE="$1"
fi

source ./admin/functions.sh

if ! script/database_exists $DATABASE; then
    ./admin/InitDb.pl --createdb --database $DATABASE --clean
fi

echo `date` : Clearing old test database
OUTPUT=`
echo "
  DROP SCHEMA IF EXISTS musicbrainz CASCADE;
  DROP SCHEMA IF EXISTS statistics CASCADE;
  DROP SCHEMA IF EXISTS cover_art_archive CASCADE;
<<<<<<< HEAD
  DROP SCHEMA IF EXISTS wikidocs CASCADE;

  CREATE SCHEMA musicbrainz;
  CREATE SCHEMA statistics;
  CREATE SCHEMA cover_art_archive;
  CREATE SCHEMA wikidocs;" | ./admin/psql --schema=public $DATABASE 2>&1
=======
  DROP SCHEMA IF EXISTS documentation CASCADE;

  CREATE SCHEMA musicbrainz;
  CREATE SCHEMA statistics;
  CREATE SCHEMA documentation;
  CREATE SCHEMA cover_art_archive;" | ./admin/psql --schema=public TEST 2>&1
>>>>>>> 14b4e03f
` || ( echo "$OUTPUT" && exit 1 )

if [ `compare_postgres_version 9.1` == "older" ]; then
    echo `date` : Installing extensions
    ./admin/InitDb.pl --install-extension=cube.sql --extension-schema=musicbrainz
    ./admin/InitDb.pl --install-extension=musicbrainz_collate.sql  --extension-schema=musicbrainz
fi

echo `date` : Creating MusicBrainz Schema
OUTPUT=`./admin/psql $DATABASE <./admin/sql/CreateTables.sql 2>&1` || ( echo "$OUTPUT" && exit 1 )
OUTPUT=`./admin/psql $DATABASE <./admin/sql/CreateFunctions.sql 2>&1` || ( echo "$OUTPUT" && exit 1 )
OUTPUT=`./admin/psql $DATABASE <./admin/sql/CreateConstraints.sql 2>&1` || ( echo "$OUTPUT" && exit 1 )
OUTPUT=`./admin/psql --system $DATABASE <./admin/sql/CreateSearchConfiguration.sql 2>&1` || ( echo "$OUTPUT" && exit 1 )
OUTPUT=`./admin/psql --system $DATABASE <./admin/sql/CreatePLPerl.sql 2>&1` || ( echo "$OUTPUT" && exit 1 )
OUTPUT=`./admin/psql $DATABASE <./admin/sql/CreatePrimaryKeys.sql 2>&1` || ( echo "$OUTPUT" && exit 1 )
OUTPUT=`./admin/psql $DATABASE <./admin/sql/CreateFKConstraints.sql 2>&1` || ( echo "$OUTPUT" && exit 1 )
OUTPUT=`./admin/psql $DATABASE <./admin/sql/CreateTriggers.sql 2>&1` || ( echo "$OUTPUT" && exit 1 )
OUTPUT=`./admin/psql $DATABASE <./admin/sql/CreateIndexes.sql 2>&1` || ( echo "$OUTPUT" && exit 1 )
OUTPUT=`./admin/psql $DATABASE <./admin/sql/CreateSearchIndexes.sql 2>&1` || ( echo "$OUTPUT" && exit 1 )
OUTPUT=`./admin/psql $DATABASE < ./t/sql/initial.sql 2>&1` || ( echo "$OUTPUT" && exit 1 )

echo `date` : Creating Statistics Schema
OUTPUT=`./admin/psql --schema='statistics' $DATABASE <./admin/sql/statistics/CreateTables.sql 2>&1` || ( echo "$OUTPUT" && exit 1 )
OUTPUT=`./admin/psql --schema='statistics' $DATABASE <./admin/sql/statistics/CreatePrimaryKeys.sql 2>&1` || ( echo "$OUTPUT" && exit 1 )
OUTPUT=`./admin/psql --schema='statistics' $DATABASE <./admin/sql/statistics/CreateIndexes.sql 2>&1` || ( echo "$OUTPUT" && exit 1 )

echo `date` : Creating Cover Art Archive Schema
OUTPUT=`./admin/psql --schema='cover_art_archive' $DATABASE <./admin/sql/caa/CreateTables.sql 2>&1` || ( echo "$OUTPUT" && exit 1 )
OUTPUT=`./admin/psql --schema='cover_art_archive' $DATABASE <./admin/sql/caa/CreateViews.sql 2>&1` || ( echo "$OUTPUT" && exit 1 )
OUTPUT=`./admin/psql --schema='cover_art_archive' $DATABASE <./admin/sql/caa/CreateFunctions.sql 2>&1` || ( echo "$OUTPUT" && exit 1 )
OUTPUT=`./admin/psql --schema='cover_art_archive' $DATABASE <./admin/sql/caa/CreatePrimaryKeys.sql 2>&1` || ( echo "$OUTPUT" && exit 1 )
OUTPUT=`./admin/psql --schema='cover_art_archive' $DATABASE <./admin/sql/caa/CreateFKConstraints.sql 2>&1` || ( echo "$OUTPUT" && exit 1 )
OUTPUT=`./admin/psql --schema='cover_art_archive' $DATABASE <./admin/sql/caa/CreateTriggers.sql 2>&1` || ( echo "$OUTPUT" && exit 1 )
OUTPUT=`./admin/psql --schema='cover_art_archive' $DATABASE <./admin/sql/caa/CreateIndexes.sql 2>&1` || ( echo "$OUTPUT" && exit 1 )

echo `date` : Creating Wikidocs Schema
OUTPUT=`./admin/psql --schema='wikidocs' TEST <./admin/sql/wikidocs/CreateTables.sql 2>&1` || ( echo "$OUTPUT" && exit 1 )
OUTPUT=`./admin/psql --schema='wikidocs' TEST <./admin/sql/wikidocs/CreatePrimaryKeys.sql 2>&1` || ( echo "$OUTPUT" && exit 1 )

echo `date` : Creating documentation Schema
OUTPUT=`./admin/psql --schema='documentation' TEST <./admin/sql/documentation/CreateTables.sql 2>&1` || ( echo "$OUTPUT" && exit 1 )
OUTPUT=`./admin/psql --schema='documentation' TEST <./admin/sql/documentation/CreatePrimaryKeys.sql 2>&1` || ( echo "$OUTPUT" && exit 1 )
OUTPUT=`./admin/psql --schema='documentation' TEST <./admin/sql/documentation/CreateFKConstraints.sql 2>&1` || ( echo "$OUTPUT" && exit 1 )

echo `date` : Complete with no errors

# eof<|MERGE_RESOLUTION|>--- conflicted
+++ resolved
@@ -21,21 +21,14 @@
   DROP SCHEMA IF EXISTS musicbrainz CASCADE;
   DROP SCHEMA IF EXISTS statistics CASCADE;
   DROP SCHEMA IF EXISTS cover_art_archive CASCADE;
-<<<<<<< HEAD
+  DROP SCHEMA IF EXISTS documentation CASCADE;
   DROP SCHEMA IF EXISTS wikidocs CASCADE;
 
   CREATE SCHEMA musicbrainz;
   CREATE SCHEMA statistics;
   CREATE SCHEMA cover_art_archive;
+  CREATE SCHEMA documentation;
   CREATE SCHEMA wikidocs;" | ./admin/psql --schema=public $DATABASE 2>&1
-=======
-  DROP SCHEMA IF EXISTS documentation CASCADE;
-
-  CREATE SCHEMA musicbrainz;
-  CREATE SCHEMA statistics;
-  CREATE SCHEMA documentation;
-  CREATE SCHEMA cover_art_archive;" | ./admin/psql --schema=public TEST 2>&1
->>>>>>> 14b4e03f
 ` || ( echo "$OUTPUT" && exit 1 )
 
 if [ `compare_postgres_version 9.1` == "older" ]; then
@@ -76,9 +69,9 @@
 OUTPUT=`./admin/psql --schema='wikidocs' TEST <./admin/sql/wikidocs/CreatePrimaryKeys.sql 2>&1` || ( echo "$OUTPUT" && exit 1 )
 
 echo `date` : Creating documentation Schema
-OUTPUT=`./admin/psql --schema='documentation' TEST <./admin/sql/documentation/CreateTables.sql 2>&1` || ( echo "$OUTPUT" && exit 1 )
-OUTPUT=`./admin/psql --schema='documentation' TEST <./admin/sql/documentation/CreatePrimaryKeys.sql 2>&1` || ( echo "$OUTPUT" && exit 1 )
-OUTPUT=`./admin/psql --schema='documentation' TEST <./admin/sql/documentation/CreateFKConstraints.sql 2>&1` || ( echo "$OUTPUT" && exit 1 )
+OUTPUT=`./admin/psql --schema='documentation' $DATABASE <./admin/sql/documentation/CreateTables.sql 2>&1` || ( echo "$OUTPUT" && exit 1 )
+OUTPUT=`./admin/psql --schema='documentation' $DATABASE <./admin/sql/documentation/CreatePrimaryKeys.sql 2>&1` || ( echo "$OUTPUT" && exit 1 )
+OUTPUT=`./admin/psql --schema='documentation' $DATABASE <./admin/sql/documentation/CreateFKConstraints.sql 2>&1` || ( echo "$OUTPUT" && exit 1 )
 
 echo `date` : Complete with no errors
 
