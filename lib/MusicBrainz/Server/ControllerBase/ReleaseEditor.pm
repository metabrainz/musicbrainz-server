package MusicBrainz::Server::ControllerBase::ReleaseEditor;
use Moose;
use TryCatch;
use Encode;
use JSON::Any;
use aliased 'MusicBrainz::Server::Entity::ArtistCredit';
use aliased 'MusicBrainz::Server::Entity::Track';
use aliased 'MusicBrainz::Server::Entity::SearchResult';
use MusicBrainz::Server::Data::Search qw( escape_query );
use MusicBrainz::Server::Track qw( unformat_track_length );
use MusicBrainz::Server::Types qw( $AUTO_EDITOR_FLAG );
use MusicBrainz::Server::Wizard;

BEGIN { extends 'MusicBrainz::Server::Controller' }

use MusicBrainz::Server::Constants qw(
    $EDIT_RELEASE_ADD_ANNOTATION
    $EDIT_RELEASE_ADDRELEASELABEL
    $EDIT_RELEASE_DELETERELEASELABEL
    $EDIT_RELEASE_EDITRELEASELABEL
    $EDIT_MEDIUM_EDIT_TRACKLIST
    $EDIT_MEDIUM_CREATE
    $EDIT_MEDIUM_DELETE
    $EDIT_MEDIUM_EDIT
    $EDIT_TRACKLIST_CREATE
);

use MusicBrainz::Server::Data::Utils qw( artist_credit_to_ref );

__PACKAGE__->config(
    namespace => 'release_editor'
);

sub _tracks_from_edits
{
    my ($self, $edits, $recording_gids, $recording_hash) = @_;

    my $json = JSON::Any->new;

    my @ret;
    my $edited = $self->edited_tracklist ($json->decode ($edits));

    for (@$edited)
    {
        my $ac = ArtistCredit->from_array ([
            map {
                { artist => $_->{id}, name => $_->{name} },
                $_->{join}
            } @{ $_->{artist_credit}->{names} }
        ]);

        push @ret, Track->new ({
            length => unformat_track_length ($_->{length}),
            name => $_->{name},
            position => $_->{position},
            artist_credit => $ac,
        });
    }

    return \@ret;
}

sub release_compare
{
    my ($self, $c, $data, $release) = @_;

    my %recordings;

    my @recording_gids = map {
        map { $_->{gid} } @{ $_->{associations} }
    } @{ $data->{rec_mediums} };

    my $recording_hash = { map {
        $_->gid => $_
    } values %{ $c->model('Recording')->get_by_gids (@recording_gids) } };

    my $count = 0;
    for (@{ $data->{mediums} })
    {
        next unless $_->{edits};

        my $recording_gids = $data->{rec_mediums}->[$count]->{assocations};
        $_->{tracks} = $self->_tracks_from_edits (
            $_->{edits}, $recording_gids, $recording_hash);

        $count += 1;
    }

    return $data->{mediums};
}

# this just loads the remaining bits of a release, not yet loaded by 'load'
sub _load_release
{
    my ($self, $c, $release) = @_;

    $c->model('ReleaseLabel')->load($release);
    $c->model('Label')->load(@{ $release->labels });
    $c->model('ReleaseGroupType')->load($release->release_group);
    $c->model('Release')->annotation->load_latest ($release);
}

sub _preview_edit
{
    my ($self, $c, $type, $editnote, %args) = @_;

    return unless %args;

    delete $args{as_auto_editor};

    my $edit;
    try {
        $edit = $c->model('Edit')->preview(
            edit_type => $type,
            editor_id => $c->user->id,
            %args,
       );
    }
    catch (MusicBrainz::Server::Edit::Exceptions::NoChanges $e) {
    }

    push @{ $c->stash->{edits} }, $edit if defined $edit;

    return $edit;
}

sub _create_edit
{
    my ($self, $c, $type, $editnote, %args) = @_;

    return unless %args;

    my $privs = $c->user->privileges;
    if ($c->user->is_auto_editor && !$args{as_auto_editor}) {
        $privs &= ~$AUTO_EDITOR_FLAG;
    }

    delete $args{as_auto_editor};

    my $edit;
    try {
        $edit = $c->model('Edit')->create(
            edit_type => $type,
            editor_id => $c->user->id,
            privileges => $privs,
            %args,
       );
    }
    catch (MusicBrainz::Server::Edit::Exceptions::NoChanges $e) {
    }

    return unless defined $edit;

    if (defined $editnote)
    {
        $c->model('EditNote')->add_note($edit->id, {
            text      => $editnote,
            editor_id => $c->user->id,
        });
    }

    $c->stash->{changes} = 1;

    return $edit;
}

sub _edit_release_labels
{
    my ($self, $c, $preview, $editnote, $data, $release) = @_;

    my $edit = $preview ? '_preview_edit' : '_create_edit';

    my $max = scalar @{ $data->{'labels'} } - 1;

    for (0..$max)
    {
        my $new_label = $data->{'labels'}->[$_];
        my $old_label = $release->labels->[$_] if $release;

        if ($old_label)
        {
            if ($new_label->{'deleted'})
            {
                # Delete ReleaseLabel
                $self->$edit($c,
                    $EDIT_RELEASE_DELETERELEASELABEL,
                    $editnote, release_label => $old_label,
                    as_auto_editor => $data->{as_auto_editor},
                );
            }
            else
            {
                # Edit ReleaseLabel
                $self->$edit($c,
                    $EDIT_RELEASE_EDITRELEASELABEL, $editnote,
                    release_label => $old_label,
                    label_id => $new_label->{label_id},
                    catalog_number => $new_label->{catalog_number},
                    as_auto_editor => $data->{as_auto_editor},
                    );
            }
        }
        elsif ($new_label->{label_id} || $new_label->{catalog_number})
        {
            # Add ReleaseLabel
            $self->$edit($c,
                $EDIT_RELEASE_ADDRELEASELABEL, $editnote,
                release_id => $release ? $release->id : 0,
                label_id => $new_label->{label_id},
                catalog_number => $new_label->{catalog_number},
                as_auto_editor => $data->{as_auto_editor},
            );
        }
    }
}

sub _tracks_to_ref
{
    my ($self, $tracklist) = @_;

    my @ret = map {
        {
            name => $_->name,
            length => $_->length,
            artist_credit => artist_credit_to_ref ($_->artist_credit),
            recording_id => $_->recording_id,
            position => $_->position,
        }
    } @$tracklist;

    return \@ret;
}

sub _edit_release_track_edits
{
    my ($self, $c, $preview, $editnote, $data, $release) = @_;

    my $edit = $preview ? '_preview_edit' : '_create_edit';

    my $mediums = $self->release_compare ($c, $data, $release);

    my $medium_idx = -1;
    for my $new (@$mediums)
    {
        $medium_idx++;

        next unless $new->{edits};

        my $tracklist_id = $new->{tracklist_id};

        if ($tracklist_id)
        {
            # We already have a tracklist, so lets create a tracklist edit

            my $old = $c->model('Medium')->get_by_id ($new->{id});
            $c->model('Tracklist')->load ($old);
            $c->model('Track')->load_for_tracklists ($old->tracklist);
            $c->model('ArtistCredit')->load ($old->tracklist->all_tracks);

            $self->$edit($c,
                $EDIT_MEDIUM_EDIT_TRACKLIST,
                $editnote,
                separate_tracklists => 1,
                medium_id => $new->{id},
                tracklist_id => $new->{tracklist_id},
                old_tracklist => $self->_tracks_to_ref ($old->tracklist->tracks),
                new_tracklist => $self->_tracks_to_ref ($new->{tracks}),
                as_auto_editor => $data->{as_auto_editor},
            );
        }
        else
        {
            my $create_tl = $self->$edit(
                $c, $EDIT_TRACKLIST_CREATE, $editnote,
                tracks => $self->_tracks_to_ref ($new->{tracks}));

            $tracklist_id = $create_tl->tracklist_id || 0;
        }


        if ($new->{id})
        {
            if ($new->{deleted})
            {
                # Delete medium
                $self->$edit($c,
                    $EDIT_MEDIUM_DELETE, $editnote,
                    medium => $c->model('Medium')->get_by_id ($new->{id}),
                    as_auto_editor => $data->{as_auto_editor},
                );
            }
            else
            {
                # Edit medium
                $self->$edit($c,
                    $EDIT_MEDIUM_EDIT, $editnote,
                    name => $new->{name},
                    format_id => $new->{format_id},
                    position => $new->{position},
                    to_edit => $c->model('Medium')->get_by_id ($new->{id}),
                    as_auto_editor => $data->{as_auto_editor},
                );
            }
        }
        else
        {
            my $opts = {
                position => $medium_idx + 1,
                tracklist_id => $tracklist_id,
                release_id => $release ? $release->id : 0,
            };

            $opts->{name} = $new->{name} if $new->{name};
            $opts->{format_id} = $new->{format_id} if $new->{format_id};

            # Add medium
            my $add_medium = $self->$edit($c, $EDIT_MEDIUM_CREATE, $editnote, %$opts);

            if ($new->{position} != $medium_idx + 1)
            {
                # Disc was inserted at the wrong position, enter an edit to re-order it.
                $self->$edit($c,
                    $EDIT_MEDIUM_EDIT, $editnote,
                    position => $new->{position},
                    to_edit => $add_medium->entity,
                    as_auto_editor => $data->{as_auto_editor},
                );
            }
        }
    }
}

sub _edit_release_annotation
{
    my ($self, $c, $preview, $editnote, $data, $release) = @_;

    my $edit = $preview ? '_preview_edit' : '_create_edit';

    my $annotation = ($release && $release->latest_annotation) ?
        $release->latest_annotation->text : '';

    my $data_annotation = $data->{annotation} ? $data->{annotation} : '';

    if ($annotation ne $data_annotation)
    {
        my $edit = $self->$edit($c,
            $EDIT_RELEASE_ADD_ANNOTATION, $editnote,
            entity_id => $release ? $release->id : 0,
            text => $data_annotation,
            as_auto_editor => $data->{as_auto_editor},
        );
    }
}

sub run
{
    my ($self, $c, $release) = @_;

    my $wizard = MusicBrainz::Server::Wizard->new(
        c => $c,
        name => 'release_editor',
        pages => [
            {
                name => 'information',
                title => 'Release Information',
                template => 'release/edit/information.tt',
                form => 'ReleaseEditor::Information'
            },
            {
                name => 'tracklist',
                title => 'Tracklist',
                template => 'release/edit/tracklist.tt',
                form => 'ReleaseEditor::Tracklist'
            },
            {
                name => 'recordings',
                title => 'Recordings',
                template => 'release/edit/recordings.tt',
                form => 'ReleaseEditor::Recordings'
            },
            {
                name => 'editnote',
                title => 'Edit Note',
                template => 'release/edit/editnote.tt',
                form => 'ReleaseEditor::EditNote'
            },
        ]
    );
    $wizard->process;

    if ($wizard->cancelled) {
        $self->cancelled($c);
    }
    elsif ($wizard->current_page eq 'recordings') {
        $self->prepare_recordings($c, $wizard, $release);
    }
    elsif ($wizard->current_page eq 'editnote' || $wizard->submitted) {
        my $previewing = !$wizard->submitted;
        my $data = $wizard->value;
        my $editnote = $data->{editnote};
        $release = $self->create_edits($c, $data, $previewing, $editnote, $release);

        if (!$previewing) {
            $self->submitted($c, $release);
        }
    }
    elsif ($wizard->loading) {
        $self->load($c, $wizard, $release);
    }

    $wizard->render;
}

sub create_edits
{
    my ($self, $c, $data, $previewing, $editnote, $release) = @_;

    $c->stash->{edits} = [];
    $release = inner();

    # Add any other extra edits (adding mediums, etc)
    $self->create_common_edits($c,
        data => $data,
        edit_note => $editnote,
        release => $release,
        as_previews => $previewing
    );

    return $release;
}

sub load
{
    my ($self, $c, $wizard, $release) = @_;

    $release = inner();

    if (!$release->label_count)
    {
        $release->add_label(
            MusicBrainz::Server::Entity::ReleaseLabel->new(
                label => MusicBrainz::Server::Entity::Label->new
            )
        );
    }

    $wizard->initialize($release);
}

sub _load_release_groups
{
    my ($self, $c, $recording) = @_;

    my ($tracks, $hits) = $c->model('Track')->find_by_recording ($recording->id, 6, 0);

    $c->model('ReleaseGroup')->load(map { $_->tracklist->medium->release } @{ $tracks });

    my @rgs = sort { $a->name cmp $b->name } map {
            $_->tracklist->medium->release->release_group
    } @{ $tracks };

    return \@rgs;
}


sub associate_recordings
{
    my ($self, $c, $edits, $tracklists) = @_;

    my @ret;
    my @recordings;

    my $count = 0;
    for (@$edits)
    {
<<<<<<< HEAD
        if ($tracklists->tracks->[$count]
            && $_->{name} eq $tracklists->tracks->[$count]->name)
=======
        if ($tracklists->tracks->[$count] &&
            $_->{name} eq $tracklists->tracks->[$count]->name)
>>>>>>> 2fa7d285
        {
            push @recordings, $tracklists->tracks->[$count]->recording_id;
            push @ret, $tracklists->tracks->[$count]->recording_id;
        }
        else
        {
            push @ret, undef;
        }

        $count += 1;
    }

    my $recordings = $c->model('Recording')->get_by_ids (@recordings);
    $c->model('ArtistCredit')->load(values %$recordings);

    $c->stash->{appears_on} = {} unless $c->stash->{appears_on};

    for (values %$recordings)
    {
        next unless $_;

        $c->stash->{appears_on}->{$_->id} = $self->_load_release_groups ($c, $_);
    }

    return map { $_ ? $recordings->{$_} : undef } @ret;
}

sub edited_tracklist
{
    my ($self, $tracks) = @_;

    return [ sort { $a->{position} > $b->{position} } grep { ! $_->{deleted} } @$tracks ];
}


sub prepare_recordings
{
    my ($self, $c, $wizard, $release) = @_;

    my $json = JSON::Any->new;

    my @recording_gids  = @{ $wizard->value->{rec_mediums} };
    my @tracklist_edits = @{ $wizard->value->{mediums} };

    my $tracklists = $c->model('Tracklist')->get_by_ids(
        map { $_->{tracklist_id} }
        grep { defined $_->{edits} && defined $_->{tracklist_id} }
        @tracklist_edits);

    $c->model('Track')->load_for_tracklists (values %$tracklists);

    my @suggestions;

    my $count = -1;
    for (@tracklist_edits)
    {
        $count += 1;

        $_->{edits} = $self->edited_tracklist ($json->decode ($_->{edits}))
            if $_->{edits};

        # FIXME: we don't want to lose previously created associations
        # here, however... if the tracklist has been edited since making
        # these choices those associations could be wrong.  Perhaps a
        # javascript warning when going back?  For now, just wipe the
        # slate clean on loading this page.  --warp.

        $recording_gids[$count]->{tracklist_id} = $_->{tracklist_id};

        if (defined $_->{edits} && defined $_->{tracklist_id}) {
            my @recordings = $self->associate_recordings (
                $c, $_->{edits}, $tracklists->{$_->{tracklist_id}});

            $suggestions[$count] = \@recordings;

            $recording_gids[$count]->{associations} = [
                map { { 'gid' => $_ ? $_->gid : undef } } @recordings
            ];
        }
        else
        {
            $recording_gids[$count]->{associations} = [ ];
        }
    }

    $c->stash->{suggestions} = \@suggestions;
    $c->stash->{tracklist_edits} = \@tracklist_edits;

    $wizard->load_page('recordings', { 'rec_mediums' => \@recording_gids });
}

sub create_common_edits
{
    my ($self, $c, %opts) = @_;

    my $as_previews = $opts{as_previews};
    my $data = $opts{data};
    my $edit_note = $opts{edit_note};
    my $release = $opts{release};

    # release labels edit
    # ----------------------------------------

    $self->_edit_release_labels ($c, $as_previews, $edit_note, $data, $release);

    # medium / tracklist / track edits
    # ----------------------------------------

    $self->_edit_release_track_edits ($c, $as_previews, $edit_note, $data, $release);

    # annotation
    # ----------------------------------------

    $self->_edit_release_annotation ($c, $as_previews, $edit_note, $data, $release);

    if ($as_previews) {
        $c->model ('Edit')->load_all (@{ $c->stash->{edits} });
    }
}

__PACKAGE__->meta->make_immutable;
no Moose;
1;

=head1 COPYRIGHT

Copyright (C) 2010 MetaBrainz Foundation

This program is free software; you can redistribute it and/or modify
it under the terms of the GNU General Public License as published by
the Free Software Foundation; either version 2 of the License, or
(at your option) any later version.

This program is distributed in the hope that it will be useful,
but WITHOUT ANY WARRANTY; without even the implied warranty of
MERCHANTABILITY or FITNESS FOR A PARTICULAR PURPOSE.  See the
GNU General Public License for more details.

You should have received a copy of the GNU General Public License
along with this program; if not, write to the Free Software
Foundation, Inc., 675 Mass Ave, Cambridge, MA 02139, USA.

=cut<|MERGE_RESOLUTION|>--- conflicted
+++ resolved
@@ -473,13 +473,8 @@
     my $count = 0;
     for (@$edits)
     {
-<<<<<<< HEAD
-        if ($tracklists->tracks->[$count]
-            && $_->{name} eq $tracklists->tracks->[$count]->name)
-=======
         if ($tracklists->tracks->[$count] &&
             $_->{name} eq $tracklists->tracks->[$count]->name)
->>>>>>> 2fa7d285
         {
             push @recordings, $tracklists->tracks->[$count]->recording_id;
             push @ret, $tracklists->tracks->[$count]->recording_id;
