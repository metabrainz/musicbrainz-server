package MusicBrainz::Server::ControllerBase::WS::2;
use Moose;
BEGIN { extends 'Catalyst::Controller'; }

use DBDefs;
use HTTP::Status qw( :constants );
use List::UtilsBy qw( uniq_by );
use MusicBrainz::Server::Data::Utils qw( type_to_model model_to_type object_to_ids );
use MusicBrainz::Server::Validation qw( is_guid is_nat );
use MusicBrainz::Server::WebService::Format;
use MusicBrainz::Server::WebService::JSONSerializer;
use MusicBrainz::Server::WebService::XMLSerializer;
use Readonly;
use Scalar::Util qw( looks_like_number );
use Try::Tiny;

with 'MusicBrainz::Server::WebService::Format' =>
{
    serializers => [
        'MusicBrainz::Server::WebService::XMLSerializer',
        'MusicBrainz::Server::WebService::JSONSerializer',
    ]
};

with 'MusicBrainz::Server::Controller::Role::Profile' => {
    threshold => DBDefs->PROFILE_WEB_SERVICE()
};

with 'MusicBrainz::Server::Controller::Role::CORS';
with 'MusicBrainz::Server::Controller::Role::ETags';

sub apply_rate_limit
{
    my ($self, $c, $key) = @_;
    $key ||= "ws ip=" . $c->request->address;

    my $r;

    $r = $c->model('RateLimiter')->check_rate_limit('ws ua=' . ($c->req->user_agent || ''));
    if ($r && $r->is_over_limit) {
        $c->response->status(HTTP_SERVICE_UNAVAILABLE);
        $c->res->headers->header(
            'X-Rate-Limited' => sprintf('%.1f %.1f %d', $r->rate, $r->limit, $r->period)
        );
        $c->res->content_type($c->stash->{serializer}->mime_type . '; charset=utf-8');
        $c->res->body(
            $c->stash->{serializer}->output_error(
                "Your requests are being throttled by MusicBrainz because the ".
                "application you are using has not identified itself.  Please ".
                "update your application, and see ".
                "http://musicbrainz.org/doc/XML_Web_Service/Rate_Limiting for more ".
                "information."
            )
        );
        $c->detach;
    }

    $r = $c->model('RateLimiter')->check_rate_limit($key);
    if ($r && $r->is_over_limit) {
        $c->response->status(HTTP_SERVICE_UNAVAILABLE);
        $c->res->headers->header(
            'X-Rate-Limited' => sprintf('%.1f %.1f %d', $r->rate, $r->limit, $r->period)
        );
        $c->res->content_type($c->stash->{serializer}->mime_type . '; charset=utf-8');
        $c->res->body(
            $c->stash->{serializer}->output_error(
                "Your requests are exceeding the allowable rate limit (" . $r->msg . "). " .
                    "Please see http://wiki.musicbrainz.org/XMLWebService for more information."
                )
        );
        $c->detach;
    }

    $r = $c->model('RateLimiter')->check_rate_limit('ws global');
    if ($r && $r->is_over_limit) {
        $c->response->status(HTTP_SERVICE_UNAVAILABLE);
        $c->res->headers->header(
            'X-Rate-Limited' => sprintf('%.1f %.1f %d', $r->rate, $r->limit, $r->period)
        );
        $c->res->content_type($c->stash->{serializer}->mime_type . '; charset=utf-8');
        $c->res->body(
            $c->stash->{serializer}->output_error(
                "The MusicBrainz web server is currently busy. " .
                    "Please try again later."
                )
        );
        $c->detach;
    }
}

sub bad_req : Private
{
    my ($self, $c) = @_;

    $c->res->status(400);
    $c->res->content_type($c->stash->{serializer}->mime_type . '; charset=utf-8');
    $c->res->body($c->stash->{serializer}->output_error($c->stash->{error}));
}

sub deny_readonly : Private
{
    my ($self, $c) = @_;
    if (DBDefs->DB_READ_ONLY) {
        $c->res->status(503);
        $c->res->content_type($c->stash->{serializer}->mime_type . '; charset=utf-8');
        $c->res->body($c->stash->{serializer}->output_error("The database is currently in readonly mode and cannot handle your request"));
        $c->detach;
    }
}

sub success : Private
{
    my ($self, $c) = @_;
    $c->res->content_type($c->stash->{serializer}->mime_type . '; charset=utf-8');
    $c->res->body($c->stash->{serializer}->output_success);
}

sub forbidden : Private
{
    my ($self, $c) = @_;
    $c->res->status(401);
    $c->res->content_type($c->stash->{serializer}->mime_type . '; charset=utf-8');
    $c->res->body($c->stash->{serializer}->output_error("You are not authorized to access this resource."));
}

sub unauthorized : Private
{
    my ($self, $c) = @_;
    $c->res->status(401);
    $c->res->content_type($c->stash->{serializer}->mime_type . '; charset=utf-8');
    $c->res->body($c->stash->{serializer}->output_error("Your credentials ".
        "could not be verified.\nEither you supplied the wrong credentials ".
        "(e.g., bad password), or your client doesn't understand how to ".
        "supply the credentials required."));
}

sub not_found : Private
{
    my ($self, $c) = @_;
    $c->res->status(404);
    $c->res->content_type($c->stash->{serializer}->mime_type . '; charset=utf-8');
    $c->res->body($c->stash->{serializer}->output_error("Not Found"));
}

sub invalid_mbid : Private
{
    my ($self, $c, $id) = @_;
    $c->stash->{error} = "Invalid mbid.";
    $c->detach('bad_req');
}

sub begin : Private { }
sub end : Private { }

sub root : Chained('/') PathPart("ws/2") CaptureArgs(0)
{
    my ($self, $c) = @_;

    try {
        $self->validate($c) or $c->detach('bad_req');
    }
    catch {
        my $err = $_;
        if (eval { $err->isa('MusicBrainz::Server::WebService::Exceptions::UnknownIncParameter') }) {
            $self->_error($c, $err->message);
        }
        $c->detach;
    };

    $self->apply_rate_limit($c);
    $self->authenticate($c, $c->stash->{authorization_scope})
        if ($c->stash->{authorization_required});
}

sub authenticate
{
    my ($self, $c, $scope) = @_;

    $c->authenticate({}, 'musicbrainz.org');
    $self->forbidden($c) unless $c->user->is_authorized($scope);
}

sub _error
{
    my ($self, $c, $error) = @_;

    $c->stash->{error} = $error;
    $c->detach('bad_req');
}

sub _search
{
    my ($self, $c, $entity) = @_;

    my $result = $c->model('WebService')->xml_search($entity, $c->stash->{args});
    $c->res->content_type($c->stash->{serializer}->mime_type . '; charset=utf-8');
    if (exists $result->{xml})
    {
        $c->res->body($result->{xml});
    }
    else
    {
        $c->res->status($result->{code});
        $c->res->body($c->stash->{serializer}->output_error($result->{error}));
    }
}

sub _tags_and_ratings
{
    my $self = shift;
    $self->_tags(@_);
    $self->_ratings(@_);
}

sub _tags
{
    my ($self, $c, $modelname, $entities, $stash) = @_;

    my %map = object_to_ids(@$entities);
    my $model = $c->model($modelname);

    if ($c->stash->{inc}->tags)
    {
        my @tags = $model->tags->find_tags_for_entities(map { $_->id } @$entities);

        for (@tags)
        {
            my $opts = $stash->store($map{$_->entity_id}->[0]);

            $opts->{tags} = [] unless $opts->{tags};
            push @{ $opts->{tags} }, $_;
        }
    }

    if ($c->stash->{inc}->user_tags)
    {
        my @tags = $model->tags->find_user_tags_for_entities(
            $c->user->id, map { $_->id } @$entities);

        for (@tags)
        {
            my $opts = $stash->store($map{$_->entity_id}->[0]);

            $opts->{user_tags} = [] unless $opts->{user_tags};
            push @{ $opts->{user_tags} }, $_;
        }
    }
}

sub _ratings
{
    my ($self, $c, $modelname, $entities, $stash) = @_;

    my %map = object_to_ids(@$entities);
    my $model = $c->model($modelname);

    if ($c->stash->{inc}->ratings)
    {
        $model->load_meta(@$entities);

        for (@$entities)
        {
            if ($_->rating_count)
            {
                $stash->store($_)->{ratings} = {
                    rating => $_->rating * 5 / 100,
                    count => $_->rating_count,
                };
            }
        }
    }

    if ($c->stash->{inc}->user_ratings)
    {
        $model->rating->load_user_ratings($c->user->id, @$entities);
        for (@$entities)
        {
            $stash->store($_)->{user_ratings} = $_->user_rating * 5 / 100
                if $_->user_rating;
        }
    }
}

sub _aliases {
    my ($self, $c, $model, $entities, $stash) = @_;

    if ($c->stash->{inc}->aliases) {
        my @aliases = @{ $c->model($model)->alias->find_by_entity_id(map { $_->id } @$entities) };

        $c->model($model)->alias_type->load(@aliases);

        my $entity_id = model_to_type($model) . '_id';
        my %alias_per_entity;

        for (@aliases) {
            $alias_per_entity{$_->$entity_id} = [] unless $alias_per_entity{$_->$entity_id};
            push @{ $alias_per_entity{$_->$entity_id} }, $_;
        }

        for (@$entities) {
            $stash->store($_)->{aliases} = $alias_per_entity{$_->id};
        }
    }
}

sub _limit_and_offset
{
    my ($self, $c) = @_;

    my $args = $c->stash->{args};
    my $limit = $args->{limit} ? $args->{limit} : 25;
    my $offset = $args->{offset} ? $args->{offset} : 0;

    if (!(is_nat($limit) && is_nat($offset))) {
        $self->_error(
            $c, "The 'limit' and 'offset' parameters must be positive integers"
        );
    }

    return ($limit > 100 ? 100 : $limit, $offset);
}

sub make_list
{
    my ($self, $results, $total, $offset) = @_;

    return {
        items => $results,
        total => defined $total ? $total : scalar @$results,
        offset => defined $offset ? $offset : 0
    };
}

sub linked_artists
{
    my ($self, $c, $stash, $artists) = @_;

    $self->_tags_and_ratings($c, 'Artist', $artists, $stash);
<<<<<<< HEAD
    $self->_aliases($c, 'Artist', $artists, $stash);
=======

    if ($c->stash->{inc}->aliases)
    {
        my @aliases = @{ $c->model('Artist')->alias->find_by_entity_id(map { $_->id } @$artists) };
        $c->model('Artist')->alias_type->load(@aliases);

        my %alias_per_artist;
        foreach (@aliases)
        {
            $alias_per_artist{$_->artist_id} = [] unless $alias_per_artist{$_->artist_id};
            push @{ $alias_per_artist{$_->artist_id} }, $_;
        }

        foreach (@$artists)
        {
            $stash->store($_)->{aliases} = $alias_per_artist{$_->id};
        }
    }
>>>>>>> 16314230
}

sub linked_areas
{
    my ($self, $c, $stash, $areas) = @_;

<<<<<<< HEAD
    $self->_aliases($c, 'Area', $areas, $stash);
=======
    if ($c->stash->{inc}->aliases)
    {
        my @aliases = @{ $c->model('Area')->alias->find_by_entity_id(map { $_->id } @$areas) };
        $c->model('Area')->alias_type->load(@aliases);

        my %alias_per_area;
        foreach (@aliases)
        {
            $alias_per_area{$_->area_id} = [] unless $alias_per_area{$_->area_id};
            push @{ $alias_per_area{$_->area_id} }, $_;
        }

        foreach (@$areas)
        {
            $stash->store($_)->{aliases} = $alias_per_area{$_->id};
        }
    }
>>>>>>> 16314230
}

sub linked_lists
{
    my ($self, $c, $stash, $lists) = @_;
}

sub linked_labels
{
    my ($self, $c, $stash, $labels) = @_;

    $self->_tags_and_ratings($c, 'Label', $labels, $stash);
<<<<<<< HEAD
    $self->_aliases($c, 'Label', $labels, $stash);
=======

    if ($c->stash->{inc}->aliases)
    {
        my @aliases = @{ $c->model('Label')->alias->find_by_entity_id(map { $_->id } @$labels) };
        $c->model('Label')->alias_type->load(@aliases);

        my %alias_per_label;
        foreach (@aliases)
        {
            $alias_per_label{$_->label_id} = [] unless $alias_per_label{$_->label_id};
            push @{ $alias_per_label{$_->label_id} }, $_;
        }

        foreach (@$labels)
        {
            $stash->store($_)->{aliases} = $alias_per_label{$_->id};
        }
    }
>>>>>>> 16314230
}

sub linked_places
{
    my ($self, $c, $stash, $places) = @_;

    $self->_tags_and_ratings($c, 'Place', $places, $stash);
<<<<<<< HEAD
    $self->_aliases($c, 'Place', $places, $stash);
=======

    if ($c->stash->{inc}->aliases)
    {
        my @aliases = @{ $c->model('Place')->alias->find_by_entity_id(map { $_->id } @$places) };
        $c->model('Place')->alias_type->load(@aliases);

        my %alias_per_place;
        foreach (@aliases)
        {
            $alias_per_place{$_->place_id} = [] unless $alias_per_place{$_->place_id};
            push @{ $alias_per_place{$_->place_id} }, $_;
        }

        foreach (@$places)
        {
            $stash->store($_)->{aliases} = $alias_per_place{$_->id};
        }
    }
>>>>>>> 16314230
}

sub linked_recordings
{
    my ($self, $c, $stash, $recordings) = @_;

    if ($c->stash->{inc}->isrcs)
    {
        my @isrcs = $c->model('ISRC')->find_by_recordings(map { $_->id } @$recordings);

        my %isrc_per_recording;
        for (@isrcs)
        {
            $isrc_per_recording{$_->recording_id} = [] unless $isrc_per_recording{$_->recording_id};
            push @{ $isrc_per_recording{$_->recording_id} }, $_;
        };

        for (@$recordings)
        {
            $stash->store($_)->{isrcs} = $isrc_per_recording{$_->id};
        }
    }

    if ($c->stash->{inc}->artist_credits)
    {
        $c->model('ArtistCredit')->load(@$recordings);

        my @acns = map { $_->artist_credit->all_names } @$recordings;
        $c->model('Artist')->load(@acns);

        $self->linked_artists(
            $c, $stash,
            [ uniq_by { $_->id } map { $_->artist } @acns ]
        );
    }

    $self->_tags_and_ratings($c, 'Recording', $recordings, $stash);
}

sub linked_releases
{
    my ($self, $c, $stash, $releases) = @_;

    $c->model('ReleaseStatus')->load(@$releases);
    $c->model('ReleasePackaging')->load(@$releases);
    $c->model('Release')->load_release_events(@$releases);

    $c->model('Language')->load(@$releases);
    $c->model('Script')->load(@$releases);
    $c->model('Release')->load_release_events(@$releases);

    my @mediums;
    if ($c->stash->{inc}->media)
    {
        @mediums = map { $_->all_mediums } @$releases;

        unless (@mediums)
        {
            $c->model('Medium')->load_for_releases(@$releases);
            @mediums = map { $_->all_mediums } @$releases;
        }

        $c->model('MediumFormat')->load(@mediums);
    }

    if ($c->stash->{inc}->discids)
    {
        my @medium_cdtocs = $c->model('MediumCDTOC')->load_for_mediums(@mediums);
        $c->model('CDTOC')->load(@medium_cdtocs);
    }

    if ($c->stash->{inc}->artist_credits)
    {
        $c->model('ArtistCredit')->load(@$releases);
    }

    $self->_tags($c, 'Release', $releases, $stash);
}

sub linked_release_groups
{
    my ($self, $c, $stash, $release_groups) = @_;

    $c->model('ReleaseGroupType')->load(@$release_groups);

    if ($c->stash->{inc}->artist_credits)
    {
        $c->model('ArtistCredit')->load(@$release_groups);
    }

    $self->_tags_and_ratings($c, 'ReleaseGroup', $release_groups, $stash);
}

sub linked_works
{
    my ($self, $c, $stash, $works) = @_;

    $c->model('ISWC')->load_for_works(@$works);

    $self->_tags_and_ratings($c, 'Work', $works, $stash);
    $self->_aliases($c, 'Work', $works, $stash);
}

<<<<<<< HEAD
sub linked_series {
    my ($self, $c, $stash, $series) = @_;
=======
        foreach (@$works)
        {
            $stash->store($_)->{aliases} = $alias_per_work{$_->id};
        }
    }
>>>>>>> 16314230

    $self->_aliases($c, 'Series', $series, $stash);
}

sub _validate_post
{
    my ($self, $c) = @_;

    my $h = $c->request->headers;

    unless ($h->content_type eq 'application/xml' &&
            $h->content_type_charset eq 'UTF-8') {
        $c->stash->{error} = '/ws/2/ only supports POST in application/xml; charset=UTF-8';
        $c->forward('bad_req');
        $c->res->status(415);
        $c->detach;
    }

    $self->_error($c, "Please specify the name and version number of your client application.")
        unless $c->req->params->{client};
}

sub _validate_entity
{
    my ($self, $c) = @_;

    my $gid = $c->stash->{args}->{id};
    my $entity = $c->stash->{args}->{entity};
    $entity =~ s/-/_/;

    my $model = type_to_model($entity);

    if (!$gid || !is_guid($gid))
    {
        $c->stash->{error} = "Invalid mbid.";
        $c->detach('bad_req');
    }

    if (!$model)
    {
        $c->stash->{error} = "Invalid entity type.";
        $c->detach('bad_req');
    }

    $entity = $c->model($model)->get_by_gid($gid);
    $c->detach('not_found') unless ($entity);

    return ($entity, $model);
}

sub load_relationships {
    my ($self, $c, $stash, @for) = @_;

    if ($c->stash->{inc}->has_rels)
    {
        my $types = $c->stash->{inc}->get_rel_types();
        my @rels = $c->model('Relationship')->load_subset($types, @for);

        my @works =
            map { $_->target }
            grep { $_->target_type eq 'work' }
            map { $_->all_relationships } @for;

        if ($c->stash->{inc}->work_level_rels)
        {
            $c->model('Relationship')->load_subset($types, @works);
        }
        $self->linked_works($c, $stash, \@works);

        my $collect_works = sub {
            my $relationship = shift;
            return (
                ($relationship->target_type eq 'work' && $relationship->target) || (),
                ($relationship->source_type eq 'work' && $relationship->source) || (),
            );
        };

        my @load_language_for = (
            map { $collect_works->($_) } (@rels, map { $_->all_relationships } @works)
        );
        $c->model('Language')->load(@load_language_for);

        my @releases = map { $_->target } grep { $_->target_type eq 'release' }
            map { $_->all_relationships } @for;
        $c->model('Release')->load_release_events(@releases);
    }
}

no Moose;
1;

=head1 COPYRIGHT

Copyright (C) 2010 MetaBrainz Foundation
Copyright (C) 2009 Lukas Lalinsky
Copyright (C) 2009 Robert Kaye

This program is free software; you can redistribute it and/or modify
it under the terms of the GNU General Public License as published by
the Free Software Foundation; either version 2 of the License, or
(at your option) any later version.

This program is distributed in the hope that it will be useful,
but WITHOUT ANY WARRANTY; without even the implied warranty of
MERCHANTABILITY or FITNESS FOR A PARTICULAR PURPOSE.  See the
GNU General Public License for more details.

You should have received a copy of the GNU General Public License
along with this program; if not, write to the Free Software
Foundation, Inc., 675 Mass Ave, Cambridge, MA 02139, USA.

=cut<|MERGE_RESOLUTION|>--- conflicted
+++ resolved
@@ -336,55 +336,14 @@
     my ($self, $c, $stash, $artists) = @_;
 
     $self->_tags_and_ratings($c, 'Artist', $artists, $stash);
-<<<<<<< HEAD
     $self->_aliases($c, 'Artist', $artists, $stash);
-=======
-
-    if ($c->stash->{inc}->aliases)
-    {
-        my @aliases = @{ $c->model('Artist')->alias->find_by_entity_id(map { $_->id } @$artists) };
-        $c->model('Artist')->alias_type->load(@aliases);
-
-        my %alias_per_artist;
-        foreach (@aliases)
-        {
-            $alias_per_artist{$_->artist_id} = [] unless $alias_per_artist{$_->artist_id};
-            push @{ $alias_per_artist{$_->artist_id} }, $_;
-        }
-
-        foreach (@$artists)
-        {
-            $stash->store($_)->{aliases} = $alias_per_artist{$_->id};
-        }
-    }
->>>>>>> 16314230
 }
 
 sub linked_areas
 {
     my ($self, $c, $stash, $areas) = @_;
 
-<<<<<<< HEAD
     $self->_aliases($c, 'Area', $areas, $stash);
-=======
-    if ($c->stash->{inc}->aliases)
-    {
-        my @aliases = @{ $c->model('Area')->alias->find_by_entity_id(map { $_->id } @$areas) };
-        $c->model('Area')->alias_type->load(@aliases);
-
-        my %alias_per_area;
-        foreach (@aliases)
-        {
-            $alias_per_area{$_->area_id} = [] unless $alias_per_area{$_->area_id};
-            push @{ $alias_per_area{$_->area_id} }, $_;
-        }
-
-        foreach (@$areas)
-        {
-            $stash->store($_)->{aliases} = $alias_per_area{$_->id};
-        }
-    }
->>>>>>> 16314230
 }
 
 sub linked_lists
@@ -397,28 +356,7 @@
     my ($self, $c, $stash, $labels) = @_;
 
     $self->_tags_and_ratings($c, 'Label', $labels, $stash);
-<<<<<<< HEAD
     $self->_aliases($c, 'Label', $labels, $stash);
-=======
-
-    if ($c->stash->{inc}->aliases)
-    {
-        my @aliases = @{ $c->model('Label')->alias->find_by_entity_id(map { $_->id } @$labels) };
-        $c->model('Label')->alias_type->load(@aliases);
-
-        my %alias_per_label;
-        foreach (@aliases)
-        {
-            $alias_per_label{$_->label_id} = [] unless $alias_per_label{$_->label_id};
-            push @{ $alias_per_label{$_->label_id} }, $_;
-        }
-
-        foreach (@$labels)
-        {
-            $stash->store($_)->{aliases} = $alias_per_label{$_->id};
-        }
-    }
->>>>>>> 16314230
 }
 
 sub linked_places
@@ -426,28 +364,7 @@
     my ($self, $c, $stash, $places) = @_;
 
     $self->_tags_and_ratings($c, 'Place', $places, $stash);
-<<<<<<< HEAD
     $self->_aliases($c, 'Place', $places, $stash);
-=======
-
-    if ($c->stash->{inc}->aliases)
-    {
-        my @aliases = @{ $c->model('Place')->alias->find_by_entity_id(map { $_->id } @$places) };
-        $c->model('Place')->alias_type->load(@aliases);
-
-        my %alias_per_place;
-        foreach (@aliases)
-        {
-            $alias_per_place{$_->place_id} = [] unless $alias_per_place{$_->place_id};
-            push @{ $alias_per_place{$_->place_id} }, $_;
-        }
-
-        foreach (@$places)
-        {
-            $stash->store($_)->{aliases} = $alias_per_place{$_->id};
-        }
-    }
->>>>>>> 16314230
 }
 
 sub linked_recordings
@@ -551,16 +468,8 @@
     $self->_aliases($c, 'Work', $works, $stash);
 }
 
-<<<<<<< HEAD
 sub linked_series {
     my ($self, $c, $stash, $series) = @_;
-=======
-        foreach (@$works)
-        {
-            $stash->store($_)->{aliases} = $alias_per_work{$_->id};
-        }
-    }
->>>>>>> 16314230
 
     $self->_aliases($c, 'Series', $series, $stash);
 }
