--- conflicted
+++ resolved
@@ -20,12 +20,8 @@
 
     if ($entity->target_type eq 'artist' ||
            $entity->target_type eq 'label' ||
-<<<<<<< HEAD
            $entity->target_type eq 'release' ||
-=======
-           # $entity->target_type eq 'release' ||
            $entity->target_type eq 'release_group' ||
->>>>>>> 790ae459
            $entity->target_type eq 'recording')
     {
         $body->{$entity->target_type} = serialize_entity ($entity->target);
