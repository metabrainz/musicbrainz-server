package MusicBrainz::Server::WebService::Validator;
use MooseX::Role::Parameterized;
use aliased 'MusicBrainz::Server::WebService::WebServiceInc';
use aliased 'MusicBrainz::Server::WebService::WebServiceIncV1';
use Readonly;

parameter default_serialization_type => (
    is => 'ro',
    isa => 'Str',
    default => 'xml',
);

parameter version => (
    is => 'ro',
    isa => 'Str',
    default => '2',
);

parameter defs => (
    isa => 'ArrayRef',
);

our (%types, %statuses);
our %relation_types = (
    "artist-rels" => 1,
    "release-rels" => 1,
    "release-group-rels" => 1,
    "recording-rels" => 1,
    "track-rels" => 1,  # FIXME: only needed for /ws/1, this needs to be split off from /ws/2.
    "label-rels" => 1,
    "work-rels" => 1,
    "url-rels" => 1,
);

# extra inc contains inc= arguments which should be allowed if another
# argument is present.  E.g. puids and isrcs only make sense on a
# request for a recording or a request with inc=recordings.  This hash
# helps validate the second case (inc=recordings).
our %extra_inc = (
    'recordings' => [ qw( artist-credits puids isrcs ) ],
    'releases' => [ qw( artist-credits discids media type status ) ],
    'release-groups' => [ qw( artist-credits type ) ],
    'works' => [ qw( artist-credits ) ],
);


sub load_type_and_status
{
    my ($c) = @_;

    my @types = $c->model('ReleaseGroupType')->get_all();
<<<<<<< HEAD
    my @statuses = $c->model('ReleaseStatus')->get_all();

    for (@types)
    {
        my $n = $_->name;
        $types{ lc("sa-$n") } = $_->id;
        $types{ lc("va-$n") } = $_->id;
    }

    for (@statuses)
    { 
        my $n = $_->name; 
        $statuses{ lc("sa-$n") } = $_->id;
        $statuses{ lc("va-$n") } = $_->id;
    }
=======
    %types = map { lc($_->name) => $_->id; } @types;
    my @statuses = $c->model('ReleaseStatus')->get_all();
    %statuses = map { lc($_->name) => $_->id; } @statuses;

    $types{'nat'} = $types{'non-album tracks'};
}

sub validate_type
{
    my ($c, $resource, $type, $inc) = @_;

    return unless $type;

    load_type_and_status($c) if (!%types);

    unless ($inc->releases || $inc->release_groups ||
            $resource eq 'release' || $resource eq 'release-group')
    {
        $c->stash->{error} = "type is not a valid parameter unless releases or release-groups are requested.";
        $c->detach('bad_req');
    }

    my @type = split(/\|/, $type || '');

    my @ret;
    for (@type)
    {
        next unless $_;

        if (exists $types{$_})
        {
            push @ret, $types{$_};
        }
        else
        {
            use Data::Dumper;
            warn Dumper (keys %types)."\n";

            $c->stash->{error} = "$_ is not a recognized release-group type.";
            $c->detach('bad_req');
        }
    }

    return \@ret;
}

sub validate_status
{
    my ($c, $resource, $status, $inc) = @_;

    return unless $status;

    load_type_and_status($c) if (!%statuses);

    unless ($inc->releases || $resource eq 'release')
    {
        $c->stash->{error} = "status is not a valid parameter unless releases are requested.";
        $c->detach('bad_req');
    }

    my @status = split(/\|/, $status || '');

    my @ret;
    for (@status)
    {
        next unless $_;

        if (exists $statuses{$_})
        {
            push @ret, $statuses{$_};
        }
        else
        {
            $c->stash->{error} = "$_ is not a recognized release status.";
            $c->detach('bad_req');
        }
    }

    return \@ret;
>>>>>>> 51e68af1
}

sub validate_linked
{
    my ($c, $resource, $params, $def) = @_;

    my %acc = map { $_ => 1 } @{ $def };

    my $linked;
    foreach (keys %$params)
    {
        return [$_, $params->{$_}] if (exists $acc{$_});
    }

    return undef;
}

sub validate_inc
{
    my ($c, $version, $resource, $inc, $def) = @_;

    my @inc = split(/[+ ]/, $inc || '');
    my %acc = map { $_ => 1 } @{ $def };
<<<<<<< HEAD
    my $allow_type = exists $acc{"_rg_type"};
    my $allow_status = exists $acc{"_rel_status"};
    my $allow_relations = exists $acc{"_relations"};
    my $various_artists = 0;
    my $type_used = 0;
    my $status_used = 0;
=======
    my $allow_relations = exists $acc{"_relations"};
>>>>>>> 51e68af1
    my @relations_used;
    my @filtered;

    my %extra;
    for my $i (@inc)
    {
        map { $extra{$_} = 1 } @{ $extra_inc{$i} } if (defined $extra_inc{$i});
    }

    for my $i (@inc)
    {
        next if (!$i);

        $i =~ s/mediums/media/;

<<<<<<< HEAD
        if ($version == 1)
        {
            $i = lc($i);

            if ($allow_type && exists $types{$i})
            {
                if ($type_used)
                {
                    $c->stash->{error} = "Only one type filter (e.g. $i) may be used per request.";
                    return;
                }
                $type_used = $types{$i};
                $various_artists = substr ($i, 0, 3) eq 'va-' ? 1 : 0;
                next;
            }
            if ($allow_status && exists $statuses{$i})
            {
                if ($status_used)
                {
                    $c->stash->{error} = "Only one status filter (e.g. $i) may be used per request.";
                    return;
                }
                $status_used = $statuses{$i};
                $various_artists = substr ($i, 0, 3) eq 'va-' ? 1 : 0;
                next;
            }
        }
            
=======
>>>>>>> 51e68af1
        if ($allow_relations && exists $relation_types{$i})
        {
            push @relations_used, $i;
            next;
        }
        if (!exists $acc{$i} && !exists $extra{$i})
        {
            $c->stash->{error} = "$i is not a valid option for the inc parameter for the $resource resource.";
            return;
        }
        push @filtered, $i;
    }

<<<<<<< HEAD
    if ($version == 1)
    {
        return WebServiceIncV1->new(inc => \@filtered, rg_type => $type_used,
                                    rel_status => $status_used, relations => \@relations_used,
                                    various_artists => $various_artists);
    }
    else
    {
        return WebServiceInc->new(inc => \@filtered, rg_type => $type_used,
                                  rel_status => $status_used, relations => \@relations_used);
    }
=======
    return WebServiceInc->new(inc => \@filtered, relations => \@relations_used);
>>>>>>> 51e68af1
}

role {
    my $r = shift;

    method 'get_default_serialization_type' => sub
    {
        return $r->default_serialization_type;
    };

    method 'validate' => sub
    {
        my ($self, $c, $serializers) = @_;

        # Set up the serializers so we can report errors in the correct format
        $c->stash->{serializer} = $serializers->{$r->default_serialization_type}->new();

        my $resource = $c->req->path;
        my $version = quotemeta ($r->version);
        $resource =~ s,ws/$version/([\w-]+?)(/.*)?$,$1,;

        foreach my $def (@{ $r->defs })
        {
            # Match the call type
            next if ($resource ne $def->[0]);
            next if ($c->req->method ne $def->[1]->{method});

            # Check to make sure that required arguments are present
            my $params_ok = 1;
            foreach my $arg (@{ $def->[1]->{required} })
            {
                if (!exists $c->req->params->{$arg} || $c->req->params->{$arg} eq '')
                {
                    $params_ok = 0;
                    last;
                }
                $c->stash->{args}->{$arg} = $c->req->params->{$arg};
            }
            next unless $params_ok;

            my $linked;
            if ($def->[1]->{linked})
            {
                $linked = validate_linked ($c, $resource, $c->req->params, $def->[1]->{linked});
                next unless ($linked);
            }

            # include optional arguments
            foreach my $arg (@{ $def->[1]->{optional} })
            {
                if (exists $c->req->params->{$arg} && $c->req->params->{$arg} ne '')
                {
                    $c->stash->{args}->{$arg} = $c->req->params->{$arg};
                }
            }

            # Check to make sure that only appropriate inc values have been requested
            my $inc;
            if ($def->[1]->{inc})
            {
                $inc = validate_inc($c, $r->version, $resource, 
                                    $c->req->params->{inc}, $def->[1]->{inc});
                return 0 unless ($inc);
            }

            $c->stash->{type} = validate_type ($c, $resource, $c->req->params->{type}, $inc);
            $c->stash->{status} = validate_status ($c, $resource, $c->req->params->{status}, $inc);

            # Check if authorization is required.
            $c->stash->{authorization_required} = $inc->{user_tags} || $inc->{user_ratings};

            # Check the type and prepare a serializer. For now, since we only support XML
            # we're going to default to XML. In the future if we want to add more serializations,
            # we will add support for requesting the format via the Content-type headers.
            my $type = $r->default_serialization_type;
            unless (defined($type) && exists $serializers->{$type}) {
                my @types = keys %{$serializers};
                $c->stash->{error} = 'Invalid content type. Must be set to ' . join(' or ', @types) . '.';
                $c->detach('bad_req');
            }

            # All is well! Set up the stash!
            $c->stash->{inc} = $inc;
            $c->stash->{linked} = $linked;
            return 1;
        }
        $c->stash->{error} = "The given parameters do not match any available query type for the $resource resource.";
        return 0;
    };
};

1;<|MERGE_RESOLUTION|>--- conflicted
+++ resolved
@@ -49,23 +49,6 @@
     my ($c) = @_;
 
     my @types = $c->model('ReleaseGroupType')->get_all();
-<<<<<<< HEAD
-    my @statuses = $c->model('ReleaseStatus')->get_all();
-
-    for (@types)
-    {
-        my $n = $_->name;
-        $types{ lc("sa-$n") } = $_->id;
-        $types{ lc("va-$n") } = $_->id;
-    }
-
-    for (@statuses)
-    { 
-        my $n = $_->name; 
-        $statuses{ lc("sa-$n") } = $_->id;
-        $statuses{ lc("va-$n") } = $_->id;
-    }
-=======
     %types = map { lc($_->name) => $_->id; } @types;
     my @statuses = $c->model('ReleaseStatus')->get_all();
     %statuses = map { lc($_->name) => $_->id; } @statuses;
@@ -145,7 +128,6 @@
     }
 
     return \@ret;
->>>>>>> 51e68af1
 }
 
 sub validate_linked
@@ -169,16 +151,14 @@
 
     my @inc = split(/[+ ]/, $inc || '');
     my %acc = map { $_ => 1 } @{ $def };
-<<<<<<< HEAD
+
     my $allow_type = exists $acc{"_rg_type"};
     my $allow_status = exists $acc{"_rel_status"};
     my $allow_relations = exists $acc{"_relations"};
     my $various_artists = 0;
     my $type_used = 0;
     my $status_used = 0;
-=======
-    my $allow_relations = exists $acc{"_relations"};
->>>>>>> 51e68af1
+
     my @relations_used;
     my @filtered;
 
@@ -194,7 +174,6 @@
 
         $i =~ s/mediums/media/;
 
-<<<<<<< HEAD
         if ($version == 1)
         {
             $i = lc($i);
@@ -222,9 +201,7 @@
                 next;
             }
         }
-            
-=======
->>>>>>> 51e68af1
+
         if ($allow_relations && exists $relation_types{$i})
         {
             push @relations_used, $i;
@@ -238,7 +215,6 @@
         push @filtered, $i;
     }
 
-<<<<<<< HEAD
     if ($version == 1)
     {
         return WebServiceIncV1->new(inc => \@filtered, rg_type => $type_used,
@@ -250,9 +226,6 @@
         return WebServiceInc->new(inc => \@filtered, rg_type => $type_used,
                                   rel_status => $status_used, relations => \@relations_used);
     }
-=======
-    return WebServiceInc->new(inc => \@filtered, relations => \@relations_used);
->>>>>>> 51e68af1
 }
 
 role {
@@ -313,7 +286,7 @@
             my $inc;
             if ($def->[1]->{inc})
             {
-                $inc = validate_inc($c, $r->version, $resource, 
+                $inc = validate_inc($c, $r->version, $resource,
                                     $c->req->params->{inc}, $def->[1]->{inc});
                 return 0 unless ($inc);
             }
