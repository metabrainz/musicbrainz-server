package MusicBrainz::Server::WebService::XMLSerializer;

use Moose;
use Scalar::Util 'reftype';
use Readonly;
use Switch;
use MusicBrainz::Server::WebService::Escape qw( xml_escape );
use MusicBrainz::Server::Entity::Relationship;
use MusicBrainz::Server::Validation;
use MusicBrainz::XML::Generator escape => 'always';
use aliased 'MusicBrainz::Server::WebService::WebServiceInc';
use aliased 'MusicBrainz::Server::WebService::WebServiceStash';

sub mime_type { 'application/xml' }

Readonly my $xml_decl_begin => '<?xml version="1.0" encoding="UTF-8"?><metadata xmlns="http://musicbrainz.org/ns/mmd-2.0#">';
Readonly my $xml_decl_end => '</metadata>';

sub _list_attributes
{
    my ($self, $list) = @_;

    my %attrs = ( count => $list->{total} );

    $attrs{offset} = $list->{offset} if $list->{offset};

    return \%attrs;
}

sub _serialize_life_span
{
    my ($self, $data, $gen, $entity, $inc, $opts) = @_;

    my $has_begin_date = !$entity->begin_date->is_empty;
    my $has_end_date = !$entity->end_date->is_empty;
    if ($has_begin_date || $has_end_date) {
        my @span;
        push @span, $gen->begin($entity->begin_date->format) if $has_begin_date;
        push @span, $gen->end($entity->end_date->format) if $has_end_date;
        push @$data, $gen->life_span(@span);
    }
}

sub _serialize_text_representation
{
    my ($self, $data, $gen, $entity, $inc, $opts) = @_;

    if ($entity->language || $entity->script)
    {
        my @tr;
        push @tr, $gen->language($entity->language->iso_code_3t) if $entity->language;
        push @tr, $gen->script($entity->script->iso_code) if $entity->script;
        push @$data, $gen->text_representation(@tr);
    }
}

sub _serialize_alias
{
    my ($self, $data, $gen, $aliases, $inc, $opts) = @_;

    if (@$aliases)
    {
        my %attr = ( count => scalar(@$aliases) );
        my @alias_list;
        foreach my $al (@$aliases)
        {
            push @alias_list, $gen->alias($al->name);
        }
        push @$data, $gen->alias_list(\%attr, @alias_list);
    }
}

sub _serialize_artist_list
{
    my ($self, $data, $gen, $list, $inc, $stash) = @_;

    if (@{ $list->{items} })
    {
        my @list;
        foreach my $label (@{ $list->{items} })
        {
            $self->_serialize_artist(\@list, $gen, $label, $inc, $stash, 1);
        }
        push @$data, $gen->artist_list($self->_list_attributes ($list), @list);
    }
}

sub _serialize_artist
{
    my ($self, $data, $gen, $artist, $inc, $stash, $toplevel) = @_;

    my $opts = $stash->store ($artist);

    my %attrs;
    $attrs{id} = $artist->gid;
    $attrs{type} = lc($artist->type->name) if ($artist->type);

    my @list;
    push @list, $gen->name($artist->name);
    push @list, $gen->sort_name($artist->sort_name) if ($artist->sort_name);
    push @list, $gen->disambiguation($artist->comment) if ($artist->comment);

    if ($toplevel)
    {
        push @list, $gen->gender(lc($artist->gender->name)) if ($artist->gender);
        push @list, $gen->country($artist->country->iso_code) if ($artist->country);

        $self->_serialize_life_span(\@list, $gen, $artist, $inc, $opts);
    }

    $self->_serialize_alias(\@list, $gen, $opts->{aliases}, $inc, $opts)
        if ($inc->aliases && $opts->{aliases});

    if ($toplevel)
    {
        $self->_serialize_recording_list(\@list, $gen, $opts->{recordings}, $inc, $stash)
            if $inc->recordings;

        $self->_serialize_release_list(\@list, $gen, $opts->{releases}, $inc, $stash)
            if $inc->releases;

        $self->_serialize_release_group_list(\@list, $gen, $opts->{release_groups}, $inc, $stash)
            if $inc->release_groups;

        $self->_serialize_work_list(\@list, $gen, $opts->{works}, $inc, $stash)
            if $inc->works;
    }

    $self->_serialize_relation_lists($artist, \@list, $gen, $artist->relationships) if ($inc->has_rels);
    $self->_serialize_tags_and_ratings(\@list, $gen, $inc, $opts);

    push @$data, $gen->artist(\%attrs, @list);
}

sub _serialize_artist_credit
{
    my ($self, $data, $gen, $artist_credit, $inc, $stash, $toplevel) = @_;

    my @ac;
    foreach my $name (@{$artist_credit->names})
    {
        my %artist_attr = ( id => $name->artist->gid );

        my %nc_attr;
        $nc_attr{joinphrase} = $name->join_phrase if ($name->join_phrase);

        my @nc;
        push @nc, $gen->name($name->name) if ($name->name ne $name->artist->name);

        $self->_serialize_artist(\@nc, $gen, $name->artist, $inc, $stash);
        push @ac, $gen->name_credit(\%nc_attr, @nc);
    }

    push @$data, $gen->artist_credit(@ac);
}

sub _serialize_release_group_list
{
    my ($self, $data, $gen, $list, $inc, $stash, $toplevel) = @_;

    my @list;
    foreach my $rg (@{ $list->{items} })
    {
        $self->_serialize_release_group(\@list, $gen, $rg, $inc, $stash, $toplevel);
    }
    push @$data, $gen->release_group_list($self->_list_attributes ($list), @list);
}

sub _serialize_release_group
{
    my ($self, $data, $gen, $release_group, $inc, $stash, $toplevel) = @_;

    my $opts = $stash->store ($release_group);

    my %attr;
    $attr{id} = $release_group->gid;
    $attr{type} = lc($release_group->type->name) if $release_group->type;

    my @list;
    push @list, $gen->title($release_group->name);
    push @list, $gen->disambiguation($release_group->comment) if $release_group->comment;

    if ($toplevel)
    {
        $self->_serialize_artist_credit(\@list, $gen, $release_group->artist_credit, $inc, $stash, $inc->artists)
            if $inc->artists || $inc->artist_credits;

        $self->_serialize_release_list(\@list, $gen, $opts->{releases}, $inc, $stash)
            if $inc->releases;
    }
    else
    {
        $self->_serialize_artist_credit(\@list, $gen, $release_group->artist_credit, $inc, $stash)
            if $inc->artist_credits;
    }

    $self->_serialize_relation_lists($release_group, \@list, $gen, $release_group->relationships) if $inc->has_rels;
    $self->_serialize_tags_and_ratings(\@list, $gen, $inc, $opts);

    push @$data, $gen->release_group(\%attr, @list);
}

sub _serialize_release_list
{
    my ($self, $data, $gen, $list, $inc, $stash, $toplevel) = @_;

    my @list;
    foreach my $release (@{ $list->{items} })
    {
        $self->_serialize_release(\@list, $gen, $release, $inc, $stash, $toplevel);
    }
    push @$data, $gen->release_list($self->_list_attributes ($list), @list);
}

sub _serialize_release
{
    my ($self, $data, $gen, $release, $inc, $stash, $toplevel) = @_;

    my $opts = $stash->store ($release);

    $inc = $inc->clone ( releases => 0 );

    my @list;

    push @list, $gen->title($release->name);
    push @list, $gen->status(lc($release->status->name)) if $release->status;
    push @list, $gen->disambiguation($release->comment) if $release->comment;
    push @list, $gen->packaging($release->packaging) if $release->packaging;

    $self->_serialize_text_representation(\@list, $gen, $release, $inc, $opts);

    if ($toplevel)
    {
        $self->_serialize_artist_credit(\@list, $gen, $release->artist_credit, $inc, $stash, $inc->artists)
            if $inc->artist_credits || $inc->artists;

        $self->_serialize_release_group(\@list, $gen, $release->release_group, $inc, $stash)
            if ($release->release_group && $inc->release_groups);
    }
    else
    {
        $self->_serialize_artist_credit(\@list, $gen, $release->artist_credit, $inc, $stash)
            if $inc->artist_credits;
    }

    push @list, $gen->date($release->date->format) if $release->date;
    push @list, $gen->country($release->country->iso_code) if $release->country;
    push @list, $gen->barcode($release->barcode) if $release->barcode;
    push @list, $gen->asin($release->amazon_asin) if $release->amazon_asin;

    if ($toplevel)
    {
        $self->_serialize_label_info_list(\@list, $gen, $release->labels, $inc, $stash)
            if ($release->labels && $inc->labels);

    }

    $self->_serialize_medium_list(\@list, $gen, $release->mediums, $inc, $stash)
        if ($release->mediums && ($inc->media || $inc->discids || $inc->recordings));

    $self->_serialize_relation_lists($release, \@list, $gen, $release->relationships) if ($inc->has_rels);
    $self->_serialize_tags_and_ratings(\@list, $gen, $inc, $opts);

    push @$data, $gen->release({ id => $release->gid }, @list);
}

sub _serialize_work_list
{
    my ($self, $data, $gen, $list, $inc, $stash, $toplevel) = @_;

    my @list;
    foreach my $work (@{ $list->{items} })
    {
        $self->_serialize_work(\@list, $gen, $work, $inc, $stash, $toplevel);
    }
    push @$data, $gen->work_list($self->_list_attributes ($list), @list);
}

sub _serialize_work
{
    my ($self, $data, $gen, $work, $inc, $stash, $toplevel) = @_;

    my $opts = $stash->store ($work);

    my $iswc = $work->iswc;
    if ($iswc)
    {
        $iswc =~ s/^\s+//;
        $iswc =~ s/\s+$//;
    }

    my %attrs;
    $attrs{id} = $work->gid;
    $attrs{type} = lc($work->type->name) if ($work->type);

    my @list;
    push @list, $gen->iswc($iswc) if $iswc;
    push @list, $gen->title($work->name);
    push @list, $gen->disambiguation($work->comment) if ($work->comment);

    if ($toplevel)
    {
        $self->_serialize_artist_credit(\@list, $gen, $work->artist_credit, $inc, $stash, $inc->artists)
            if $inc->artists || $inc->artist_credits;
    }
    else
    {
        $self->_serialize_artist_credit(\@list, $gen, $work->artist_credit, $inc, $stash)
            if $inc->artist_credits;
    }

    $self->_serialize_alias(\@list, $gen, $opts->{aliases}, $inc, $opts)
        if ($inc->aliases && $opts->{aliases});

    $self->_serialize_relation_lists($work, \@list, $gen, $work->relationships) if $inc->has_rels;
    $self->_serialize_tags_and_ratings(\@list, $gen, $inc, $opts);

    push @$data, $gen->work(\%attrs, @list);
}

sub _serialize_recording_list
{
    my ($self, $data, $gen, $list, $inc, $stash, $toplevel) = @_;

    my @list;
    foreach my $recording (@{ $list->{items} })
    {
        $self->_serialize_recording(\@list, $gen, $recording, $inc, $stash, $toplevel);
    }

    push @$data, $gen->recording_list($self->_list_attributes ($list), @list);
}

sub _serialize_recording
{
    my ($self, $data, $gen, $recording, $inc, $stash, $toplevel) = @_;

    my $opts = $stash->store ($recording);

    my @list;
    push @list, $gen->title($recording->name);
    push @list, $gen->length($recording->length);
    push @list, $gen->disambiguation($recording->comment) if ($recording->comment);

    if ($toplevel)
    {
        $self->_serialize_artist_credit(\@list, $gen, $recording->artist_credit, $inc, $stash, $inc->artists)
            if $inc->artists || $inc->artist_credits;

        $self->_serialize_release_list(\@list, $gen, $opts->{releases}, $inc, $stash)
            if $inc->releases;
    }
    else
    {
        $self->_serialize_artist_credit(\@list, $gen, $recording->artist_credit, $inc, $stash)
            if $inc->artist_credits;
    }

    $self->_serialize_puid_list(\@list, $gen, $opts->{puids}, $inc, $stash)
        if ($opts->{puids} && $inc->puids);
    $self->_serialize_isrc_list(\@list, $gen, $opts->{isrcs}, $inc, $stash)
        if ($opts->{isrcs} && $inc->isrcs);

    $self->_serialize_relation_lists($recording, \@list, $gen, $recording->relationships) if ($inc->has_rels);
    $self->_serialize_tags_and_ratings(\@list, $gen, $inc, $opts);

    push @$data, $gen->recording({ id => $recording->gid }, @list);

}

sub _serialize_medium_list
{
    my ($self, $data, $gen, $mediums, $inc, $stash) = @_;

    my @list;
    foreach my $medium (@$mediums)
    {
        $self->_serialize_medium(\@list, $gen, $medium, $inc, $stash);
    }
    push @$data, $gen->medium_list({ count => scalar(@$mediums) }, @list);
}

sub _serialize_medium
{
    my ($self, $data, $gen, $medium, $inc, $stash) = @_;

    my @med;
    push @med, $gen->title($medium->name) if $medium->name;
    push @med, $gen->position($medium->position);
    push @med, $gen->format(lc($medium->format->name)) if ($medium->format);
    $self->_serialize_disc_list(\@med, $gen, $medium->cdtocs, $inc, $stash) if ($inc->discids);

    $self->_serialize_track_list(\@med, $gen, $medium->tracklist, $inc, $stash);

    push @$data, $gen->medium(@med);
}

sub _serialize_track_list
{
    my ($self, $data, $gen, $tracklist, $inc, $stash) = @_;

    # Not all tracks in the tracklists may have been loaded.  If not all
    # tracks have been loaded, only one them will have been loaded which
    # therefore can be represented as if a query had been performed with
    # limit = 1 and offset = track->position.

    my $min = @{$tracklist->tracks} ? $tracklist->tracks->[0]->position : 0;
    my @list;
    foreach my $track (@{$tracklist->tracks})
    {
        $min = $track->position if $track->position < $min;
        $self->_serialize_track(\@list, $gen, $track, $inc, $stash);
    }

    my %attr = ( count => $tracklist->track_count );
    $attr{offset} = $min - 1 if $min > 1;

    push @$data, $gen->track_list(\%attr, @list);
}

sub _serialize_track
{
    my ($self, $data, $gen, $track, $inc, $stash) = @_;

    my @track;
    push @track, $gen->position($track->position);

    if ($track->recording)
    {
        push @track, $gen->title($track->name) if ($track->name ne $track->recording->name);
        $self->_serialize_recording(\@track, $gen, $track->recording, $inc, $stash);
    }
    else
    {
        push @track, $gen->title($track->name);
    }

    push @$data, $gen->track(@track);
}

sub _serialize_disc_list
{
    my ($self, $data, $gen, $cdtoclist, $inc, $stash) = @_;

    my @list;
    foreach my $cdtoc (@$cdtoclist)
    {
        $self->_serialize_disc(\@list, $gen, $cdtoc->cdtoc, $inc, $stash);
    }
    push @$data, $gen->disc_list({ count => scalar(@$cdtoclist) }, @list);
}

sub _serialize_disc
{
    my ($self, $data, $gen, $cdtoc, $inc, $stash, $toplevel) = @_;

    my $opts = $stash->store ($cdtoc);

    my @list;
    push @list, $gen->sectors($cdtoc->leadout_offset);

    if ($toplevel)
    {
        $self->_serialize_release_list(\@list, $gen, $opts->{releases}, $inc, $stash, $toplevel);
    }

    push @$data, $gen->disc({ id => $cdtoc->discid }, @list);
}

sub _serialize_label_info_list
{
    my ($self, $data, $gen, $rel_labels, $inc, $stash) = @_;

    my @list;
    foreach my $rel_label (@$rel_labels)
    {
        $self->_serialize_label_info(\@list, $gen, $rel_label, $inc, $stash);
    }
    push @$data, $gen->label_info_list({ count => scalar(@$rel_labels) }, @list);
}

sub _serialize_label_info
{
    my ($self, $data, $gen, $rel_label, $inc, $stash) = @_;

    my @list;
    push @list, $gen->catalog_number (lc($rel_label->catalog_number))
        if $rel_label->catalog_number;
    $self->_serialize_label(\@list, $gen, $rel_label->label, $inc, $stash);
    push @$data, $gen->label_info(@list);
}

sub _serialize_label_list
{
    my ($self, $data, $gen, $list, $inc, $stash, $toplevel) = @_;

    if (@{ $list->{items} })
    {
        my @list;
        foreach my $label (@{ $list->{items} })
        {
            $self->_serialize_label(\@list, $gen, $label, $inc, $stash, $toplevel);
        }
        push @$data, $gen->label_list($self->_list_attributes ($list), @list);
    }
}

sub _serialize_label
{
    my ($self, $data, $gen, $label, $inc, $stash, $toplevel) = @_;

    my $opts = $stash->store ($label);

    my %attrs;
    $attrs{id} = $label->gid;
    $attrs{type} = lc($label->type->name) if $label->type;

    my @list;
    push @list, $gen->name($label->name);
    push @list, $gen->sort_name($label->sort_name) if $label->sort_name;
    push @list, $gen->label_code($label->label_code) if $label->label_code;

    if ($toplevel)
    {
        push @list, $gen->country($label->country->iso_code) if $label->country;
        $self->_serialize_life_span(\@list, $gen, $label, $inc, $opts);
    }

    $self->_serialize_alias(\@list, $gen, $opts->{aliases}, $inc, $opts) 
        if ($inc->aliases && $opts->{aliases});

    if ($toplevel)
    {
        $self->_serialize_release_list(\@list, $gen, $opts->{releases}, $inc, $stash)
            if $inc->releases;
    }

    $self->_serialize_relation_lists($label, \@list, $gen, $label->relationships) if ($inc->has_rels);
    $self->_serialize_tags_and_ratings(\@list, $gen, $inc, $opts);

<<<<<<< HEAD
    $self->_serialize_release_list(\@list, $gen, $opts->{releases}, $inc, $stash)
        if $inc->releases;

    push @$data, $gen->label(\%attrs, @list);
=======
    push @$data, $gen->label(@list);
>>>>>>> 07052770
}

sub _serialize_relation_lists
{
    my ($self, $src_entity, $data, $gen, $rels) = @_;

    my %types = ();
    foreach my $rel (@$rels)
    {
        $types{$rel->target_type} = [] if !exists $types{$rel->target_type};
        push @{$types{$rel->target_type}}, $rel;
    }
    foreach my $type (keys %types)
    {
        my @list;
        foreach my $rel (@{$types{$type}})
        {
            $self->_serialize_relation($src_entity, \@list, $gen, $rel);
        }
        push @$data, $gen->relation_list({ 'target-type' => $type }, @list);
    }
}

sub _serialize_relation
{
    my ($self, $src_entity, $data, $gen, $rel) = @_;

    my @list;
    my $type = $rel->link->type->short_link_phrase;
    $type =~ s/ /_/g;

    push @list, $gen->target($rel->target_key);
    push @list, $gen->direction('backward') if ($rel->direction == $MusicBrainz::Server::Entity::Relationship::DIRECTION_BACKWARD);
    push @list, $gen->begin($rel->link->begin_date->format) unless $rel->link->begin_date->is_empty;
    push @list, $gen->end($rel->link->end_date->format) unless $rel->link->end_date->is_empty;

    unless ($rel->target_type eq 'url')
    {
        my $method =  "_serialize_" . $rel->target_type;
        $self->$method(\@list, $gen, $rel->target, WebServiceInc->new, WebServiceStash->new);
    }

    push @$data, $gen->relation({ type => $type }, @list);
}

sub _serialize_puid_list
{
    my ($self, $data, $gen, $puids, $inc, $stash) = @_;

    my @list;
    foreach my $puid (@$puids)
    {
        $self->_serialize_puid(\@list, $gen, $puid->puid, $inc, $stash);
    }
    push @$data, $gen->puid_list({ count => scalar(@$puids) }, @list);
}

sub _serialize_puid
{
    my ($self, $data, $gen, $puid, $inc, $stash, $toplevel) = @_;

    my $opts = $stash->store ($puid);

    my @list;
    if ($toplevel)
    {
        $self->_serialize_recording_list(\@list, $gen, ${opts}->{recordings}, $inc, $stash, $toplevel)
            if ${opts}->{recordings};
    }
    push @$data, $gen->puid({ id => $puid->puid }, @list);
}

sub _serialize_isrc_list
{
    my ($self, $data, $gen, $isrcs, $inc, $stash, $toplevel) = @_;

    my %uniq_isrc;
    foreach (@$isrcs)
    {
        $uniq_isrc{$_->isrc} = [] unless $uniq_isrc{$_->isrc};
        push @{$uniq_isrc{$_->isrc}}, $_;
    }

    my @list;
    foreach my $k (keys %uniq_isrc)
    {
        $self->_serialize_isrc(\@list, $gen, $uniq_isrc{$k}, $inc, $stash, $toplevel);
    }
    push @$data, $gen->isrc_list({ count => scalar(keys %uniq_isrc) }, @list);
}

sub _serialize_isrc
{
    my ($self, $data, $gen, $isrcs, $inc, $stash, $toplevel) = @_;

    my @recordings = map { $_->recording } grep { $_->recording } @$isrcs;
    my $recordings = {
        items => \@recordings,
        total => scalar @recordings,
    };

    my @list;
    $self->_serialize_recording_list(\@list, $gen, $recordings, $inc, $stash, $toplevel)
        if @recordings;

    push @$data, $gen->isrc({ id => $isrcs->[0]->isrc }, @list);
}

sub _serialize_tags_and_ratings
{
    my ($self, $data, $gen, $inc, $opts) = @_;

    $self->_serialize_tag_list($data, $gen, $inc, $opts)
        if $opts->{tags} && $inc->{tags};
    $self->_serialize_user_tag_list($data, $gen, $inc, $opts)
        if $opts->{usertags} && $inc->{usertags};
    $self->_serialize_rating($data, $gen, $inc, $opts)
        if $opts->{ratings} && $inc->{ratings};
    $self->_serialize_user_rating($data, $gen, $inc, $opts)
        if $opts->{userratings} && $inc->{userratings};
}

sub _serialize_tag_list
{
    my ($self, $data, $gen, $inc, $opts) = @_;

    my @list;
    foreach my $tag (@{$opts->{tags}})
    {
        $self->_serialize_tag(\@list, $gen, $tag, $inc, $opts);
    }
    push @$data, $gen->tag_list(@list);
}

sub _serialize_tag
{
    my ($self, $data, $gen, $tag, $inc, $opts, $modelname, $entity) = @_;

    push @$data, $gen->tag({ count => $tag->count }, $gen->name ($tag->tag->name));
}

sub _serialize_user_tag_list
{
    my ($self, $data, $gen, $inc, $opts, $modelname, $entity) = @_;

    my @list;
    foreach my $tag (@{$opts->{usertags}})
    {
        $self->_serialize_user_tag(\@list, $gen, $tag, $inc, $opts, $modelname, $entity);
    }
    push @$data, $gen->user_tag_list(@list);
}

sub _serialize_user_tag
{
    my ($self, $data, $gen, $tag, $inc, $opts, $modelname, $entity) = @_;

    push @$data, $gen->user_tag($tag->tag->name);
}

sub _serialize_rating
{
    my ($self, $data, $gen, $inc, $opts) = @_;

    my $count = $opts->{ratings}->{count};
    my $rating = $opts->{ratings}->{rating};

    push @$data, $gen->rating({ 'votes-count' => $count }, $rating);
}

sub _serialize_user_rating
{
    my ($self, $data, $gen, $inc, $opts) = @_;

    push @$data, $gen->user_rating($opts->{userratings});
}

sub output_error
{
    my ($self, $err) = @_;

    my $gen = MusicBrainz::XML::Generator->new(':std');

    my $xml = $xml_decl_begin;
    $xml .= $gen->error($gen->text($err), $gen->text(
           "For usage, please see: http://musicbrainz.org/development/mmd"));
    $xml .= $xml_decl_end;
    return $xml;
}

sub serialize
{
    my ($self, $type, $entity, $inc, $stash) = @_;
    $inc ||= 0;

    my $gen = MusicBrainz::XML::Generator->new(':std');

    my $method = $type . "_resource";
    $method =~ s/-/_/g;
    my $xml = $xml_decl_begin;
    $xml .= $self->$method($gen, $entity, $inc, $stash);
    $xml .= $xml_decl_end;
    return $xml;
}

sub artist_resource
{
    my ($self, $gen, $artist, $inc, $stash) = @_;

    my $data = [];
    $self->_serialize_artist($data, $gen, $artist, $inc, $stash, 1);

    return $data->[0];
}

sub label_resource
{
    my ($self, $gen, $label, $inc, $stash) = @_;

    my $data = [];
    $self->_serialize_label($data, $gen, $label, $inc, $stash, 1);
    return $data->[0];
}

sub release_group_resource
{
    my ($self, $gen, $release_group, $inc, $stash) = @_;

    my $data = [];
    $self->_serialize_release_group($data, $gen, $release_group, $inc, $stash, 1);
    return $data->[0];
}

sub release_resource
{
    my ($self, $gen, $release, $inc, $stash) = @_;

    my $data = [];
    $self->_serialize_release($data, $gen, $release, $inc, $stash, 1);
    return $data->[0];
}

sub recording_resource
{
    my ($self, $gen, $recording, $inc, $stash) = @_;

    my $data = [];
    $self->_serialize_recording($data, $gen, $recording, $inc, $stash, 1);

    return $data->[0];
}

sub work_resource
{
    my ($self, $gen, $work, $inc, $stash) = @_;

    my $data = [];
    $self->_serialize_work($data, $gen, $work, $inc, $stash, 1);
    return $data->[0];
}

sub isrc_resource
{
    my ($self, $gen, $isrc, $inc, $stash) = @_;

    my $data = [];
    $self->_serialize_isrc_list($data, $gen, $isrc, $inc, $stash, 1);
    return $data->[0];
}

sub iswc_resource
{
    my ($self, $gen, $work, $inc, $stash) = @_;

    my $data = [];
    $self->_serialize_work_list($data, $gen, $work, $inc, $stash, 1);
    return $data->[0];
}

sub puid_resource
{
    my ($self, $gen, $puid, $inc, $stash) = @_;

    my $data = [];
    $self->_serialize_puid($data, $gen, $puid, $inc, $stash, 1);
    return $data->[0];
}

sub discid_resource
{
    my ($self, $gen, $cdtoc, $inc, $stash) = @_;

    my $data = [];
    $self->_serialize_disc($data, $gen, $cdtoc, $inc, $stash, 1);
    return $data->[0];
}

sub artist_list_resource
{
    my ($self, $gen, $artists, $inc, $stash) = @_;

    my $data = [];
    $self->_serialize_artist_list($data, $gen, $artists, $inc, $stash, 1);

    return $data->[0];
}

sub label_list_resource
{
    my ($self, $gen, $labels, $inc, $stash) = @_;

    my $data = [];
    $self->_serialize_label_list($data, $gen, $labels, $inc, $stash, 1);

    return $data->[0];
}

sub recording_list_resource
{
    my ($self, $gen, $recordings, $inc, $stash) = @_;

    my $data = [];
    $self->_serialize_recording_list($data, $gen, $recordings, $inc, $stash, 1);

    return $data->[0];
}

sub release_list_resource
{
    my ($self, $gen, $releases, $inc, $stash) = @_;

    my $data = [];
    $self->_serialize_release_list($data, $gen, $releases, $inc, $stash, 1);

    return $data->[0];
}

sub release_group_list_resource
{
    my ($self, $gen, $rgs, $inc, $stash) = @_;

    my $data = [];
    $self->_serialize_release_group_list($data, $gen, $rgs, $inc, $stash, 1);

    return $data->[0];
}

sub work_list_resource
{
    my ($self, $gen, $works, $inc, $stash) = @_;

    my $data = [];
    $self->_serialize_work_list($data, $gen, $works, $inc, $stash, 1);

    return $data->[0];
}


__PACKAGE__->meta->make_immutable;
no Moose;
1;

=head1 COPYRIGHT

Copyright (C) 2010 MetaBrainz Foundation
Copyright (C) 2009 Lukas Lalinsky
Copyright (C) 2004, 2010 Robert Kaye

This program is free software; you can redistribute it and/or modify
it under the terms of the GNU General Public License as published by
the Free Software Foundation; either version 2 of the License, or
(at your option) any later version.

This program is distributed in the hope that it will be useful,
but WITHOUT ANY WARRANTY; without even the implied warranty of
MERCHANTABILITY or FITNESS FOR A PARTICULAR PURPOSE.  See the
GNU General Public License for more details.

You should have received a copy of the GNU General Public License
along with this program; if not, write to the Free Software
Foundation, Inc., 675 Mass Ave, Cambridge, MA 02139, USA.

=cut<|MERGE_RESOLUTION|>--- conflicted
+++ resolved
@@ -526,7 +526,7 @@
         $self->_serialize_life_span(\@list, $gen, $label, $inc, $opts);
     }
 
-    $self->_serialize_alias(\@list, $gen, $opts->{aliases}, $inc, $opts) 
+    $self->_serialize_alias(\@list, $gen, $opts->{aliases}, $inc, $opts)
         if ($inc->aliases && $opts->{aliases});
 
     if ($toplevel)
@@ -538,14 +538,10 @@
     $self->_serialize_relation_lists($label, \@list, $gen, $label->relationships) if ($inc->has_rels);
     $self->_serialize_tags_and_ratings(\@list, $gen, $inc, $opts);
 
-<<<<<<< HEAD
     $self->_serialize_release_list(\@list, $gen, $opts->{releases}, $inc, $stash)
         if $inc->releases;
 
     push @$data, $gen->label(\%attrs, @list);
-=======
-    push @$data, $gen->label(@list);
->>>>>>> 07052770
 }
 
 sub _serialize_relation_lists
