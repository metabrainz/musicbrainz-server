package MusicBrainz::Server::EditSearch::Query;
use Moose;

use CGI::Expand qw( expand_hash );
use MooseX::Types::Moose qw( Any ArrayRef Bool Int Maybe Str );
use MooseX::Types::Structured qw( Map Tuple );
use Moose::Util::TypeConstraints qw( enum role_type );

use MusicBrainz::Server::EditSearch::Predicate::Date;
use MusicBrainz::Server::EditSearch::Predicate::ID;
use MusicBrainz::Server::EditSearch::Predicate::Set;
use MusicBrainz::Server::EditSearch::Predicate::LinkedEntity;

my %field_map = (
    id => 'MusicBrainz::Server::EditSearch::Predicate::ID',
    open_time => 'MusicBrainz::Server::EditSearch::Predicate::Date',
    close_time => 'MusicBrainz::Server::EditSearch::Predicate::Date',
    expire_time => 'MusicBrainz::Server::EditSearch::Predicate::Date',
    type => 'MusicBrainz::Server::EditSearch::Predicate::Set',
    status => 'MusicBrainz::Server::EditSearch::Predicate::Set',
    no_votes => 'MusicBrainz::Server::EditSearch::Predicate::ID',
    yes_votes => 'MusicBrainz::Server::EditSearch::Predicate::ID',

    map {
        $_ => 'MusicBrainz::Server::EditSearch::Predicate::' . ucfirst($_) 
    } qw( artist label recording release release_group work )
);

has negate => (
    isa => Bool,
    is => 'ro',
    default => 0
);

has combinator => (
    isa => enum([qw( or and )]),
    is => 'ro',
    required => 1,
    default => 'and'
);

has auto_edit_filter => (
    isa => Maybe[Bool],
    is => 'ro',
    default => undef
);

has join => (
    isa => ArrayRef[Str],
    is => 'bare',
    default => sub { [] },
    traits => [ 'Array' ],
    handles => {
        join => 'elements',
        add_join => 'push',
    }
);

has join_counter => (
    isa => Int,
    is => 'ro',
    default => 0,
    traits => [ 'Counter' ],
    handles => {
        inc_joins => 'inc',
    }
);

has where => (
    isa => ArrayRef[ Tuple[ Str, ArrayRef[Any] ] ],
    is => 'bare',
    traits => [ 'Array' ],
    default => sub { [] },
    handles => {
        where => 'elements',
        'add_where' => 'push',
    }
);

has fields => (
    isa => ArrayRef[ role_type('MusicBrainz::Server::EditSearch::Predicate') ],
    is => 'bare',
    required => 1,
    traits => [ 'Array' ],
    handles => {
        fields => 'elements',
    }
);

sub new_from_user_input {
    my ($class, $user_input) = @_;
    my $input = expand_hash($user_input);
    my $ae = $input->{auto_edit_filter};
    $ae = undef if $ae =~ /^\s*$/;
    return $class->new(
        negate => $input->{negation},
        combinator => $input->{combinator},
<<<<<<< HEAD
        auto_edit_filter => $input->{auto_edit_filter},
=======
        auto_edit_filter => $ae,
>>>>>>> acc2ee67
        fields => [
            map {
                $class->_construct_predicate($_)
            } grep { defined } @{ $input->{conditions} }
        ]
    );
}

sub _construct_predicate {
    my ($class, $input) = @_;
    my $predicate_class = $field_map{$input->{field}} or die 'No predicate for field ' . $input->{field};
    return $predicate_class->new_from_input(
        $input->{field},
        $input
    );
}

sub valid {
    my $self = shift;
    my $valid = 1;
    $valid &&= $_->valid for $self->fields;
    return $valid
}

sub as_string {
    my $self = shift;
    $_->combine_with_query($self) for $self->fields;
    my $comb = $self->combinator;
    my $ae_predicate = defined $self->auto_edit_filter ?
        'autoedit = ? AND ' : '';
    return 'SELECT edit.* FROM edit ' .
        join(' ', $self->join) .
        ' WHERE ' . $ae_predicate . ($self->negate ? 'NOT' : '') . ' (' .
            join(" $comb ", map { '(' . $_->[0] . ')' } $self->where) .
        ') LIMIT 500 OFFSET ?';
}

sub arguments {
    my $self = shift;
    return (
        $self->auto_edit_filter // (),
        map { @{$_->[1]} } $self->where
    );
}

1;<|MERGE_RESOLUTION|>--- conflicted
+++ resolved
@@ -95,11 +95,7 @@
     return $class->new(
         negate => $input->{negation},
         combinator => $input->{combinator},
-<<<<<<< HEAD
-        auto_edit_filter => $input->{auto_edit_filter},
-=======
         auto_edit_filter => $ae,
->>>>>>> acc2ee67
         fields => [
             map {
                 $class->_construct_predicate($_)
