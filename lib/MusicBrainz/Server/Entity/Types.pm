--- conflicted
+++ resolved
@@ -2,69 +2,12 @@
 
 use Moose::Util::TypeConstraints;
 
-<<<<<<< HEAD
-subtype 'AggregatedTag'
-    => as class_type 'MusicBrainz::Server::Entity::AggregatedTag';
-
-subtype 'AliasType'
-    => as class_type 'MusicBrainz::Server::Entity::AliasType';
-
-subtype 'Annotation'
-    => as class_type 'MusicBrainz::Server::Entity::Annotation';
-
-subtype 'Application'
-    => as class_type 'MusicBrainz::Server::Entity::Application';
-
-subtype 'Area'
-    => as class_type 'MusicBrainz::Server::Entity::Area';
-
-subtype 'AreaAlias'
-    => as class_type 'MusicBrainz::Server::Entity::AreaAlias';
-
-subtype 'AreaType'
-    => as class_type 'MusicBrainz::Server::Entity::AreaType';
-
-subtype 'Artist'
-    => as class_type 'MusicBrainz::Server::Entity::Artist';
-
-subtype 'ArtistAlias'
-    => as class_type 'MusicBrainz::Server::Entity::ArtistAlias';
-
-subtype 'ArtistCredit'
-    => as class_type 'MusicBrainz::Server::Entity::ArtistCredit';
-
-subtype 'ArtistCreditName'
-    => as class_type 'MusicBrainz::Server::Entity::ArtistCreditName';
-
-subtype 'ArtistType'
-    => as class_type 'MusicBrainz::Server::Entity::ArtistType';
-
-subtype 'AutoEditorElection'
-    => as class_type 'MusicBrainz::Server::Entity::AutoEditorElection';
-
-subtype 'AutoEditorElectionVote'
-    => as class_type 'MusicBrainz::Server::Entity::AutoEditorElectionVote';
-
-subtype 'Barcode'
-    => as class_type 'MusicBrainz::Server::Entity::Barcode';
-
-subtype 'CDTOC'
-    => as class_type 'MusicBrainz::Server::Entity::CDTOC';
-
-subtype 'CDStub'
-    => as class_type 'MusicBrainz::Server::Entity::CDStub';
-
-subtype 'Collection'
-    => as class_type 'MusicBrainz::Server::Entity::Collection';
-
-subtype 'Coordinates'
-    => as class_type 'MusicBrainz::Server::Entity::Coordinates';
-=======
-for my $cls (qw(AggregatedTag Annotation Application
+for my $cls (qw(AggregatedTag AliasType Annotation Application
                 Area AreaAlias AreaType
                 Artist ArtistAlias ArtistCredit ArtistCreditName ArtistType
                 AutoEditorElection AutoEditorElectionVote
                 Barcode CDTOC CDStub Collection Coordinates
+                CoverArtType
                 Editor EditorOAuthToken
                 Label LabelAlias LabelType
                 Link LinkAttribute LinkAttributeType LinkType LinkTypeAttribute
@@ -74,16 +17,13 @@
                 Place PlaceAlias PlaceType
                 Recording
                 Relationship
-                ReleaseGroup ReleaseGroupType
+                ReleaseGroup ReleaseGroupSecondaryType ReleaseGroupType
                 Release ReleaseEvent ReleaseStatus ReleasePackaging ReleaseLabel
                 Script Tag Track UserTag
-                Work WorkAlias WorkType)) {
+                Work WorkAlias WorkType
+                WorkAttribute WorkAttributeType WorkAttributeTypeAllowedValue)) {
     subtype $cls => as class_type "MusicBrainz::Server::Entity::$cls";
 }
->>>>>>> cb191ee1
-
-subtype 'CoverArtType'
-    => as class_type 'MusicBrainz::Server::Entity::CoverArtType';
 
 subtype 'Edit'
     => as class_type 'MusicBrainz::Server::Edit';
@@ -94,111 +34,6 @@
 subtype 'Linkable'
     => as role_type 'MusicBrainz::Server::Entity::Role::Linkable';
 
-<<<<<<< HEAD
-subtype 'LinkAttribute'
-    => as class_type 'MusicBrainz::Server::Entity::LinkAttribute';
-
-subtype 'LinkAttributeType'
-    => as class_type 'MusicBrainz::Server::Entity::LinkAttributeType';
-
-subtype 'LinkType'
-    => as class_type 'MusicBrainz::Server::Entity::LinkType';
-
-subtype 'LinkTypeAttribute'
-    => as class_type 'MusicBrainz::Server::Entity::LinkTypeAttribute';
-
-subtype 'Gender'
-    => as class_type 'MusicBrainz::Server::Entity::Gender';
-
-subtype 'Language'
-    => as class_type 'MusicBrainz::Server::Entity::Language';
-
-subtype 'Medium'
-    => as class_type 'MusicBrainz::Server::Entity::Medium';
-
-subtype 'MediumCDTOC'
-    => as class_type 'MusicBrainz::Server::Entity::MediumCDTOC';
-
-subtype 'MediumFormat'
-    => as class_type 'MusicBrainz::Server::Entity::MediumFormat';
-
-subtype 'PartialDate'
-    => as class_type 'MusicBrainz::Server::Entity::PartialDate';
-
-subtype 'Place'
-    => as class_type 'MusicBrainz::Server::Entity::Place';
-
-subtype 'PlaceAlias'
-    => as class_type 'MusicBrainz::Server::Entity::PlaceAlias';
-
-subtype 'PlaceType'
-    => as class_type 'MusicBrainz::Server::Entity::PlaceType';
-
-subtype 'Recording'
-    => as class_type 'MusicBrainz::Server::Entity::Recording';
-
-subtype 'Relationship'
-    => as class_type 'MusicBrainz::Server::Entity::Relationship';
-
-subtype 'ReleaseGroup'
-    => as class_type 'MusicBrainz::Server::Entity::ReleaseGroup';
-
-subtype 'ReleaseGroupSecondaryType'
-    => as class_type 'MusicBrainz::Server::Entity::ReleaseGroupSecondaryType';
-
-subtype 'ReleaseGroupType'
-    => as class_type 'MusicBrainz::Server::Entity::ReleaseGroupType';
-
-subtype 'Release'
-    => as class_type 'MusicBrainz::Server::Entity::Release';
-
-subtype 'ReleaseEvent'
-    => as class_type 'MusicBrainz::Server::Entity::ReleaseEvent';
-
-subtype 'ReleaseStatus'
-    => as class_type 'MusicBrainz::Server::Entity::ReleaseStatus';
-
-subtype 'ReleasePackaging'
-    => as class_type 'MusicBrainz::Server::Entity::ReleasePackaging';
-
-subtype 'ReleaseLabel'
-    => as class_type 'MusicBrainz::Server::Entity::ReleaseLabel';
-
-subtype 'Script'
-    => as class_type 'MusicBrainz::Server::Entity::Script';
-
-subtype 'Tag'
-    => as class_type 'MusicBrainz::Server::Entity::Tag';
-
-subtype 'Tracklist'
-    => as class_type 'MusicBrainz::Server::Entity::Tracklist';
-
-subtype 'Track'
-    => as class_type 'MusicBrainz::Server::Entity::Track';
-
-subtype 'UserTag'
-    => as class_type 'MusicBrainz::Server::Entity::UserTag';
-
-subtype 'Work'
-    => as class_type 'MusicBrainz::Server::Entity::Work';
-
-subtype 'WorkAlias'
-    => as class_type 'MusicBrainz::Server::Entity::WorkAlias';
-
-subtype 'WorkAttribute'
-    => as class_type 'MusicBrainz::Server::Entity::WorkAttribute';
-
-subtype 'WorkAttributeType'
-    => as class_type 'MusicBrainz::Server::Entity::WorkAttributeType';
-
-subtype 'WorkAttributeTypeAllowedValue'
-    => as class_type 'MusicBrainz::Server::Entity::WorkAttributeTypeAllowedValue';
-
-subtype 'WorkType'
-    => as class_type 'MusicBrainz::Server::Entity::WorkType';
-
-=======
->>>>>>> cb191ee1
 1;
 
 =head1 COPYRIGHT
