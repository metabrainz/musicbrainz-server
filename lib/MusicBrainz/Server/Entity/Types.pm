package MusicBrainz::Server::Entity::Types;

use Moose::Util::TypeConstraints;

subtype 'AggregatedTag'
    => as class_type 'MusicBrainz::Server::Entity::AggregatedTag';

subtype 'Annotation'
    => as class_type 'MusicBrainz::Server::Entity::Annotation';

subtype 'Application'
    => as class_type 'MusicBrainz::Server::Entity::Application';

subtype 'Area'
    => as class_type 'MusicBrainz::Server::Entity::Area';

subtype 'AreaAlias'
    => as class_type 'MusicBrainz::Server::Entity::AreaAlias';

subtype 'AreaType'
    => as class_type 'MusicBrainz::Server::Entity::AreaType';

subtype 'Artist'
    => as class_type 'MusicBrainz::Server::Entity::Artist';

subtype 'ArtistAlias'
    => as class_type 'MusicBrainz::Server::Entity::ArtistAlias';

subtype 'ArtistCredit'
    => as class_type 'MusicBrainz::Server::Entity::ArtistCredit';

subtype 'ArtistCreditName'
    => as class_type 'MusicBrainz::Server::Entity::ArtistCreditName';

subtype 'ArtistType'
    => as class_type 'MusicBrainz::Server::Entity::ArtistType';

subtype 'AutoEditorElection'
    => as class_type 'MusicBrainz::Server::Entity::AutoEditorElection';

subtype 'AutoEditorElectionVote'
    => as class_type 'MusicBrainz::Server::Entity::AutoEditorElectionVote';

subtype 'Barcode'
    => as class_type 'MusicBrainz::Server::Entity::Barcode';

subtype 'CDTOC'
    => as class_type 'MusicBrainz::Server::Entity::CDTOC';

subtype 'CDStub'
    => as class_type 'MusicBrainz::Server::Entity::CDStub';

subtype 'Collection'
    => as class_type 'MusicBrainz::Server::Entity::Collection';

subtype 'Coordinates'
    => as class_type 'MusicBrainz::Server::Entity::Coordinates';

subtype 'Edit'
    => as class_type 'MusicBrainz::Server::Edit';

subtype 'Editor'
    => as class_type 'MusicBrainz::Server::Entity::Editor';

subtype 'EditorOAuthToken'
    => as class_type 'MusicBrainz::Server::Entity::EditorOAuthToken';

subtype 'Entity'
    => as class_type 'MusicBrainz::Server::Entity';

subtype 'Label'
    => as class_type 'MusicBrainz::Server::Entity::Label';

subtype 'LabelAlias'
    => as class_type 'MusicBrainz::Server::Entity::LabelAlias';

subtype 'LabelType'
    => as class_type 'MusicBrainz::Server::Entity::LabelType';

subtype 'Link'
    => as class_type 'MusicBrainz::Server::Entity::Link';

subtype 'Linkable'
    => as role_type 'MusicBrainz::Server::Entity::Role::Linkable';

subtype 'LinkAttribute'
    => as class_type 'MusicBrainz::Server::Entity::LinkAttribute';

subtype 'LinkAttributeType'
    => as class_type 'MusicBrainz::Server::Entity::LinkAttributeType';

subtype 'LinkType'
    => as class_type 'MusicBrainz::Server::Entity::LinkType';

subtype 'LinkTypeAttribute'
    => as class_type 'MusicBrainz::Server::Entity::LinkTypeAttribute';

subtype 'Gender'
    => as class_type 'MusicBrainz::Server::Entity::Gender';

subtype 'Language'
    => as class_type 'MusicBrainz::Server::Entity::Language';

subtype 'Medium'
    => as class_type 'MusicBrainz::Server::Entity::Medium';

subtype 'MediumCDTOC'
    => as class_type 'MusicBrainz::Server::Entity::MediumCDTOC';

subtype 'MediumFormat'
    => as class_type 'MusicBrainz::Server::Entity::MediumFormat';

subtype 'PartialDate'
    => as class_type 'MusicBrainz::Server::Entity::PartialDate';

<<<<<<< HEAD
subtype 'Place'
    => as class_type 'MusicBrainz::Server::Entity::Place';

subtype 'PlaceAlias'
    => as class_type 'MusicBrainz::Server::Entity::PlaceAlias';

subtype 'PlaceType'
    => as class_type 'MusicBrainz::Server::Entity::PlaceType';

subtype 'PUID'
    => as class_type 'MusicBrainz::Server::Entity::PUID';

=======
>>>>>>> 9927a6f8
subtype 'Recording'
    => as class_type 'MusicBrainz::Server::Entity::Recording';

subtype 'Relationship'
    => as class_type 'MusicBrainz::Server::Entity::Relationship';

subtype 'ReleaseGroup'
    => as class_type 'MusicBrainz::Server::Entity::ReleaseGroup';

subtype 'ReleaseGroupType'
    => as class_type 'MusicBrainz::Server::Entity::ReleaseGroupType';

subtype 'Release'
    => as class_type 'MusicBrainz::Server::Entity::Release';

subtype 'ReleaseEvent'
    => as class_type 'MusicBrainz::Server::Entity::ReleaseEvent';

subtype 'ReleaseStatus'
    => as class_type 'MusicBrainz::Server::Entity::ReleaseStatus';

subtype 'ReleasePackaging'
    => as class_type 'MusicBrainz::Server::Entity::ReleasePackaging';

subtype 'ReleaseLabel'
    => as class_type 'MusicBrainz::Server::Entity::ReleaseLabel';

subtype 'Script'
    => as class_type 'MusicBrainz::Server::Entity::Script';

subtype 'Tag'
    => as class_type 'MusicBrainz::Server::Entity::Tag';

subtype 'Tracklist'
    => as class_type 'MusicBrainz::Server::Entity::Tracklist';

subtype 'Track'
    => as class_type 'MusicBrainz::Server::Entity::Track';

subtype 'UserTag'
    => as class_type 'MusicBrainz::Server::Entity::UserTag';

subtype 'Work'
    => as class_type 'MusicBrainz::Server::Entity::Work';

subtype 'WorkAlias'
    => as class_type 'MusicBrainz::Server::Entity::WorkAlias';

subtype 'WorkType'
    => as class_type 'MusicBrainz::Server::Entity::WorkType';

1;

=head1 COPYRIGHT

Copyright (C) 2009-2013 Lukas Lalinsky, MetaBrainz Foundation

This program is free software; you can redistribute it and/or modify
it under the terms of the GNU General Public License as published by
the Free Software Foundation; either version 2 of the License, or
(at your option) any later version.

This program is distributed in the hope that it will be useful,
but WITHOUT ANY WARRANTY; without even the implied warranty of
MERCHANTABILITY or FITNESS FOR A PARTICULAR PURPOSE.  See the
GNU General Public License for more details.

You should have received a copy of the GNU General Public License
along with this program; if not, write to the Free Software
Foundation, Inc., 675 Mass Ave, Cambridge, MA 02139, USA.

=cut<|MERGE_RESOLUTION|>--- conflicted
+++ resolved
@@ -113,7 +113,6 @@
 subtype 'PartialDate'
     => as class_type 'MusicBrainz::Server::Entity::PartialDate';
 
-<<<<<<< HEAD
 subtype 'Place'
     => as class_type 'MusicBrainz::Server::Entity::Place';
 
@@ -123,11 +122,6 @@
 subtype 'PlaceType'
     => as class_type 'MusicBrainz::Server::Entity::PlaceType';
 
-subtype 'PUID'
-    => as class_type 'MusicBrainz::Server::Entity::PUID';
-
-=======
->>>>>>> 9927a6f8
 subtype 'Recording'
     => as class_type 'MusicBrainz::Server::Entity::Recording';
 
