package MusicBrainz::Server::Entity::URL::ASIN;

use Moose;

extends 'MusicBrainz::Server::Entity::URL';
with 'MusicBrainz::Server::Entity::URL::Sidebar';

use DBDefs;

sub pretty_name
{
    my $self = shift;

    if ($self->url =~ m{^http://(?:www.)?(.*?\.)([a-z]+)(?:\:[0-9]+)?/.*/([0-9B][0-9A-Z]{9})(?:[^0-9A-Z]|$)}i) {
        my $country = $2;
        $country = "US" if $country eq "com";
        $country =~ tr/a-z/A-Z/;

        return "$country: $3";
    }

    return $self->url->as_string;
}

sub sidebar_name { shift->pretty_name }

sub affiliate_url {
    my $self = shift;
    my $url = $self->url;
<<<<<<< HEAD
    if ($url =~ m{^http://(?:www.)?(.*?\.)amazon\.([a-z\.]+)(?:\:[0-9]+)?/.*/([0-9B][0-9A-Z]{9})(?:[^0-9A-Z]|$)}i) {
        my $asin = $3;
        my $ass_id = DBDefs->AMAZON_ASSOCIATE_TAG;
        return URI->new("http://amazon.$2/exec/obidos/ASIN/$asin/$ass_id?v=glance&s=music");
    }
    else {
=======
    if ($url =~ m{^http://(?:.*?\.)(amazon\.([a-z\.]+))(?:\:[0-9]+)?/[^?]+$}i) {
        my $ass_id = DBDefs::AWS_ASSOCIATE_ID($1);
        return $url unless $ass_id;
        return URI->new("$url?tag=$ass_id");
    } else {
>>>>>>> bd949ec7
        return $url;
    }
}

__PACKAGE__->meta->make_immutable;
no Moose;
1;

=head1 COPYRIGHT

Copyright (C) 2010 MetaBrainz Foundation

This program is free software; you can redistribute it and/or modify
it under the terms of the GNU General Public License as published by
the Free Software Foundation; either version 2 of the License, or
(at your option) any later version.

This program is distributed in the hope that it will be useful,
but WITHOUT ANY WARRANTY; without even the implied warranty of
MERCHANTABILITY or FITNESS FOR A PARTICULAR PURPOSE.  See the
GNU General Public License for more details.

You should have received a copy of the GNU General Public License
along with this program; if not, write to the Free Software
Foundation, Inc., 675 Mass Ave, Cambridge, MA 02139, USA.

=cut<|MERGE_RESOLUTION|>--- conflicted
+++ resolved
@@ -27,20 +27,11 @@
 sub affiliate_url {
     my $self = shift;
     my $url = $self->url;
-<<<<<<< HEAD
-    if ($url =~ m{^http://(?:www.)?(.*?\.)amazon\.([a-z\.]+)(?:\:[0-9]+)?/.*/([0-9B][0-9A-Z]{9})(?:[^0-9A-Z]|$)}i) {
-        my $asin = $3;
-        my $ass_id = DBDefs->AMAZON_ASSOCIATE_TAG;
-        return URI->new("http://amazon.$2/exec/obidos/ASIN/$asin/$ass_id?v=glance&s=music");
-    }
-    else {
-=======
     if ($url =~ m{^http://(?:.*?\.)(amazon\.([a-z\.]+))(?:\:[0-9]+)?/[^?]+$}i) {
-        my $ass_id = DBDefs::AWS_ASSOCIATE_ID($1);
+        my $ass_id = DBDefs->AWS_ASSOCIATE_ID($1);
         return $url unless $ass_id;
         return URI->new("$url?tag=$ass_id");
     } else {
->>>>>>> bd949ec7
         return $url;
     }
 }
