package MusicBrainz::Server::Entity::ArtistCredit;
use Moose;

use MusicBrainz::Server::Entity::Types;
use aliased 'MusicBrainz::Server::Entity::ArtistCreditName';

extends 'MusicBrainz::Server::Entity';

has 'names' => (
    is => 'rw',
    isa => 'ArrayRef[ArtistCreditName]',
    default => sub { [] },
    traits => [ 'Array' ],
    handles => {
        add_name => 'push',
        clear_names => 'clear',
<<<<<<< HEAD
=======
        all_names => 'elements',
>>>>>>> 6412cea2
    }
);

has 'artist_count' => (
    is => 'rw',
    isa => 'Int'
);

sub name
{
    my ($self) = @_;
    my $result = '';
    foreach my $name (@{$self->names}) {
        $result .= $name->name;
        $result .= $name->join_phrase if $name->join_phrase;
    }
    return $result;
}

sub from_artist
{
    my ($class, $artist) = @_;
    return $class->new(
        names => [
            ArtistCreditName->new(
                artist_id => $artist->id,
                name      => $artist->name
            )
        ]
    );
}

sub from_array
{
    my ($class, @ac) = @_;

    my $ret = $class->new;

    @ac = @{ $ac[0] } if ref $ac[0];

    while (@ac)
    {
        my $artist = shift @ac;
        my $join = shift @ac;

        next unless $artist && $artist->{name};

        my %initname = ( name => $artist->{name} );

        $initname{join_phrase} = $join if $join;
        $initname{artist_id} = $artist->{artist} if $artist->{artist};

        $ret->add_name( ArtistCreditName->new(%initname) );
    }

    return $ret;
}

__PACKAGE__->meta->make_immutable;
no Moose;
1;

=head1 COPYRIGHT

Copyright (C) 2009 Lukas Lalinsky

This program is free software; you can redistribute it and/or modify
it under the terms of the GNU General Public License as published by
the Free Software Foundation; either version 2 of the License, or
(at your option) any later version.

This program is distributed in the hope that it will be useful,
but WITHOUT ANY WARRANTY; without even the implied warranty of
MERCHANTABILITY or FITNESS FOR A PARTICULAR PURPOSE.  See the
GNU General Public License for more details.

You should have received a copy of the GNU General Public License
along with this program; if not, write to the Free Software
Foundation, Inc., 675 Mass Ave, Cambridge, MA 02139, USA.

=cut<|MERGE_RESOLUTION|>--- conflicted
+++ resolved
@@ -14,10 +14,7 @@
     handles => {
         add_name => 'push',
         clear_names => 'clear',
-<<<<<<< HEAD
-=======
         all_names => 'elements',
->>>>>>> 6412cea2
     }
 );
 
