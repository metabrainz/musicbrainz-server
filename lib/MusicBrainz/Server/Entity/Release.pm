--- conflicted
+++ resolved
@@ -222,8 +222,6 @@
     }
 }
 
-<<<<<<< HEAD
-=======
 sub all_tracks
 {
     my $self = shift;
@@ -234,7 +232,6 @@
     return map { $_->all_tracks } @tracklists;
 }
 
->>>>>>> b6700aa3
 __PACKAGE__->meta->make_immutable;
 no Moose;
 1;
