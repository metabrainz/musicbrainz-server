--- conflicted
+++ resolved
@@ -468,13 +468,10 @@
 
 The editor is a beginner (< 2 weeks old and/or < 10 accepted edits)
 
-<<<<<<< HEAD
-=======
 =head2 is_voting_disabled
 
 The editor's voting rights have been revoked by an admin
 
->>>>>>> d413c6d7
 =head2 new_privileged
 
 Returns a dummy instance with high editing privileges.
