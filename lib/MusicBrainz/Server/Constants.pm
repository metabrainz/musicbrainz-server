--- conflicted
+++ resolved
@@ -18,29 +18,26 @@
 }
 
 our %EXPORT_TAGS = (
-<<<<<<< HEAD
     edit_type       => _get(qr/^EDIT_/),
     expire_action   => _get(qr/^EXPIRE_/),
     quality         => _get(qr/^QUALITY_/),
     annotation      => _get(qr/^EDIT_.*_ADD_ANNOTATION/),
     historic        => _get(qr/^EDIT_HISTORIC/),
     editor          => _get(qr/^EDITOR_/),
-    election_status => _get(qr/^ELECTION_/),
     vote            => _get(qr/^VOTE_/),
     edit_status     => _get(qr/^STATUS_/),
     privileges      => [
         qw( $AUTO_EDITOR_FLAG         $BOT_FLAG           $UNTRUSTED_FLAG
             $RELATIONSHIP_EDITOR_FLAG $DONT_NAG_FLAG      $WIKI_TRANSCLUSION_FLAG
             $MBID_SUBMITTER_FLAG      $ACCOUNT_ADMIN_FLAG )
-      ],
-=======
-    edit_type     => _get(qr/^EDIT_/),
-    expire_action => _get(qr/^EXPIRE_/),
-    quality       => _get(qr/^QUALITY_/),
-    annotation    => _get(qr/^EDIT_.*_ADD_ANNOTATION/),
-    historic      => _get(qr/^EDIT_HISTORIC/),
-    editor        => _get(qr/^EDITOR_/),
->>>>>>> df526f6a
+    ],
+    election_status => [
+        qw( $ELECTION_SECONDER_1 $ELECTION_SECONDER_2 $ELECTION_OPEN
+            $ELECTION_ACCEPTED   $ELECTION_REJECTED   $ELECTION_CANCELLED )
+    ],
+    election_vote => [
+        qw( $ELECTION_VOTE_YES $ELECTION_VOTE_NO $ELECTION_VOTE_ABSTAIN )
+    ],
 );
 
 our @EXPORT_OK = (
@@ -222,6 +219,10 @@
 Readonly our $MBID_SUBMITTER_FLAG      => 64;
 Readonly our $ACCOUNT_ADMIN_FLAG       => 128;
 
+Readonly our $ELECTION_VOTE_NO      => -1;
+Readonly our $ELECTION_VOTE_ABSTAIN => 0;
+Readonly our $ELECTION_VOTE_YES     => 1;
+
 =head1 NAME
 
 MusicBrainz::Server::Constant - constants used in the database that
