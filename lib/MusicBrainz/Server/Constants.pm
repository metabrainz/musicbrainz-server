--- conflicted
+++ resolved
@@ -99,11 +99,8 @@
 Readonly our $EDIT_RELATIONSHIP_CREATE => 90;
 Readonly our $EDIT_RELATIONSHIP_EDIT => 91;
 Readonly our $EDIT_RELATIONSHIP_DELETE => 92;
-<<<<<<< HEAD
 Readonly our $EDIT_RELATIONSHIP_REMOVE_LINK_TYPE => 93;
-=======
 Readonly our $EDIT_RELATIONSHIP_REMOVE_LINK_ATTRIBUTE => 94;
->>>>>>> 6041dadb
 
 Readonly our $EDIT_WIKIDOC_CHANGE => 93;
 
@@ -111,7 +108,6 @@
 
 Readonly our $EDIT_PUID_DELETE => 113;
 
-<<<<<<< HEAD
 Readonly our $EDIT_HISTORIC_EDIT_RELEASE_NAME       => 201;
 Readonly our $EDIT_HISTORIC_EDIT_TRACKNAME          => 204;
 Readonly our $EDIT_HISTORIC_EDIT_TRACKNUM           => 205;
@@ -130,13 +126,10 @@
 Readonly our $EDIT_HISTORIC_EDIT_RELEASE_EVENTS_OLD => 229;
 Readonly our $EDIT_HISTORIC_ADD_DISCID              => 232;
 Readonly our $EDIT_HISTORIC_REMOVE_LINK_TYPE        => 238;
+Readonly our $EDIT_HISTORIC_REMOVE_LINK_ATTR        => 243;
 Readonly our $EDIT_HISTORIC_EDIT_RELEASE_LANGUAGE   => 244;
 Readonly our $EDIT_HISTORIC_CHANGE_ARTIST_QUALITY   => 252;
 Readonly our $EDIT_HISTORIC_CHANGE_RELEASE_QUALITY  => 263;
-=======
-Readonly our $EDIT_HISTORIC_EDIT_RELEASE_NAME => 201;
-Readonly our $EDIT_HISTORIC_REMOVE_LINK_ATTR  => 243;
->>>>>>> 6041dadb
 
 =head1 NAME
 
