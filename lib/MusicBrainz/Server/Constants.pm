--- conflicted
+++ resolved
@@ -303,7 +303,9 @@
 
 Readonly our $ARTIST_ARTIST_COLLABORATION => '75c09861-6857-4ec0-9729-84eefde7fc86';
 
-<<<<<<< HEAD
+Readonly our $SERIES_ORDERING_TYPE_AUTOMATIC => 1;
+Readonly our $SERIES_ORDERING_TYPE_MANUAL => 2;
+
 Readonly our @FULL_TABLE_LIST => qw(
     artist_rating_raw
     artist_tag_raw
@@ -614,10 +616,6 @@
 
     wikidocs.wikidocs_index
 );
-=======
-Readonly our $SERIES_ORDERING_TYPE_AUTOMATIC => 1;
-Readonly our $SERIES_ORDERING_TYPE_MANUAL => 2;
->>>>>>> 81644f9d
 
 =head1 NAME
 
