package MusicBrainz::Server::Constants;

use strict;
use warnings;

use base 'Exporter';

use Readonly;

sub _get
{
    my $re = shift;
    return [
        map { "\$$_" }
        grep { $_ =~ $re }
        keys %MusicBrainz::Server::Constants::
    ];
}

our %EXPORT_TAGS = (
    edit_type     => _get(qr/^EDIT_/),
    expire_action => _get(qr/^EXPIRE_/),
    quality       => _get(qr/^QUALITY_/),
    annotation    => _get(qr/^EDIT_.*_ADD_ANNOTATION/),
    historic      => _get(qr/^EDIT_HISTORIC/),
    editor        => _get(qr/^EDITOR_/)
);

our @EXPORT_OK = (
    qw( $DLABEL_ID $DARTIST_ID $VARTIST_ID $VARTIST_GID ),
    @{ _get(qr/^(EDIT|EXPIRE|QUALITY|EDITOR)_/) },
);

Readonly our $DLABEL_ID => 1;
Readonly our $DARTIST_ID => 2;

Readonly our $VARTIST_GID => '89ad4ac3-39f7-470e-963a-56509c546377';
Readonly our $VARTIST_ID  => 1;

Readonly our $EXPIRE_ACCEPT => 1;
Readonly our $EXPIRE_REJECT => 2;

Readonly our $EDITOR_MODBOT => 1;
Readonly our $EDITOR_FREEDB => 2;

Readonly our $QUALITY_UNKNOWN        => -1;
Readonly our $QUALITY_UNKNOWN_MAPPED => 1;
Readonly our $QUALITY_LOW            => 0;
Readonly our $QUALITY_NORMAL         => 1;
Readonly our $QUALITY_HIGH           => 2;

Readonly our $EDIT_ARTIST_CREATE => 1;
Readonly our $EDIT_ARTIST_EDIT => 2;
Readonly our $EDIT_ARTIST_DELETE => 3;
Readonly our $EDIT_ARTIST_MERGE => 4;
Readonly our $EDIT_ARTIST_ADD_ANNOTATION => 5;
Readonly our $EDIT_ARTIST_ADD_ALIAS => 6;
Readonly our $EDIT_ARTIST_DELETE_ALIAS => 7;
Readonly our $EDIT_ARTIST_EDIT_ALIAS => 8;

Readonly our $EDIT_LABEL_CREATE => 10;
Readonly our $EDIT_LABEL_EDIT => 11;
Readonly our $EDIT_LABEL_DELETE => 13;
Readonly our $EDIT_LABEL_MERGE => 14;
Readonly our $EDIT_LABEL_ADD_ANNOTATION => 15;
Readonly our $EDIT_LABEL_ADD_ALIAS => 16;
Readonly our $EDIT_LABEL_DELETE_ALIAS => 17;
Readonly our $EDIT_LABEL_EDIT_ALIAS => 18;

Readonly our $EDIT_RELEASEGROUP_CREATE => 20;
Readonly our $EDIT_RELEASEGROUP_DELETE => 23;
Readonly our $EDIT_RELEASEGROUP_MERGE => 24;
Readonly our $EDIT_RELEASEGROUP_EDIT => 21;
Readonly our $EDIT_RELEASEGROUP_ADD_ANNOTATION => 25;

Readonly our $EDIT_RELEASE_CREATE => 31;
Readonly our $EDIT_RELEASE_EDIT => 32;
Readonly our $EDIT_RELEASE_MOVE => 33;
Readonly our $EDIT_RELEASE_ADDRELEASELABEL => 34;
Readonly our $EDIT_RELEASE_ADD_ANNOTATION => 35;
Readonly our $EDIT_RELEASE_DELETERELEASELABEL => 36;
Readonly our $EDIT_RELEASE_EDITRELEASELABEL => 37;
Readonly our $EDIT_RELEASE_CHANGE_QUALITY => 38;
Readonly our $EDIT_RELEASE_EDIT_BARCODES => 39;
Readonly our $EDIT_RELEASE_DELETE => 310;
Readonly our $EDIT_RELEASE_MERGE => 311;
<<<<<<< HEAD
=======
Readonly our $EDIT_RELEASE_ARTIST => 312;
>>>>>>> e9b498db

Readonly our $EDIT_WORK_CREATE => 41;
Readonly our $EDIT_WORK_EDIT => 42;
Readonly our $EDIT_WORK_MERGE => 44;
Readonly our $EDIT_WORK_ADD_ANNOTATION => 45;
Readonly our $EDIT_WORK_ADD_ALIAS => 46;
Readonly our $EDIT_WORK_DELETE_ALIAS => 47;
Readonly our $EDIT_WORK_EDIT_ALIAS => 48;

Readonly our $EDIT_MEDIUM_CREATE => 51;
Readonly our $EDIT_MEDIUM_EDIT => 52;
Readonly our $EDIT_MEDIUM_DELETE => 53;
Readonly our $EDIT_MEDIUM_REMOVE_DISCID => 54;
Readonly our $EDIT_MEDIUM_ADD_DISCID => 55;
Readonly our $EDIT_MEDIUM_MOVE_DISCID => 56;
Readonly our $EDIT_SET_TRACK_LENGTHS => 58;

Readonly our $EDIT_RECORDING_CREATE => 71;
Readonly our $EDIT_RECORDING_EDIT => 72;
Readonly our $EDIT_RECORDING_MERGE => 74;
Readonly our $EDIT_RECORDING_ADD_ANNOTATION => 75;
Readonly our $EDIT_RECORDING_ADD_ISRCS => 76;
Readonly our $EDIT_RECORDING_ADD_PUIDS => 77;
Readonly our $EDIT_RECORDING_REMOVE_ISRC => 78;

Readonly our $EDIT_RELATIONSHIP_CREATE => 90;
Readonly our $EDIT_RELATIONSHIP_EDIT => 91;
Readonly our $EDIT_RELATIONSHIP_DELETE => 92;
Readonly our $EDIT_RELATIONSHIP_REMOVE_LINK_TYPE => 93;
Readonly our $EDIT_RELATIONSHIP_REMOVE_LINK_ATTRIBUTE => 94;
Readonly our $EDIT_RELATIONSHIP_EDIT_LINK_TYPE => 95;
Readonly our $EDIT_RELATIONSHIP_ADD_TYPE => 96;
Readonly our $EDIT_RELATIONSHIP_ATTRIBUTE => 97;
Readonly our $EDIT_RELATIONSHIP_ADD_ATTRIBUTE => 98;

Readonly our $EDIT_WIKIDOC_CHANGE => 120;

Readonly our $EDIT_URL_EDIT => 101;

Readonly our $EDIT_PUID_DELETE => 113;

Readonly our $EDIT_HISTORIC_EDIT_RELEASE_NAME       => 201;
Readonly our $EDIT_HISTORIC_EDIT_TRACKNAME          => 204;
Readonly our $EDIT_HISTORIC_EDIT_TRACKNUM           => 205;
Readonly our $EDIT_HISTORIC_ADD_TRACK               => 207;
Readonly our $EDIT_HISTORIC_MOVE_RELEASE            => 208;
Readonly our $EDIT_HISTORIC_SAC_TO_MAC              => 209;
Readonly our $EDIT_HISTORIC_CHANGE_TRACK_ARTIST     => 210;
Readonly our $EDIT_HISTORIC_REMOVE_TRACK            => 211;
Readonly our $EDIT_HISTORIC_REMOVE_RELEASE          => 212;
Readonly our $EDIT_HISTORIC_MAC_TO_SAC              => 213;
Readonly our $EDIT_HISTORIC_ADD_RELEASE             => 216;
Readonly our $EDIT_HISTORIC_ADD_TRACK_KV            => 218;
Readonly our $EDIT_HISTORIC_REMOVE_DISCID           => 220;
Readonly our $EDIT_HISTORIC_MOVE_DISCID             => 221;
Readonly our $EDIT_HISTORIC_MERGE_RELEASE           => 223;
Readonly our $EDIT_HISTORIC_REMOVE_RELEASES         => 224;
Readonly our $EDIT_HISTORIC_MERGE_RELEASE_MAC       => 225;
Readonly our $EDIT_HISTORIC_EDIT_RELEASE_ATTRS      => 226;
Readonly our $EDIT_HISTORIC_EDIT_RELEASE_EVENTS_OLD => 229;
Readonly our $EDIT_HISTORIC_ADD_RELEASE_ANNOTATION  => 231;
Readonly our $EDIT_HISTORIC_ADD_DISCID              => 232;
Readonly our $EDIT_HISTORIC_ADD_LINK                => 233;
Readonly our $EDIT_HISTORIC_EDIT_LINK               => 234;
Readonly our $EDIT_HISTORIC_REMOVE_LINK             => 235;
Readonly our $EDIT_HISTORIC_EDIT_LINK_TYPE          => 237;
Readonly our $EDIT_HISTORIC_REMOVE_LINK_TYPE        => 238;
Readonly our $EDIT_HISTORIC_REMOVE_LINK_ATTR        => 243;
Readonly our $EDIT_HISTORIC_EDIT_RELEASE_LANGUAGE   => 244;
Readonly our $EDIT_HISTORIC_EDIT_TRACK_LENGTH       => 245;
Readonly our $EDIT_HISTORIC_REMOVE_PUID             => 246;
Readonly our $EDIT_HISTORIC_ADD_RELEASE_EVENTS      => 249;
Readonly our $EDIT_HISTORIC_EDIT_RELEASE_EVENTS     => 250;
Readonly our $EDIT_HISTORIC_REMOVE_RELEASE_EVENTS   => 251;
Readonly our $EDIT_HISTORIC_CHANGE_ARTIST_QUALITY   => 252;
Readonly our $EDIT_HISTORIC_SET_TRACK_LENGTHS_FROM_CDTOC => 253;
Readonly our $EDIT_HISTORIC_REMOVE_LABEL_ALIAS      => 262;
Readonly our $EDIT_HISTORIC_CHANGE_RELEASE_QUALITY  => 263;
Readonly our $EDIT_HISTORIC_CHANGE_RELEASE_GROUP    => 273;

=head1 NAME

MusicBrainz::Server::Constant - constants used in the database that
have a specific meaning

=head1 DESCRIPTION

Various row IDs have a specific meaning in the database, such as representing
special entities like "Various Artists" and "Deleted Label"

=head1 CONSTANTS

=over 4

=item $DLABEL_ID

Row ID for the Deleted Label entity

=item $VARTIST_ID, $VARTIST_GID

Row ID and GID's for the special artist "Various Artists"

=item $DARTIST_ID

Row ID for the Deleted Artist entity

=back

=head1 COPYRIGHT

Copyright (C) 2009 Oliver Charles

This program is free software; you can redistribute it and/or modify
it under the terms of the GNU General Public License as published by
the Free Software Foundation; either version 2 of the License, or
(at your option) any later version.

This program is distributed in the hope that it will be useful,
but WITHOUT ANY WARRANTY; without even the implied warranty of
MERCHANTABILITY or FITNESS FOR A PARTICULAR PURPOSE.  See the
GNU General Public License for more details.

You should have received a copy of the GNU General Public License
along with this program; if not, write to the Free Software
Foundation, Inc., 675 Mass Ave, Cambridge, MA 02139, USA.

=cut<|MERGE_RESOLUTION|>--- conflicted
+++ resolved
@@ -84,10 +84,7 @@
 Readonly our $EDIT_RELEASE_EDIT_BARCODES => 39;
 Readonly our $EDIT_RELEASE_DELETE => 310;
 Readonly our $EDIT_RELEASE_MERGE => 311;
-<<<<<<< HEAD
-=======
 Readonly our $EDIT_RELEASE_ARTIST => 312;
->>>>>>> e9b498db
 
 Readonly our $EDIT_WORK_CREATE => 41;
 Readonly our $EDIT_WORK_EDIT => 42;
