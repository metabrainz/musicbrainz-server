package MusicBrainz::Server::Constants;

use strict;
use warnings;

use base 'Exporter';

use Readonly;
use DateTime::Duration;

sub _get
{
    my $re = shift;
    return [
        map { "\$$_" }
        grep { $_ =~ $re }
        keys %MusicBrainz::Server::Constants::
    ];
}

our %EXPORT_TAGS = (
    edit_type       => _get(qr/^EDIT_/),
    expire_action   => _get(qr/^EXPIRE_/),
    quality         => _get(qr/^QUALITY_/),
    alias           => _get(qr/^EDIT_.*_ALIAS/),
    annotation      => _get(qr/^EDIT_.*_ADD_ANNOTATION/),
    historic        => _get(qr/^EDIT_HISTORIC/),
    editor          => _get(qr/^EDITOR_/),
    vote            => _get(qr/^VOTE_/),
    edit_status     => _get(qr/^STATUS_/),
    access_scope    => _get(qr/^ACCESS_SCOPE_/),
    privileges      => [
        qw( $AUTO_EDITOR_FLAG         $BOT_FLAG           $UNTRUSTED_FLAG
            $RELATIONSHIP_EDITOR_FLAG $DONT_NAG_FLAG      $WIKI_TRANSCLUSION_FLAG
            $MBID_SUBMITTER_FLAG      $ACCOUNT_ADMIN_FLAG $LOCATION_EDITOR_FLAG
            $BANNER_EDITOR_FLAG )
    ],
    election_status => [
        qw( $ELECTION_SECONDER_1 $ELECTION_SECONDER_2 $ELECTION_OPEN
            $ELECTION_ACCEPTED   $ELECTION_REJECTED   $ELECTION_CANCELLED )
    ],
    election_vote => [
        qw( $ELECTION_VOTE_YES $ELECTION_VOTE_NO $ELECTION_VOTE_ABSTAIN )
    ],
    vote => [
        qw( $VOTE_NO $VOTE_ABSTAIN $VOTE_YES $VOTE_APPROVE )
    ],
    email_addresses => [
        qw( $EMAIL_NOREPLY_ADDRESS $EMAIL_SUPPORT_ADDRESS )
    ],
);

our @EXPORT_OK = (
    qw( $DLABEL_ID $DARTIST_ID $VARTIST_ID $VARTIST_GID
        $AUTO_EDITOR_FLAG         $BOT_FLAG            $UNTRUSTED_FLAG
        $RELATIONSHIP_EDITOR_FLAG $DONT_NAG_FLAG       $WIKI_TRANSCLUSION_FLAG
        $MBID_SUBMITTER_FLAG      $ACCOUNT_ADMIN_FLAG  $LOCATION_EDITOR_FLAG
        $BANNER_EDITOR_FLAG
        $COVERART_FRONT_TYPE      $COVERART_BACK_TYPE
        $AREA_TYPE_COUNTRY        $AREA_TYPE_CITY
        $INSTRUMENT_ROOT_ID       $VOCAL_ROOT_ID       $REQUIRED_VOTES $OPEN_EDIT_DURATION
        $EDIT_COUNT_LIMIT
        %PART_OF_SERIES           $ARTIST_ARTIST_COLLABORATION
        @FULL_TABLE_LIST          %ENTITIES            entities_with
    ),
    @{ _get(qr/^(EDIT|EXPIRE|QUALITY|EDITOR|ELECTION|EMAIL|VOTE|STATUS|ACCESS_SCOPE|SERIES)_/) },
);

Readonly our $DLABEL_ID => 1;
Readonly our $DARTIST_ID => 2;

Readonly our $VARTIST_GID => '89ad4ac3-39f7-470e-963a-56509c546377';
Readonly our $VARTIST_ID  => 1;

Readonly our $EXPIRE_ACCEPT => 1;
Readonly our $EXPIRE_REJECT => 2;

Readonly our $EDITOR_ANONYMOUS => 1;
Readonly our $EDITOR_FREEDB => 2;
Readonly our $EDITOR_MODBOT => 4;

Readonly our $QUALITY_UNKNOWN        => -1;
Readonly our $QUALITY_UNKNOWN_MAPPED => 1;
Readonly our $QUALITY_LOW            => 0;
Readonly our $QUALITY_NORMAL         => 1;
Readonly our $QUALITY_HIGH           => 2;

Readonly our $EDIT_ARTIST_CREATE => 1;
Readonly our $EDIT_ARTIST_EDIT => 2;
Readonly our $EDIT_ARTIST_DELETE => 3;
Readonly our $EDIT_ARTIST_MERGE => 4;
Readonly our $EDIT_ARTIST_ADD_ANNOTATION => 5;
Readonly our $EDIT_ARTIST_ADD_ALIAS => 6;
Readonly our $EDIT_ARTIST_DELETE_ALIAS => 7;
Readonly our $EDIT_ARTIST_EDIT_ALIAS => 8;
Readonly our $EDIT_ARTIST_EDITCREDIT => 9;

Readonly our $EDIT_LABEL_CREATE => 10;
Readonly our $EDIT_LABEL_EDIT => 11;
Readonly our $EDIT_LABEL_DELETE => 13;
Readonly our $EDIT_LABEL_MERGE => 14;
Readonly our $EDIT_LABEL_ADD_ANNOTATION => 15;
Readonly our $EDIT_LABEL_ADD_ALIAS => 16;
Readonly our $EDIT_LABEL_DELETE_ALIAS => 17;
Readonly our $EDIT_LABEL_EDIT_ALIAS => 18;

Readonly our $EDIT_RELEASEGROUP_CREATE => 20;
Readonly our $EDIT_RELEASEGROUP_EDIT => 21;
Readonly our $EDIT_RELEASEGROUP_SET_COVER_ART => 22;
Readonly our $EDIT_RELEASEGROUP_DELETE => 23;
Readonly our $EDIT_RELEASEGROUP_MERGE => 24;
Readonly our $EDIT_RELEASEGROUP_ADD_ANNOTATION => 25;

Readonly our $EDIT_RELEASE_CREATE => 31;
Readonly our $EDIT_RELEASE_EDIT => 32;
Readonly our $EDIT_RELEASE_MOVE => 33;
Readonly our $EDIT_RELEASE_ADDRELEASELABEL => 34;
Readonly our $EDIT_RELEASE_ADD_ANNOTATION => 35;
Readonly our $EDIT_RELEASE_DELETERELEASELABEL => 36;
Readonly our $EDIT_RELEASE_EDITRELEASELABEL => 37;
Readonly our $EDIT_RELEASE_CHANGE_QUALITY => 38;
Readonly our $EDIT_RELEASE_EDIT_BARCODES => 39;
Readonly our $EDIT_RELEASE_DELETE => 310;
Readonly our $EDIT_RELEASE_MERGE => 311;
Readonly our $EDIT_RELEASE_ARTIST => 312;
Readonly our $EDIT_RELEASE_REORDER_MEDIUMS => 313;
Readonly our $EDIT_RELEASE_ADD_COVER_ART => 314;
Readonly our $EDIT_RELEASE_REMOVE_COVER_ART => 315;
Readonly our $EDIT_RELEASE_EDIT_COVER_ART => 316;
Readonly our $EDIT_RELEASE_REORDER_COVER_ART => 317;

Readonly our $EDIT_WORK_CREATE => 41;
Readonly our $EDIT_WORK_EDIT => 42;
Readonly our $EDIT_WORK_DELETE => 43;
Readonly our $EDIT_WORK_MERGE => 44;
Readonly our $EDIT_WORK_ADD_ANNOTATION => 45;
Readonly our $EDIT_WORK_ADD_ALIAS => 46;
Readonly our $EDIT_WORK_DELETE_ALIAS => 47;
Readonly our $EDIT_WORK_EDIT_ALIAS => 48;
Readonly our $EDIT_WORK_ADD_ISWCS => 49;
Readonly our $EDIT_WORK_REMOVE_ISWC => 410;

Readonly our $EDIT_MEDIUM_CREATE => 51;
Readonly our $EDIT_MEDIUM_EDIT => 52;
Readonly our $EDIT_MEDIUM_DELETE => 53;
Readonly our $EDIT_MEDIUM_REMOVE_DISCID => 54;
Readonly our $EDIT_MEDIUM_ADD_DISCID => 55;
Readonly our $EDIT_MEDIUM_MOVE_DISCID => 56;
Readonly our $EDIT_SET_TRACK_LENGTHS => 58;

Readonly our $EDIT_PLACE_CREATE => 61;
Readonly our $EDIT_PLACE_EDIT => 62;
Readonly our $EDIT_PLACE_DELETE => 63;
Readonly our $EDIT_PLACE_MERGE => 64;
Readonly our $EDIT_PLACE_ADD_ANNOTATION => 65;
Readonly our $EDIT_PLACE_ADD_ALIAS => 66;
Readonly our $EDIT_PLACE_DELETE_ALIAS => 67;
Readonly our $EDIT_PLACE_EDIT_ALIAS => 68;

Readonly our $EDIT_RECORDING_CREATE => 71;
Readonly our $EDIT_RECORDING_EDIT => 72;
Readonly our $EDIT_RECORDING_DELETE => 73;
Readonly our $EDIT_RECORDING_MERGE => 74;
Readonly our $EDIT_RECORDING_ADD_ANNOTATION => 75;
Readonly our $EDIT_RECORDING_ADD_ISRCS => 76;
Readonly our $EDIT_RECORDING_ADD_PUIDS => 77;
Readonly our $EDIT_RECORDING_REMOVE_ISRC => 78;

Readonly our $EDIT_AREA_CREATE => 81;
Readonly our $EDIT_AREA_EDIT => 82;
Readonly our $EDIT_AREA_DELETE => 83;
Readonly our $EDIT_AREA_MERGE => 84;
Readonly our $EDIT_AREA_ADD_ANNOTATION => 85;
Readonly our $EDIT_AREA_ADD_ALIAS => 86;
Readonly our $EDIT_AREA_DELETE_ALIAS => 87;
Readonly our $EDIT_AREA_EDIT_ALIAS => 88;

Readonly our $EDIT_RELATIONSHIP_CREATE => 90;
Readonly our $EDIT_RELATIONSHIP_EDIT => 91;
Readonly our $EDIT_RELATIONSHIP_DELETE => 92;
Readonly our $EDIT_RELATIONSHIP_REMOVE_LINK_TYPE => 93;
Readonly our $EDIT_RELATIONSHIP_REMOVE_LINK_ATTRIBUTE => 94;
Readonly our $EDIT_RELATIONSHIP_EDIT_LINK_TYPE => 95;
Readonly our $EDIT_RELATIONSHIP_ADD_TYPE => 96;
Readonly our $EDIT_RELATIONSHIP_ATTRIBUTE => 97;
Readonly our $EDIT_RELATIONSHIP_ADD_ATTRIBUTE => 98;
Readonly our $EDIT_RELATIONSHIPS_REORDER => 99;

Readonly our $EDIT_SERIES_CREATE => 140;
Readonly our $EDIT_SERIES_EDIT => 141;
Readonly our $EDIT_SERIES_DELETE => 142;
Readonly our $EDIT_SERIES_MERGE => 143;
Readonly our $EDIT_SERIES_ADD_ANNOTATION => 144;
Readonly our $EDIT_SERIES_ADD_ALIAS => 145;
Readonly our $EDIT_SERIES_DELETE_ALIAS => 146;
Readonly our $EDIT_SERIES_EDIT_ALIAS => 147;

Readonly our $EDIT_INSTRUMENT_CREATE => 131;
Readonly our $EDIT_INSTRUMENT_EDIT => 132;
Readonly our $EDIT_INSTRUMENT_DELETE => 133;
Readonly our $EDIT_INSTRUMENT_MERGE => 134;
Readonly our $EDIT_INSTRUMENT_ADD_ANNOTATION => 135;
Readonly our $EDIT_INSTRUMENT_ADD_ALIAS => 136;
Readonly our $EDIT_INSTRUMENT_DELETE_ALIAS => 137;
Readonly our $EDIT_INSTRUMENT_EDIT_ALIAS => 138;

Readonly our $EDIT_EVENT_CREATE => 150;
Readonly our $EDIT_EVENT_EDIT => 151;
Readonly our $EDIT_EVENT_DELETE => 152;
Readonly our $EDIT_EVENT_MERGE => 153;
Readonly our $EDIT_EVENT_ADD_ANNOTATION => 154;
Readonly our $EDIT_EVENT_ADD_ALIAS => 155;
Readonly our $EDIT_EVENT_DELETE_ALIAS => 156;
Readonly our $EDIT_EVENT_EDIT_ALIAS => 157;

Readonly our $EDIT_WIKIDOC_CHANGE => 120;

Readonly our $EDIT_URL_EDIT => 101;

Readonly our $EDIT_PUID_DELETE => 113;

Readonly our $EDIT_HISTORIC_EDIT_RELEASE_NAME       => 201;
Readonly our $EDIT_HISTORIC_EDIT_TRACKNAME          => 204;
Readonly our $EDIT_HISTORIC_EDIT_TRACKNUM           => 205;
Readonly our $EDIT_HISTORIC_ADD_TRACK               => 207;
Readonly our $EDIT_HISTORIC_MOVE_RELEASE            => 208;
Readonly our $EDIT_HISTORIC_SAC_TO_MAC              => 209;
Readonly our $EDIT_HISTORIC_CHANGE_TRACK_ARTIST     => 210;
Readonly our $EDIT_HISTORIC_REMOVE_TRACK            => 211;
Readonly our $EDIT_HISTORIC_REMOVE_RELEASE          => 212;
Readonly our $EDIT_HISTORIC_MAC_TO_SAC              => 213;
Readonly our $EDIT_HISTORIC_ADD_RELEASE             => 216;
Readonly our $EDIT_HISTORIC_ADD_TRACK_KV            => 218;
Readonly our $EDIT_HISTORIC_REMOVE_DISCID           => 220;
Readonly our $EDIT_HISTORIC_MOVE_DISCID             => 221;
Readonly our $EDIT_HISTORIC_MERGE_RELEASE           => 223;
Readonly our $EDIT_HISTORIC_REMOVE_RELEASES         => 224;
Readonly our $EDIT_HISTORIC_MERGE_RELEASE_MAC       => 225;
Readonly our $EDIT_HISTORIC_EDIT_RELEASE_ATTRS      => 226;
Readonly our $EDIT_HISTORIC_EDIT_RELEASE_EVENTS_OLD => 229;
Readonly our $EDIT_HISTORIC_ADD_RELEASE_ANNOTATION  => 231;
Readonly our $EDIT_HISTORIC_ADD_DISCID              => 232;
Readonly our $EDIT_HISTORIC_ADD_LINK                => 233;
Readonly our $EDIT_HISTORIC_EDIT_LINK               => 234;
Readonly our $EDIT_HISTORIC_REMOVE_LINK             => 235;
Readonly our $EDIT_HISTORIC_EDIT_LINK_TYPE          => 237;
Readonly our $EDIT_HISTORIC_REMOVE_LINK_TYPE        => 238;
Readonly our $EDIT_HISTORIC_REMOVE_LINK_ATTR        => 243;
Readonly our $EDIT_HISTORIC_EDIT_RELEASE_LANGUAGE   => 244;
Readonly our $EDIT_HISTORIC_EDIT_TRACK_LENGTH       => 245;
Readonly our $EDIT_HISTORIC_REMOVE_PUID             => 246;
Readonly our $EDIT_HISTORIC_ADD_RELEASE_EVENTS      => 249;
Readonly our $EDIT_HISTORIC_EDIT_RELEASE_EVENTS     => 250;
Readonly our $EDIT_HISTORIC_REMOVE_RELEASE_EVENTS   => 251;
Readonly our $EDIT_HISTORIC_CHANGE_ARTIST_QUALITY   => 252;
Readonly our $EDIT_HISTORIC_SET_TRACK_LENGTHS_FROM_CDTOC => 253;
Readonly our $EDIT_HISTORIC_REMOVE_LABEL_ALIAS      => 262;
Readonly our $EDIT_HISTORIC_CHANGE_RELEASE_QUALITY  => 263;
Readonly our $EDIT_HISTORIC_CHANGE_RELEASE_GROUP    => 273;

Readonly our $ELECTION_SECONDER_1 => 1;
Readonly our $ELECTION_SECONDER_2 => 2;
Readonly our $ELECTION_OPEN       => 3;
Readonly our $ELECTION_ACCEPTED   => 4;
Readonly our $ELECTION_REJECTED   => 5;
Readonly our $ELECTION_CANCELLED  => 6;

Readonly our $EMAIL_NOREPLY_ADDRESS => 'MusicBrainz Server <noreply@musicbrainz.org>';
Readonly our $EMAIL_SUPPORT_ADDRESS => 'MusicBrainz <support@musicbrainz.org>';

Readonly our $VOTE_ABSTAIN => -1;
Readonly our $VOTE_NO      =>  0;
Readonly our $VOTE_YES     =>  1;
Readonly our $VOTE_APPROVE =>  2;

Readonly our $STATUS_OPEN         => 1;
Readonly our $STATUS_APPLIED      => 2;
Readonly our $STATUS_FAILEDVOTE   => 3;
Readonly our $STATUS_FAILEDDEP    => 4;
Readonly our $STATUS_ERROR        => 5;
Readonly our $STATUS_FAILEDPREREQ => 6;
Readonly our $STATUS_NOVOTES      => 7;
Readonly our $STATUS_TOBEDELETED  => 8;
Readonly our $STATUS_DELETED      => 9;

Readonly our $AUTO_EDITOR_FLAG         => 1;
Readonly our $BOT_FLAG                 => 2;
Readonly our $UNTRUSTED_FLAG           => 4;
Readonly our $RELATIONSHIP_EDITOR_FLAG => 8;
Readonly our $DONT_NAG_FLAG            => 16;
Readonly our $WIKI_TRANSCLUSION_FLAG   => 32;
Readonly our $MBID_SUBMITTER_FLAG      => 64;
Readonly our $ACCOUNT_ADMIN_FLAG       => 128;
Readonly our $LOCATION_EDITOR_FLAG     => 256;
Readonly our $BANNER_EDITOR_FLAG       => 512;

Readonly our $ELECTION_VOTE_NO      => -1;
Readonly our $ELECTION_VOTE_ABSTAIN => 0;
Readonly our $ELECTION_VOTE_YES     => 1;

Readonly our $COVERART_FRONT_TYPE   => 1;
Readonly our $COVERART_BACK_TYPE   => 2;

Readonly our $INSTRUMENT_ROOT_ID => 14;
Readonly our $VOCAL_ROOT_ID => 3;

Readonly our $AREA_TYPE_COUNTRY => 1;
Readonly our $AREA_TYPE_CITY => 3;

Readonly our $REQUIRED_VOTES => 3;
Readonly our $OPEN_EDIT_DURATION => 7;
Readonly our $EDIT_MINIMUM_RESPONSE_PERIOD => DateTime::Duration->new(hours => 72);
Readonly our $EDIT_COUNT_LIMIT => 500;

Readonly our $ACCESS_SCOPE_PROFILE        => 1;
Readonly our $ACCESS_SCOPE_EMAIL          => 2;
Readonly our $ACCESS_SCOPE_TAG            => 4;
Readonly our $ACCESS_SCOPE_RATING         => 8;
Readonly our $ACCESS_SCOPE_COLLECTION     => 16;
Readonly our $ACCESS_SCOPE_SUBMIT_ISRC    => 64;
Readonly our $ACCESS_SCOPE_SUBMIT_BARCODE => 128;

Readonly our $ARTIST_ARTIST_COLLABORATION => '75c09861-6857-4ec0-9729-84eefde7fc86';

Readonly our $SERIES_ORDERING_TYPE_AUTOMATIC => 1;
Readonly our $SERIES_ORDERING_TYPE_MANUAL => 2;

Readonly our %PART_OF_SERIES => (
    event           => '707d947d-9563-328a-9a7d-0c5b9c3a9791',
    recording       => 'ea6f0698-6782-30d6-b16d-293081b66774',
    release         => '3fa29f01-8e13-3e49-9b0a-ad212aa2f81d',
    release_group   => '01018437-91d8-36b9-bf89-3f885d53b5bd',
    work            => 'b0d44366-cdf0-3acb-bee6-0f65a77a6ef0',
);

Readonly our $SERIES_ORDERING_ATTRIBUTE => 'a59c5830-5ec7-38fe-9a21-c7ea54f6650a';

Readonly our %ENTITIES => (
    area => {
        mbid => { relatable => 'overview', multiple => 1 },
        custom_tabs => ['artists', 'labels', 'releases', 'places'],
        edit_table => 1,
        merging => 1,
        model      => 'Area',
        type => { simple => 1 },
        annotations => { edit_type => $EDIT_AREA_ADD_ANNOTATION },
        aliases     => {
            add_edit_type => $EDIT_AREA_ADD_ALIAS,
            edit_edit_type => $EDIT_AREA_EDIT_ALIAS,
            delete_edit_type => $EDIT_AREA_DELETE_ALIAS,
            search_hint_type => 3
        },
        removal     => { manual => 1 },
        tags        => 1
    },
    artist => {
<<<<<<< HEAD
        mbid => { relatable => 'dedicated', indexable => 1 },
        custom_tabs => ['releases', 'recordings', 'works', 'events'],
=======
        mbid => { relatable => 'dedicated', multiple => 1, indexable => 1 },
        custom_tabs => ['releases', 'recordings', 'works'],
>>>>>>> 121d4156
        edit_table => 1,
        merging => 1,
        model      => 'Artist',
        type => { simple => 1 },
        annotations => { edit_type => $EDIT_ARTIST_ADD_ANNOTATION },
        aliases     => {
            add_edit_type => $EDIT_ARTIST_ADD_ALIAS,
            edit_edit_type => $EDIT_ARTIST_EDIT_ALIAS,
            delete_edit_type => $EDIT_ARTIST_DELETE_ALIAS,
            search_hint_type => 3
        },
        ratings    => 1,
        tags       => 1,
        subscriptions => { entity => 1, deleted => 1 },
        report_filter => 1,
        removal     => { automatic => 1 }
    },
    event => {
        mbid => { relatable => 'overview', indexable => 1 },
        edit_table => 1,
        merging => 1,
        model      => 'Event',
        type => { simple => 1 },
        annotations => { edit_type => $EDIT_EVENT_ADD_ANNOTATION },
        aliases     => {
            add_edit_type => $EDIT_EVENT_ADD_ALIAS,
            edit_edit_type => $EDIT_EVENT_EDIT_ALIAS,
            delete_edit_type => $EDIT_EVENT_DELETE_ALIAS,
            search_hint_type => 2
        },
        ratings    => 1,
        tags       => 1,
        removal     => { automatic => 1 },
        collections => 1
    },
    instrument => {
        mbid => { relatable => 'overview', multiple => 1, indexable => 1 },
        custom_tabs => ['releases', 'recordings'],
        edit_table => 1,
        merging => 1,
        model      => 'Instrument',
        type => { simple => 1 },
        annotations => { edit_type => $EDIT_INSTRUMENT_ADD_ANNOTATION },
        aliases     => {
            add_edit_type => $EDIT_INSTRUMENT_ADD_ALIAS,
            edit_edit_type => $EDIT_INSTRUMENT_EDIT_ALIAS,
            delete_edit_type => $EDIT_INSTRUMENT_DELETE_ALIAS,
            search_hint_type => 2
        },
        removal     => { manual => 1 },
        tags        => 1
    },
    label => {
        mbid => { relatable => 'dedicated', multiple => 1, indexable => 1 },
        edit_table => 1,
        merging => 1,
        model      => 'Label',
        type => { simple => 1 },
        annotations => { edit_type => $EDIT_LABEL_ADD_ANNOTATION },
        aliases     => {
            add_edit_type => $EDIT_LABEL_ADD_ALIAS,
            edit_edit_type => $EDIT_LABEL_EDIT_ALIAS,
            delete_edit_type => $EDIT_LABEL_DELETE_ALIAS,
            search_hint_type => 2
        },
        ratings    => 1,
        tags       => 1,
        subscriptions => { entity => 1, deleted => 1 },
        report_filter => 1,
        removal     => { manual => 1, automatic => 1 }
    },
    place => {
<<<<<<< HEAD
        mbid => { relatable => 'overview', indexable => 1 },
        custom_tabs => ['events', 'performances', 'map'],
=======
        mbid => { relatable => 'overview', multiple => 1, indexable => 1 },
        custom_tabs => ['performances', 'map'],
>>>>>>> 121d4156
        edit_table => 1,
        merging => 1,
        model      => 'Place',
        type => { simple => 1 },
        annotations => { edit_type => $EDIT_PLACE_ADD_ANNOTATION },
        aliases     => {
            add_edit_type => $EDIT_PLACE_ADD_ALIAS,
            edit_edit_type => $EDIT_PLACE_EDIT_ALIAS,
            delete_edit_type => $EDIT_PLACE_DELETE_ALIAS,
            search_hint_type => 2
        },
        tags       => 1,
        removal     => { automatic => 1 }
    },
    recording => {
        mbid => { relatable => 'overview', multiple => 1 },
        custom_tabs => ['fingerprints'],
        edit_table => 1,
        merging => 1,
        model      => 'Recording',
        annotations => { edit_type => $EDIT_RECORDING_ADD_ANNOTATION },
        ratings    => 1,
        tags       => 1,
        artist_credits => 1,
        report_filter => 1,
        removal     => { manual => 1 }
    },
    release => {
        mbid => { relatable => 'overview', multiple => 1, indexable => 1 },
        custom_tabs => ['discids', 'cover_art'],
        edit_table => 1,
        merging => 1,
        model      => 'Release',
        annotations => { edit_type => $EDIT_RELEASE_ADD_ANNOTATION },
        tags       => 1,
        artist_credits => 1,
        removal     => { manual => 1 },
        report_filter => 1,
        collections => 1
    },
    release_group => {
        mbid => { relatable => 'overview', multiple => 1, indexable => 1 },
        edit_table => 1,
        merging => 1,
        model      => 'ReleaseGroup',
        type => { complex => 1 },
        url        => 'release-group',
        annotations => { edit_type => $EDIT_RELEASEGROUP_ADD_ANNOTATION },
        ratings    => 1,
        tags       => 1,
        artist_credits => 1,
        report_filter => 1,
        removal     => { automatic => 1 }
    },
    series => {
        mbid => { relatable => 'overview', multiple => 1, indexable => 1 },
        edit_table => 1,
        merging => 1,
        model      => 'Series',
        type => { simple => 1 },
        annotations => { edit_type => $EDIT_SERIES_ADD_ANNOTATION },
        aliases     => {
            add_edit_type => $EDIT_SERIES_ADD_ALIAS,
            edit_edit_type => $EDIT_SERIES_EDIT_ALIAS,
            delete_edit_type => $EDIT_SERIES_DELETE_ALIAS,
            search_hint_type => 2
        },
        subscriptions => { entity => 1, deleted => 1 },
        report_filter => 1,
        removal     => { automatic => 1 },
        tags        => 1
    },
    url => {
        mbid => { relatable => 'overview', multiple => 1, no_details => 1 },
        edit_table => 1,
        model => 'URL'
    },
    work => {
        mbid => { relatable => 'overview', multiple => 1, indexable => 1 },
        edit_table => 1,
        merging => 1,
        model      => 'Work',
        type => { simple => 1 },
        annotations => { edit_type => $EDIT_WORK_ADD_ANNOTATION },
        aliases     => {
            add_edit_type => $EDIT_WORK_ADD_ALIAS,
            edit_edit_type => $EDIT_WORK_EDIT_ALIAS,
            delete_edit_type => $EDIT_WORK_DELETE_ALIAS,
            search_hint_type => 2
        },
        ratings    => 1,
        tags       => 1,
        report_filter => 1,
        removal     => { automatic => 1 }
    },
    track => {
        mbid => { multiple => 1 },
        model      => 'Track',
        artist_credits => 1
    },
    editor => {
        model      => 'Editor',
        subscriptions => { entity => 0 }
    },
    collection => {
        mbid => { relatable => 0 },
        table => 'editor_collection',
        model      => 'Collection',
        subscriptions => { entity => 1 }
    },
    cdstub => {
        model => 'CDStub',
    },
    annotation => {
        model => 'Annotation'
    },
    isrc => {
        model => 'ISRC'
    },
    iswc => {
        model => 'ISWC'
    },
    freedb => {
        model => 'FreeDB'
    },
    tag => {
        model => 'Tag'
    }
);

sub entities_with {
    my ($props, %opts) = @_;
    if (ref($props) ne 'ARRAY') {
        $props = [[$props]];
    }
    if (ref($props->[0]) ne 'ARRAY') {
        $props = [$props];
    }
    my $extract_path = sub {
        my ($entity, $path) = @_;
        my $final = $entity;
        for my $prop (@$path) {
            if (exists $final->{$prop}) {
                $final = $final->{$prop};
            } else {
                return;
            }
        }
        return $final;
    };

    my @entity_types;
    ENTITY: for my $entity_type (keys %ENTITIES) {
        for my $prop (@$props) {
            $extract_path->($ENTITIES{$entity_type}, $prop) or next ENTITY;
        }
        push @entity_types, $entity_type;
    }

    if (my $take = $opts{take}) {
        if (ref($take) eq 'CODE') {
            return map { $take->($_, $ENTITIES{$_}) } @entity_types;
        }

        if (ref($take) ne 'ARRAY') {
            $take = [$take];
        }
        return map { $extract_path->($ENTITIES{$_}, $take) } @entity_types;
    } else {
        return @entity_types;
    }
}

Readonly our @FULL_TABLE_LIST => qw(
    artist_rating_raw
    artist_tag_raw
    cdtoc_raw
    edit
    edit_area
    edit_artist
    edit_event
    edit_instrument
    edit_label
    edit_note
    edit_place
    edit_recording
    edit_release
    edit_release_group
    edit_series
    edit_url
    edit_work
    event_tag_raw
    label_rating_raw
    label_tag_raw
    place_tag_raw
    recording_rating_raw
    recording_tag_raw
    release_group_rating_raw
    release_group_tag_raw
    release_tag_raw
    release_raw
    series
    series_alias
    series_alias_type
    series_annotation
    series_gid_redirect
    series_ordering_type
    series_type
    series_tag
    series_tag_raw
    track_raw
    vote
    work_rating_raw
    work_tag_raw
    annotation
    application
    area
    area_type
    area_alias
    area_alias_type
    area_annotation
    area_gid_redirect
    area_tag
    area_tag_raw
    country_area
    iso_3166_1
    iso_3166_2
    iso_3166_3
    artist
    artist_alias
    artist_alias_type
    artist_annotation
    artist_credit
    artist_credit_name
    artist_gid_redirect
    artist_ipi
    artist_isni
    artist_meta
    artist_tag
    artist_type
    autoeditor_election
    autoeditor_election_vote
    cdtoc
    editor
    editor_oauth_token
    editor_preference
    editor_language
    editor_sanitised
    editor_subscribe_artist
    editor_subscribe_collection
    editor_subscribe_editor
    editor_subscribe_label
    editor_subscribe_series
    editor_watch_artist
    editor_watch_preferences
    editor_watch_release_group_type
    editor_watch_release_status
    event
    event_alias
    event_alias_type
    event_annotation
    event_gid_redirect
    event_tag
    event_type
    gender
    instrument
    instrument_alias
    instrument_alias_type
    instrument_annotation
    instrument_gid_redirect
    instrument_type
    instrument_tag
    instrument_tag_raw
    isrc
    iswc
    l_area_area
    l_area_artist
    l_area_event
    l_area_instrument
    l_area_label
    l_area_place
    l_area_recording
    l_area_release
    l_area_release_group
    l_area_series
    l_area_url
    l_area_work
    l_artist_artist
    l_artist_event
    l_artist_instrument
    l_artist_label
    l_artist_place
    l_artist_recording
    l_artist_release
    l_artist_release_group
    l_artist_series
    l_artist_url
    l_artist_work
    l_event_event
    l_event_instrument
    l_event_label
    l_event_place
    l_event_recording
    l_event_release
    l_event_release_group
    l_event_series
    l_event_url
    l_event_work
    l_instrument_instrument
    l_instrument_label
    l_instrument_place
    l_instrument_recording
    l_instrument_release
    l_instrument_release_group
    l_instrument_series
    l_instrument_url
    l_instrument_work
    l_label_label
    l_label_place
    l_label_recording
    l_label_release
    l_label_release_group
    l_label_series
    l_label_url
    l_label_work
    l_place_place
    l_place_recording
    l_place_release
    l_place_release_group
    l_place_series
    l_place_url
    l_place_work
    l_recording_recording
    l_recording_release
    l_recording_release_group
    l_recording_series
    l_recording_url
    l_recording_work
    l_release_group_release_group
    l_release_group_series
    l_release_group_url
    l_release_group_work
    l_release_release
    l_release_release_group
    l_release_series
    l_release_url
    l_release_work
    l_series_series
    l_series_url
    l_series_work
    l_url_url
    l_url_work
    l_work_work
    label
    label_alias
    label_alias_type
    label_annotation
    label_gid_redirect
    label_ipi
    label_isni
    label_meta
    label_tag
    label_type
    language
    link
    link_attribute
    link_attribute_credit
    link_attribute_text_value
    link_attribute_type
    link_creditable_attribute_type
    link_text_attribute_type
    link_type
    link_type_attribute_type
    editor_collection
    editor_collection_event
    editor_collection_release
    editor_collection_type
    medium
    medium_cdtoc
    medium_format
    orderable_link_type
    place
    place_alias
    place_alias_type
    place_annotation
    place_gid_redirect
    place_tag
    place_type
    recording
    recording_annotation
    recording_gid_redirect
    recording_meta
    recording_tag
    release
    release_annotation
    release_country
    release_gid_redirect
    release_group
    release_group_annotation
    release_group_gid_redirect
    release_group_meta
    release_group_tag
    release_group_primary_type
    release_group_secondary_type
    release_group_secondary_type_join
    release_label
    release_meta
    release_coverart
    release_packaging
    release_status
    release_tag
    release_unknown_country
    replication_control
    script
    tag
    tag_relation
    track
    track_gid_redirect
    medium_index
    url
    url_gid_redirect
    work
    work_alias
    work_alias_type
    work_annotation
    work_attribute
    work_attribute_type
    work_attribute_type_allowed_value
    work_gid_redirect
    work_meta
    work_tag
    work_type

    cover_art_archive.art_type
    cover_art_archive.image_type
    cover_art_archive.cover_art
    cover_art_archive.cover_art_type
    cover_art_archive.release_group_cover_art

    documentation.l_area_area_example
    documentation.l_area_artist_example
    documentation.l_area_instrument_example
    documentation.l_area_label_example
    documentation.l_area_place_example
    documentation.l_area_recording_example
    documentation.l_area_release_example
    documentation.l_area_release_group_example
    documentation.l_area_series_example
    documentation.l_area_url_example
    documentation.l_area_work_example
    documentation.l_artist_artist_example
    documentation.l_artist_instrument_example
    documentation.l_artist_label_example
    documentation.l_artist_recording_example
    documentation.l_artist_release_example
    documentation.l_artist_release_group_example
    documentation.l_artist_place_example
    documentation.l_artist_series_example
    documentation.l_artist_url_example
    documentation.l_artist_work_example
    documentation.l_instrument_instrument_example
    documentation.l_instrument_label_example
    documentation.l_instrument_place_example
    documentation.l_instrument_recording_example
    documentation.l_instrument_release_example
    documentation.l_instrument_release_group_example
    documentation.l_instrument_series_example
    documentation.l_instrument_url_example
    documentation.l_instrument_work_example
    documentation.l_label_label_example
    documentation.l_label_recording_example
    documentation.l_label_release_example
    documentation.l_label_release_group_example
    documentation.l_label_place_example
    documentation.l_label_series_example
    documentation.l_label_url_example
    documentation.l_label_work_example
    documentation.l_place_place_example
    documentation.l_place_recording_example
    documentation.l_place_release_example
    documentation.l_place_release_group_example
    documentation.l_place_series_example
    documentation.l_place_url_example
    documentation.l_place_work_example
    documentation.l_recording_recording_example
    documentation.l_recording_release_example
    documentation.l_recording_release_group_example
    documentation.l_recording_series_example
    documentation.l_recording_url_example
    documentation.l_recording_work_example
    documentation.l_release_group_release_group_example
    documentation.l_release_group_series_example
    documentation.l_release_group_url_example
    documentation.l_release_group_work_example
    documentation.l_release_release_example
    documentation.l_release_release_group_example
    documentation.l_release_series_example
    documentation.l_release_url_example
    documentation.l_release_work_example
    documentation.l_series_series_example
    documentation.l_series_url_example
    documentation.l_series_work_example
    documentation.l_url_url_example
    documentation.l_url_work_example
    documentation.l_work_work_example
    documentation.link_type_documentation

    statistics.statistic
    statistics.statistic_event

    wikidocs.wikidocs_index
);

=head1 NAME

MusicBrainz::Server::Constant - constants used in the database that
have a specific meaning

=head1 DESCRIPTION

Various row IDs have a specific meaning in the database, such as representing
special entities like "Various Artists" and "Deleted Label"

=head1 CONSTANTS

=over 4

=item $DLABEL_ID

Row ID for the Deleted Label entity

=item $VARTIST_ID, $VARTIST_GID

Row ID and GID's for the special artist "Various Artists"

=item $DARTIST_ID

Row ID for the Deleted Artist entity

=back

=head1 COPYRIGHT

Copyright (C) 2009 Oliver Charles

This program is free software; you can redistribute it and/or modify
it under the terms of the GNU General Public License as published by
the Free Software Foundation; either version 2 of the License, or
(at your option) any later version.

This program is distributed in the hope that it will be useful,
but WITHOUT ANY WARRANTY; without even the implied warranty of
MERCHANTABILITY or FITNESS FOR A PARTICULAR PURPOSE.  See the
GNU General Public License for more details.

You should have received a copy of the GNU General Public License
along with this program; if not, write to the Free Software
Foundation, Inc., 675 Mass Ave, Cambridge, MA 02139, USA.

=cut<|MERGE_RESOLUTION|>--- conflicted
+++ resolved
@@ -354,13 +354,8 @@
         tags        => 1
     },
     artist => {
-<<<<<<< HEAD
-        mbid => { relatable => 'dedicated', indexable => 1 },
+        mbid => { relatable => 'dedicated', multiple => 1, indexable => 1 },
         custom_tabs => ['releases', 'recordings', 'works', 'events'],
-=======
-        mbid => { relatable => 'dedicated', multiple => 1, indexable => 1 },
-        custom_tabs => ['releases', 'recordings', 'works'],
->>>>>>> 121d4156
         edit_table => 1,
         merging => 1,
         model      => 'Artist',
@@ -379,7 +374,7 @@
         removal     => { automatic => 1 }
     },
     event => {
-        mbid => { relatable => 'overview', indexable => 1 },
+        mbid => { relatable => 'overview', multiple => 1, indexable => 1 },
         edit_table => 1,
         merging => 1,
         model      => 'Event',
@@ -433,13 +428,8 @@
         removal     => { manual => 1, automatic => 1 }
     },
     place => {
-<<<<<<< HEAD
-        mbid => { relatable => 'overview', indexable => 1 },
+        mbid => { relatable => 'overview', multiple => 1, indexable => 1 },
         custom_tabs => ['events', 'performances', 'map'],
-=======
-        mbid => { relatable => 'overview', multiple => 1, indexable => 1 },
-        custom_tabs => ['performances', 'map'],
->>>>>>> 121d4156
         edit_table => 1,
         merging => 1,
         model      => 'Place',
