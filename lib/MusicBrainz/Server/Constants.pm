package MusicBrainz::Server::Constants;

use strict;
use warnings;

use base 'Exporter';

use DateTime::Duration;
use File::Basename qw( dirname );
use File::Slurp qw( read_file );
use File::Spec;
use JSON qw( decode_json );
use List::AllUtils qw( uniq );
use Readonly;

sub _get
{
    my $re = shift;
    return [
        map { "\$$_" }
        grep { $_ =~ $re }
        keys %MusicBrainz::Server::Constants::
    ];
}

our %EXPORT_TAGS = (
    edit_type       => _get(qr/^EDIT_/),
    expire_action   => _get(qr/^EXPIRE_/),
    quality         => _get(qr/^QUALITY_/),
    alias           => _get(qr/^EDIT_.*_ALIAS$/),
    annotation      => _get(qr/^EDIT_.*_ADD_ANNOTATION$/),
    historic        => _get(qr/^EDIT_HISTORIC_/),
    editor          => _get(qr/^EDITOR_/),
    vote            => _get(qr/^VOTE_/),
    edit_status     => _get(qr/^STATUS_/),
    access_scope    => _get(qr/^ACCESS_SCOPE_/),
    privileges      => _get(qr/_FLAG$/),
    election_status => [
        qw( $ELECTION_SECONDER_1 $ELECTION_SECONDER_2 $ELECTION_OPEN
            $ELECTION_ACCEPTED   $ELECTION_REJECTED   $ELECTION_CANCELLED )
    ],
    election_vote => [
        qw( $ELECTION_VOTE_YES $ELECTION_VOTE_NO $ELECTION_VOTE_ABSTAIN )
    ],
    email_addresses => [
        qw( $EMAIL_NOREPLY_ADDRESS $EMAIL_SUPPORT_ADDRESS )
    ],
);

our @EXPORT_OK = (
    (uniq map { @$_ } values %EXPORT_TAGS),
    qw(
        $DLABEL_ID $DARTIST_ID $VARTIST_ID $VARTIST_GID
        $COVERART_FRONT_TYPE $COVERART_BACK_TYPE
        $AREA_TYPE_COUNTRY $AREA_TYPE_CITY
        $ARTIST_TYPE_PERSON $ARTIST_TYPE_GROUP
        $INSTRUMENT_ROOT_ID $VOCAL_ROOT_ID
        $REQUIRED_VOTES $OPEN_EDIT_DURATION
        $MINIMUM_RESPONSE_PERIOD $MINIMUM_VOTING_PERIOD
        $LIMIT_FOR_EDIT_LISTING
        $ARTIST_ARTIST_COLLABORATION
        %PART_OF_SERIES $PART_OF_AREA_LINK_TYPE
        $SERIES_ORDERING_TYPE_AUTOMATIC $SERIES_ORDERING_TYPE_MANUAL
        $SERIES_ORDERING_ATTRIBUTE
        $MAX_INITIAL_MEDIUMS
        $MAX_POSTGRES_INT $MAX_POSTGRES_BIGINT
        @FULL_TABLE_LIST
        @CORE_TABLE_LIST
        @DERIVED_TABLE_LIST
        @STATS_TABLE_LIST
        @EDITOR_TABLE_LIST
        @EDIT_TABLE_LIST
        @PRIVATE_TABLE_LIST
        @CDSTUBS_TABLE_LIST
        @CAA_TABLE_LIST
        @WIKIDOCS_TABLE_LIST
        @DOCUMENTATION_TABLE_LIST
        @SITEMAPS_TABLE_LIST
        $CONTACT_URL
        $WS_EDIT_RESPONSE_OK $WS_EDIT_RESPONSE_NO_CHANGES
        %ENTITIES entities_with
        $EDITOR_SANITISED_COLUMNS
    ),
);

Readonly our $DLABEL_ID => 1;
Readonly our $DARTIST_ID => 2;

Readonly our $VARTIST_GID => '89ad4ac3-39f7-470e-963a-56509c546377';
Readonly our $VARTIST_ID  => 1;

Readonly our $EXPIRE_ACCEPT => 1;
Readonly our $EXPIRE_REJECT => 2;

Readonly our $EDITOR_ANONYMOUS => 1;
Readonly our $EDITOR_FREEDB => 2;
Readonly our $EDITOR_MODBOT => 4;

Readonly our $QUALITY_UNKNOWN        => -1;
Readonly our $QUALITY_UNKNOWN_MAPPED => 1;
Readonly our $QUALITY_LOW            => 0;
Readonly our $QUALITY_NORMAL         => 1;
Readonly our $QUALITY_HIGH           => 2;

Readonly our $EDIT_ARTIST_CREATE => 1;
Readonly our $EDIT_ARTIST_EDIT => 2;
Readonly our $EDIT_ARTIST_DELETE => 3;
Readonly our $EDIT_ARTIST_MERGE => 4;
Readonly our $EDIT_ARTIST_ADD_ANNOTATION => 5;
Readonly our $EDIT_ARTIST_ADD_ALIAS => 6;
Readonly our $EDIT_ARTIST_DELETE_ALIAS => 7;
Readonly our $EDIT_ARTIST_EDIT_ALIAS => 8;
Readonly our $EDIT_ARTIST_EDITCREDIT => 9;

Readonly our $EDIT_LABEL_CREATE => 10;
Readonly our $EDIT_LABEL_EDIT => 11;
Readonly our $EDIT_LABEL_DELETE => 13;
Readonly our $EDIT_LABEL_MERGE => 14;
Readonly our $EDIT_LABEL_ADD_ANNOTATION => 15;
Readonly our $EDIT_LABEL_ADD_ALIAS => 16;
Readonly our $EDIT_LABEL_DELETE_ALIAS => 17;
Readonly our $EDIT_LABEL_EDIT_ALIAS => 18;

Readonly our $EDIT_RELEASEGROUP_CREATE => 20;
Readonly our $EDIT_RELEASEGROUP_EDIT => 21;
Readonly our $EDIT_RELEASEGROUP_SET_COVER_ART => 22;
Readonly our $EDIT_RELEASEGROUP_DELETE => 23;
Readonly our $EDIT_RELEASEGROUP_MERGE => 24;
Readonly our $EDIT_RELEASEGROUP_ADD_ANNOTATION => 25;
Readonly our $EDIT_RELEASEGROUP_ADD_ALIAS => 26;
Readonly our $EDIT_RELEASEGROUP_DELETE_ALIAS => 27;
Readonly our $EDIT_RELEASEGROUP_EDIT_ALIAS => 28;

Readonly our $EDIT_RELEASE_CREATE => 31;
Readonly our $EDIT_RELEASE_EDIT => 32;
Readonly our $EDIT_RELEASE_MOVE => 33;
Readonly our $EDIT_RELEASE_ADDRELEASELABEL => 34;
Readonly our $EDIT_RELEASE_ADD_ANNOTATION => 35;
Readonly our $EDIT_RELEASE_DELETERELEASELABEL => 36;
Readonly our $EDIT_RELEASE_EDITRELEASELABEL => 37;
Readonly our $EDIT_RELEASE_CHANGE_QUALITY => 38;
Readonly our $EDIT_RELEASE_EDIT_BARCODES => 39;
Readonly our $EDIT_RELEASE_DELETE => 310;
Readonly our $EDIT_RELEASE_MERGE => 311;
Readonly our $EDIT_RELEASE_ARTIST => 312;
Readonly our $EDIT_RELEASE_REORDER_MEDIUMS => 313;
Readonly our $EDIT_RELEASE_ADD_COVER_ART => 314;
Readonly our $EDIT_RELEASE_REMOVE_COVER_ART => 315;
Readonly our $EDIT_RELEASE_EDIT_COVER_ART => 316;
Readonly our $EDIT_RELEASE_REORDER_COVER_ART => 317;
Readonly our $EDIT_RELEASE_ADD_ALIAS => 318;
Readonly our $EDIT_RELEASE_DELETE_ALIAS => 319;
Readonly our $EDIT_RELEASE_EDIT_ALIAS => 320;

Readonly our $EDIT_WORK_CREATE => 41;
Readonly our $EDIT_WORK_EDIT => 42;
Readonly our $EDIT_WORK_DELETE => 43;
Readonly our $EDIT_WORK_MERGE => 44;
Readonly our $EDIT_WORK_ADD_ANNOTATION => 45;
Readonly our $EDIT_WORK_ADD_ALIAS => 46;
Readonly our $EDIT_WORK_DELETE_ALIAS => 47;
Readonly our $EDIT_WORK_EDIT_ALIAS => 48;
Readonly our $EDIT_WORK_ADD_ISWCS => 49;
Readonly our $EDIT_WORK_REMOVE_ISWC => 410;

Readonly our $EDIT_MEDIUM_CREATE => 51;
Readonly our $EDIT_MEDIUM_EDIT => 52;
Readonly our $EDIT_MEDIUM_DELETE => 53;
Readonly our $EDIT_MEDIUM_REMOVE_DISCID => 54;
Readonly our $EDIT_MEDIUM_ADD_DISCID => 55;
Readonly our $EDIT_MEDIUM_MOVE_DISCID => 56;
Readonly our $EDIT_SET_TRACK_LENGTHS => 58;

Readonly our $EDIT_PLACE_CREATE => 61;
Readonly our $EDIT_PLACE_EDIT => 62;
Readonly our $EDIT_PLACE_DELETE => 63;
Readonly our $EDIT_PLACE_MERGE => 64;
Readonly our $EDIT_PLACE_ADD_ANNOTATION => 65;
Readonly our $EDIT_PLACE_ADD_ALIAS => 66;
Readonly our $EDIT_PLACE_DELETE_ALIAS => 67;
Readonly our $EDIT_PLACE_EDIT_ALIAS => 68;

Readonly our $EDIT_RECORDING_CREATE => 71;
Readonly our $EDIT_RECORDING_EDIT => 72;
Readonly our $EDIT_RECORDING_DELETE => 73;
Readonly our $EDIT_RECORDING_MERGE => 74;
Readonly our $EDIT_RECORDING_ADD_ANNOTATION => 75;
Readonly our $EDIT_RECORDING_ADD_ISRCS => 76;
Readonly our $EDIT_RECORDING_ADD_PUIDS => 77;
Readonly our $EDIT_RECORDING_REMOVE_ISRC => 78;
Readonly our $EDIT_RECORDING_ADD_ALIAS => 711;
Readonly our $EDIT_RECORDING_DELETE_ALIAS => 712;
Readonly our $EDIT_RECORDING_EDIT_ALIAS => 713;

Readonly our $EDIT_AREA_CREATE => 81;
Readonly our $EDIT_AREA_EDIT => 82;
Readonly our $EDIT_AREA_DELETE => 83;
Readonly our $EDIT_AREA_MERGE => 84;
Readonly our $EDIT_AREA_ADD_ANNOTATION => 85;
Readonly our $EDIT_AREA_ADD_ALIAS => 86;
Readonly our $EDIT_AREA_DELETE_ALIAS => 87;
Readonly our $EDIT_AREA_EDIT_ALIAS => 88;

Readonly our $EDIT_RELATIONSHIP_CREATE => 90;
Readonly our $EDIT_RELATIONSHIP_EDIT => 91;
Readonly our $EDIT_RELATIONSHIP_DELETE => 92;
Readonly our $EDIT_RELATIONSHIP_REMOVE_LINK_TYPE => 93;
Readonly our $EDIT_RELATIONSHIP_REMOVE_LINK_ATTRIBUTE => 94;
Readonly our $EDIT_RELATIONSHIP_EDIT_LINK_TYPE => 95;
Readonly our $EDIT_RELATIONSHIP_ADD_TYPE => 96;
Readonly our $EDIT_RELATIONSHIP_ATTRIBUTE => 97;
Readonly our $EDIT_RELATIONSHIP_ADD_ATTRIBUTE => 98;
Readonly our $EDIT_RELATIONSHIPS_REORDER => 99;

Readonly our $EDIT_SERIES_CREATE => 140;
Readonly our $EDIT_SERIES_EDIT => 141;
Readonly our $EDIT_SERIES_DELETE => 142;
Readonly our $EDIT_SERIES_MERGE => 143;
Readonly our $EDIT_SERIES_ADD_ANNOTATION => 144;
Readonly our $EDIT_SERIES_ADD_ALIAS => 145;
Readonly our $EDIT_SERIES_DELETE_ALIAS => 146;
Readonly our $EDIT_SERIES_EDIT_ALIAS => 147;

Readonly our $EDIT_INSTRUMENT_CREATE => 131;
Readonly our $EDIT_INSTRUMENT_EDIT => 132;
Readonly our $EDIT_INSTRUMENT_DELETE => 133;
Readonly our $EDIT_INSTRUMENT_MERGE => 134;
Readonly our $EDIT_INSTRUMENT_ADD_ANNOTATION => 135;
Readonly our $EDIT_INSTRUMENT_ADD_ALIAS => 136;
Readonly our $EDIT_INSTRUMENT_DELETE_ALIAS => 137;
Readonly our $EDIT_INSTRUMENT_EDIT_ALIAS => 138;

Readonly our $EDIT_EVENT_CREATE => 150;
Readonly our $EDIT_EVENT_EDIT => 151;
Readonly our $EDIT_EVENT_DELETE => 152;
Readonly our $EDIT_EVENT_MERGE => 153;
Readonly our $EDIT_EVENT_ADD_ANNOTATION => 154;
Readonly our $EDIT_EVENT_ADD_ALIAS => 155;
Readonly our $EDIT_EVENT_DELETE_ALIAS => 156;
Readonly our $EDIT_EVENT_EDIT_ALIAS => 157;

Readonly our $EDIT_WIKIDOC_CHANGE => 120;

Readonly our $EDIT_URL_EDIT => 101;

Readonly our $EDIT_PUID_DELETE => 113;

Readonly our $EDIT_HISTORIC_EDIT_RELEASE_NAME       => 201;
Readonly our $EDIT_HISTORIC_EDIT_TRACKNAME          => 204;
Readonly our $EDIT_HISTORIC_EDIT_TRACKNUM           => 205;
Readonly our $EDIT_HISTORIC_ADD_TRACK               => 207;
Readonly our $EDIT_HISTORIC_MOVE_RELEASE            => 208;
Readonly our $EDIT_HISTORIC_SAC_TO_MAC              => 209;
Readonly our $EDIT_HISTORIC_CHANGE_TRACK_ARTIST     => 210;
Readonly our $EDIT_HISTORIC_REMOVE_TRACK            => 211;
Readonly our $EDIT_HISTORIC_REMOVE_RELEASE          => 212;
Readonly our $EDIT_HISTORIC_MAC_TO_SAC              => 213;
Readonly our $EDIT_HISTORIC_ADD_RELEASE             => 216;
Readonly our $EDIT_HISTORIC_ADD_TRACK_KV            => 218;
Readonly our $EDIT_HISTORIC_REMOVE_DISCID           => 220;
Readonly our $EDIT_HISTORIC_MOVE_DISCID             => 221;
Readonly our $EDIT_HISTORIC_MERGE_RELEASE           => 223;
Readonly our $EDIT_HISTORIC_REMOVE_RELEASES         => 224;
Readonly our $EDIT_HISTORIC_MERGE_RELEASE_MAC       => 225;
Readonly our $EDIT_HISTORIC_EDIT_RELEASE_ATTRS      => 226;
Readonly our $EDIT_HISTORIC_EDIT_RELEASE_EVENTS_OLD => 229;
Readonly our $EDIT_HISTORIC_ADD_RELEASE_ANNOTATION  => 231;
Readonly our $EDIT_HISTORIC_ADD_DISCID              => 232;
Readonly our $EDIT_HISTORIC_ADD_LINK                => 233;
Readonly our $EDIT_HISTORIC_EDIT_LINK               => 234;
Readonly our $EDIT_HISTORIC_REMOVE_LINK             => 235;
Readonly our $EDIT_HISTORIC_EDIT_LINK_TYPE          => 237;
Readonly our $EDIT_HISTORIC_REMOVE_LINK_TYPE        => 238;
Readonly our $EDIT_HISTORIC_EDIT_RELEASE_LANGUAGE   => 244;
Readonly our $EDIT_HISTORIC_EDIT_TRACK_LENGTH       => 245;
Readonly our $EDIT_HISTORIC_ADD_RELEASE_EVENTS      => 249;
Readonly our $EDIT_HISTORIC_EDIT_RELEASE_EVENTS     => 250;
Readonly our $EDIT_HISTORIC_REMOVE_RELEASE_EVENTS   => 251;
Readonly our $EDIT_HISTORIC_CHANGE_ARTIST_QUALITY   => 252;
Readonly our $EDIT_HISTORIC_SET_TRACK_LENGTHS_FROM_CDTOC => 253;
Readonly our $EDIT_HISTORIC_REMOVE_LABEL_ALIAS      => 262;
Readonly our $EDIT_HISTORIC_CHANGE_RELEASE_QUALITY  => 263;
Readonly our $EDIT_HISTORIC_CHANGE_RELEASE_GROUP    => 273;

Readonly our $ELECTION_SECONDER_1 => 1;
Readonly our $ELECTION_SECONDER_2 => 2;
Readonly our $ELECTION_OPEN       => 3;
Readonly our $ELECTION_ACCEPTED   => 4;
Readonly our $ELECTION_REJECTED   => 5;
Readonly our $ELECTION_CANCELLED  => 6;

Readonly our $EMAIL_NOREPLY_ADDRESS => 'MusicBrainz Server <noreply@musicbrainz.org>';
Readonly our $EMAIL_SUPPORT_ADDRESS => 'MusicBrainz <support@musicbrainz.org>';

Readonly our $VOTE_ABSTAIN => -1;
Readonly our $VOTE_NO      =>  0;
Readonly our $VOTE_YES     =>  1;
Readonly our $VOTE_APPROVE =>  2;

Readonly our $STATUS_OPEN         => 1;
Readonly our $STATUS_APPLIED      => 2;
Readonly our $STATUS_FAILEDVOTE   => 3;
Readonly our $STATUS_FAILEDDEP    => 4;
Readonly our $STATUS_ERROR        => 5;
Readonly our $STATUS_FAILEDPREREQ => 6;
Readonly our $STATUS_NOVOTES      => 7;
Readonly our $STATUS_TOBEDELETED  => 8;
Readonly our $STATUS_DELETED      => 9;

Readonly our $AUTO_EDITOR_FLAG         => 1;
Readonly our $BOT_FLAG                 => 2;
Readonly our $UNTRUSTED_FLAG           => 4;
Readonly our $RELATIONSHIP_EDITOR_FLAG => 8;
Readonly our $DONT_NAG_FLAG            => 16;
Readonly our $WIKI_TRANSCLUSION_FLAG   => 32;
Readonly our $MBID_SUBMITTER_FLAG      => 64;
Readonly our $ACCOUNT_ADMIN_FLAG       => 128;
Readonly our $LOCATION_EDITOR_FLAG     => 256;
Readonly our $BANNER_EDITOR_FLAG       => 512;
Readonly our $EDITING_DISABLED_FLAG    => 1024;

Readonly our $ELECTION_VOTE_NO      => -1;
Readonly our $ELECTION_VOTE_ABSTAIN => 0;
Readonly our $ELECTION_VOTE_YES     => 1;

Readonly our $COVERART_FRONT_TYPE   => 1;
Readonly our $COVERART_BACK_TYPE   => 2;

Readonly our $INSTRUMENT_ROOT_ID => 14;
Readonly our $VOCAL_ROOT_ID => 3;

Readonly our $AREA_TYPE_COUNTRY => 1;
Readonly our $AREA_TYPE_CITY => 3;

Readonly our $ARTIST_TYPE_PERSON => 1;
Readonly our $ARTIST_TYPE_GROUP => 2;

Readonly our $REQUIRED_VOTES => 3;
Readonly our $OPEN_EDIT_DURATION => DateTime::Duration->new(days => 7);
Readonly our $MINIMUM_RESPONSE_PERIOD => DateTime::Duration->new(hours => 72);
Readonly our $MINIMUM_VOTING_PERIOD => DateTime::Duration->new(hours => 48);
Readonly our $LIMIT_FOR_EDIT_LISTING => 500;

Readonly our $ACCESS_SCOPE_PROFILE        => 1;
Readonly our $ACCESS_SCOPE_EMAIL          => 2;
Readonly our $ACCESS_SCOPE_TAG            => 4;
Readonly our $ACCESS_SCOPE_RATING         => 8;
Readonly our $ACCESS_SCOPE_COLLECTION     => 16;
Readonly our $ACCESS_SCOPE_SUBMIT_ISRC    => 64;
Readonly our $ACCESS_SCOPE_SUBMIT_BARCODE => 128;

Readonly our $ARTIST_ARTIST_COLLABORATION => '75c09861-6857-4ec0-9729-84eefde7fc86';

Readonly our $SERIES_ORDERING_TYPE_AUTOMATIC => 1;
Readonly our $SERIES_ORDERING_TYPE_MANUAL => 2;

Readonly our %PART_OF_SERIES => (
    event           => '707d947d-9563-328a-9a7d-0c5b9c3a9791',
    recording       => 'ea6f0698-6782-30d6-b16d-293081b66774',
    release         => '3fa29f01-8e13-3e49-9b0a-ad212aa2f81d',
    release_group   => '01018437-91d8-36b9-bf89-3f885d53b5bd',
    work            => 'b0d44366-cdf0-3acb-bee6-0f65a77a6ef0',
);

Readonly our $SERIES_ORDERING_ATTRIBUTE => 'a59c5830-5ec7-38fe-9a21-c7ea54f6650a';

Readonly our $PART_OF_AREA_LINK_TYPE => 'de7cc874-8b1b-3a05-8272-f3834c968fb7';

Readonly our $MAX_INITIAL_MEDIUMS => 10;

Readonly our $MAX_POSTGRES_INT => 2147483647;
Readonly our $MAX_POSTGRES_BIGINT => 9223372036854775807;

Readonly our $CONTACT_URL => 'https://metabrainz.org/contact';

Readonly our $WS_EDIT_RESPONSE_OK => 1;
Readonly our $WS_EDIT_RESPONSE_NO_CHANGES => 2;

Readonly our %ENTITIES => %{
    decode_json(read_file(File::Spec->catfile(dirname(__FILE__), '../../../entities.json')))
};

sub entities_with {
    my ($props, %opts) = @_;
    if (ref($props) ne 'ARRAY') {
        $props = [[$props]];
    }
    if (ref($props->[0]) ne 'ARRAY') {
        $props = [$props];
    }
    my $extract_path = sub {
        my ($entity, $path) = @_;
        my $final = $entity;
        for my $prop (@$path) {
            if (exists $final->{$prop}) {
                $final = $final->{$prop};
            } else {
                return;
            }
        }
        return $final;
    };

    my @entity_types;
    ENTITY: for my $entity_type (keys %ENTITIES) {
        for my $prop (@$props) {
            $extract_path->($ENTITIES{$entity_type}, $prop) or next ENTITY;
        }
        push @entity_types, $entity_type;
    }

    if (my $take = $opts{take}) {
        if (ref($take) eq 'CODE') {
            return map { $take->($_, $ENTITIES{$_}) } @entity_types;
        }

        if (ref($take) ne 'ARRAY') {
            $take = [$take];
        }
        return map { $extract_path->($ENTITIES{$_}, $take) } @entity_types;
    } else {
        return @entity_types;
    }
}

Readonly our @CORE_TABLE_LIST => qw(
    alternative_medium
    alternative_medium_track
    alternative_release
    alternative_release_type
    alternative_track
    area
    area_alias
    area_alias_type
<<<<<<< HEAD
    area_annotation
    area_attribute
    area_attribute_type
    area_attribute_type_allowed_value
=======
>>>>>>> 52fb13f1
    area_gid_redirect
    area_type
    artist
    artist_alias
    artist_alias_type
<<<<<<< HEAD
    artist_annotation
    artist_attribute
    artist_attribute_type
    artist_attribute_type_allowed_value
=======
>>>>>>> 52fb13f1
    artist_credit
    artist_credit_name
    artist_gid_redirect
    artist_ipi
    artist_isni
    artist_type
    cdtoc
    country_area
    editor_collection_type
    event
    event_alias
    event_alias_type
<<<<<<< HEAD
    event_annotation
    event_attribute
    event_attribute_type
    event_attribute_type_allowed_value
=======
>>>>>>> 52fb13f1
    event_gid_redirect
    event_type
    gender
    instrument
    instrument_alias
    instrument_alias_type
<<<<<<< HEAD
    instrument_annotation
    instrument_attribute
    instrument_attribute_type
    instrument_attribute_type_allowed_value
=======
>>>>>>> 52fb13f1
    instrument_gid_redirect
    instrument_type
    iso_3166_1
    iso_3166_2
    iso_3166_3
    isrc
    iswc
    l_area_area
    l_area_artist
    l_area_event
    l_area_instrument
    l_area_label
    l_area_place
    l_area_recording
    l_area_release
    l_area_release_group
    l_area_series
    l_area_url
    l_area_work
    l_artist_artist
    l_artist_event
    l_artist_instrument
    l_artist_label
    l_artist_place
    l_artist_recording
    l_artist_release
    l_artist_release_group
    l_artist_series
    l_artist_url
    l_artist_work
    l_event_event
    l_event_instrument
    l_event_label
    l_event_place
    l_event_recording
    l_event_release
    l_event_release_group
    l_event_series
    l_event_url
    l_event_work
    l_instrument_instrument
    l_instrument_label
    l_instrument_place
    l_instrument_recording
    l_instrument_release
    l_instrument_release_group
    l_instrument_series
    l_instrument_url
    l_instrument_work
    l_label_label
    l_label_place
    l_label_recording
    l_label_release
    l_label_release_group
    l_label_series
    l_label_url
    l_label_work
    l_place_place
    l_place_recording
    l_place_release
    l_place_release_group
    l_place_series
    l_place_url
    l_place_work
    l_recording_recording
    l_recording_release
    l_recording_release_group
    l_recording_series
    l_recording_url
    l_recording_work
    l_release_group_release_group
    l_release_group_series
    l_release_group_url
    l_release_group_work
    l_release_release
    l_release_release_group
    l_release_series
    l_release_url
    l_release_work
    l_series_series
    l_series_url
    l_series_work
    l_url_url
    l_url_work
    l_work_work
    label
    label_alias
    label_alias_type
<<<<<<< HEAD
    label_annotation
    label_attribute
    label_attribute_type
    label_attribute_type_allowed_value
=======
>>>>>>> 52fb13f1
    label_gid_redirect
    label_ipi
    label_isni
    label_type
    language
    link
    link_attribute
    link_attribute_credit
    link_attribute_text_value
    link_attribute_type
    link_creditable_attribute_type
    link_text_attribute_type
    link_type
    link_type_attribute_type
    medium
    medium_attribute
    medium_attribute_type
    medium_attribute_type_allowed_format
    medium_attribute_type_allowed_value
    medium_attribute_type_allowed_value_allowed_format
    medium_cdtoc
    medium_format
<<<<<<< HEAD
    medium_index
    old_editor_name
=======
>>>>>>> 52fb13f1
    orderable_link_type
    place
    place_alias
    place_alias_type
<<<<<<< HEAD
    place_annotation
    place_attribute
    place_attribute_type
    place_attribute_type_allowed_value
=======
>>>>>>> 52fb13f1
    place_gid_redirect
    place_type
    recording
    recording_alias
    recording_alias_type
<<<<<<< HEAD
    recording_annotation
    recording_attribute
    recording_attribute_type
    recording_attribute_type_allowed_value
=======
>>>>>>> 52fb13f1
    recording_gid_redirect
    release
    release_alias
    release_alias_type
<<<<<<< HEAD
    release_annotation
    release_attribute
    release_attribute_type
    release_attribute_type_allowed_value
=======
>>>>>>> 52fb13f1
    release_country
    release_gid_redirect
    release_group
    release_group_alias
    release_group_alias_type
<<<<<<< HEAD
    release_group_annotation
    release_group_attribute
    release_group_attribute_type
    release_group_attribute_type_allowed_value
=======
>>>>>>> 52fb13f1
    release_group_gid_redirect
    release_group_primary_type
    release_group_secondary_type
    release_group_secondary_type_join
    release_label
    release_packaging
    release_status
    release_unknown_country
    replication_control
    script
    series
    series_alias
    series_alias_type
<<<<<<< HEAD
    series_annotation
    series_attribute
    series_attribute_type
    series_attribute_type_allowed_value
=======
>>>>>>> 52fb13f1
    series_gid_redirect
    series_ordering_type
    series_type
    track
    track_gid_redirect
    url
    url_gid_redirect
    work
    work_alias
    work_alias_type
    work_attribute
    work_attribute_type
    work_attribute_type_allowed_value
    work_gid_redirect
<<<<<<< HEAD
    work_language
=======
    work_type
);

Readonly our @DERIVED_TABLE_LIST => qw(
    annotation
    area_annotation
    area_tag
    artist_annotation
    artist_meta
    artist_tag
    event_annotation
    event_meta
    event_tag
    instrument_annotation
    instrument_tag
    label_annotation
    label_meta
    label_tag
    medium_index
    place_annotation
    place_tag
    recording_annotation
    recording_meta
    recording_tag
    release_annotation
    release_group_annotation
    release_group_meta
    release_group_tag
    release_meta
    release_tag
    series_annotation
    series_tag
    tag
    tag_relation
    work_annotation
>>>>>>> 52fb13f1
    work_meta
    work_tag
);

Readonly our @STATS_TABLE_LIST => qw(
    statistics.statistic
    statistics.statistic_event
);

Readonly our @EDIT_TABLE_LIST => qw(
    edit
    edit_area
    edit_artist
    edit_data
    edit_event
    edit_instrument
    edit_label
    edit_note
    edit_note_recipient
    edit_place
    edit_recording
    edit_release
    edit_release_group
    edit_series
    edit_url
    edit_work
    vote
);

Readonly our @EDITOR_TABLE_LIST => qw(
    editor_sanitised
);

Readonly our @PRIVATE_TABLE_LIST => qw(
    application
    area_tag_raw
    artist_rating_raw
    artist_tag_raw
    autoeditor_election
    autoeditor_election_vote
    editor
    editor_collection
    editor_collection_area
    editor_collection_artist
    editor_collection_event
    editor_collection_instrument
    editor_collection_label
    editor_collection_place
    editor_collection_recording
    editor_collection_release
    editor_collection_release_group
    editor_collection_series
    editor_collection_work
    editor_language
    editor_oauth_token
    editor_preference
    editor_subscribe_artist
    editor_subscribe_collection
    editor_subscribe_editor
    editor_subscribe_label
    editor_subscribe_series
    editor_watch_artist
    editor_watch_preferences
    editor_watch_release_group_type
    editor_watch_release_status
    event_rating_raw
    event_tag_raw
    instrument_tag_raw
    label_rating_raw
    label_tag_raw
    place_tag_raw
    recording_rating_raw
    recording_tag_raw
    release_coverart
    release_group_rating_raw
    release_group_tag_raw
    release_tag_raw
    series_tag_raw
    work_rating_raw
    work_tag_raw
);

Readonly our @CDSTUBS_TABLE_LIST => qw(
    cdtoc_raw
    release_raw
    track_raw
);

Readonly our @CAA_TABLE_LIST => qw(
    cover_art_archive.art_type
    cover_art_archive.cover_art
    cover_art_archive.cover_art_type
    cover_art_archive.image_type
    cover_art_archive.release_group_cover_art
);

Readonly our @WIKIDOCS_TABLE_LIST => qw(
    wikidocs.wikidocs_index
);

Readonly our @DOCUMENTATION_TABLE_LIST => qw(
    documentation.l_area_area_example
    documentation.l_area_artist_example
    documentation.l_area_event_example
    documentation.l_area_instrument_example
    documentation.l_area_label_example
    documentation.l_area_place_example
    documentation.l_area_recording_example
    documentation.l_area_release_example
    documentation.l_area_release_group_example
    documentation.l_area_series_example
    documentation.l_area_url_example
    documentation.l_area_work_example
    documentation.l_artist_artist_example
    documentation.l_artist_event_example
    documentation.l_artist_instrument_example
    documentation.l_artist_label_example
    documentation.l_artist_place_example
    documentation.l_artist_recording_example
    documentation.l_artist_release_example
    documentation.l_artist_release_group_example
    documentation.l_artist_series_example
    documentation.l_artist_url_example
    documentation.l_artist_work_example
    documentation.l_event_event_example
    documentation.l_event_instrument_example
    documentation.l_event_label_example
    documentation.l_event_place_example
    documentation.l_event_recording_example
    documentation.l_event_release_example
    documentation.l_event_release_group_example
    documentation.l_event_series_example
    documentation.l_event_url_example
    documentation.l_event_work_example
    documentation.l_instrument_instrument_example
    documentation.l_instrument_label_example
    documentation.l_instrument_place_example
    documentation.l_instrument_recording_example
    documentation.l_instrument_release_example
    documentation.l_instrument_release_group_example
    documentation.l_instrument_series_example
    documentation.l_instrument_url_example
    documentation.l_instrument_work_example
    documentation.l_label_label_example
    documentation.l_label_place_example
    documentation.l_label_recording_example
    documentation.l_label_release_example
    documentation.l_label_release_group_example
    documentation.l_label_series_example
    documentation.l_label_url_example
    documentation.l_label_work_example
    documentation.l_place_place_example
    documentation.l_place_recording_example
    documentation.l_place_release_example
    documentation.l_place_release_group_example
    documentation.l_place_series_example
    documentation.l_place_url_example
    documentation.l_place_work_example
    documentation.l_recording_recording_example
    documentation.l_recording_release_example
    documentation.l_recording_release_group_example
    documentation.l_recording_series_example
    documentation.l_recording_url_example
    documentation.l_recording_work_example
    documentation.l_release_group_release_group_example
    documentation.l_release_group_series_example
    documentation.l_release_group_url_example
    documentation.l_release_group_work_example
    documentation.l_release_release_example
    documentation.l_release_release_group_example
    documentation.l_release_series_example
    documentation.l_release_url_example
    documentation.l_release_work_example
    documentation.l_series_series_example
    documentation.l_series_url_example
    documentation.l_series_work_example
    documentation.l_url_url_example
    documentation.l_url_work_example
    documentation.l_work_work_example
    documentation.link_type_documentation
);

Readonly our @SITEMAPS_TABLE_LIST => qw(
    sitemaps.artist_lastmod
    sitemaps.control
    sitemaps.label_lastmod
    sitemaps.place_lastmod
    sitemaps.recording_lastmod
    sitemaps.release_group_lastmod
    sitemaps.release_lastmod
    sitemaps.work_lastmod
);

Readonly our @FULL_TABLE_LIST => (
    @CORE_TABLE_LIST,
    @DERIVED_TABLE_LIST,
    @STATS_TABLE_LIST,
    @EDITOR_TABLE_LIST,
    @EDIT_TABLE_LIST,
    @PRIVATE_TABLE_LIST,
    @CDSTUBS_TABLE_LIST,
    @CAA_TABLE_LIST,
    @WIKIDOCS_TABLE_LIST,
    @DOCUMENTATION_TABLE_LIST,
    @SITEMAPS_TABLE_LIST,
);

Readonly our $EDITOR_SANITISED_COLUMNS => join(', ',
    'editor.id',
    'editor.name',
    '0 AS privs',
    "'' AS email",
    'NULL AS website',
    'NULL AS bio',
    'editor.member_since',
    'editor.email_confirm_date',
    'now() AS last_login_date',
    'editor.last_updated',
    'NULL AS birth_date',
    'NULL AS gender',
    'NULL as area',
    "'{CLEARTEXT}mb' AS password",
    "md5(editor.name || ':musicbrainz.org:mb') AS ha1",
    'editor.deleted',
);

=head1 NAME

MusicBrainz::Server::Constant - constants used in the database that
have a specific meaning

=head1 DESCRIPTION

Various row IDs have a specific meaning in the database, such as representing
special entities like "Various Artists" and "Deleted Label"

=head1 CONSTANTS

=over 4

=item $DLABEL_ID

Row ID for the Deleted Label entity

=item $VARTIST_ID, $VARTIST_GID

Row ID and GID's for the special artist "Various Artists"

=item $DARTIST_ID

Row ID for the Deleted Artist entity

=back

=head1 COPYRIGHT

Copyright (C) 2009 Oliver Charles

This program is free software; you can redistribute it and/or modify
it under the terms of the GNU General Public License as published by
the Free Software Foundation; either version 2 of the License, or
(at your option) any later version.

This program is distributed in the hope that it will be useful,
but WITHOUT ANY WARRANTY; without even the implied warranty of
MERCHANTABILITY or FITNESS FOR A PARTICULAR PURPOSE.  See the
GNU General Public License for more details.

You should have received a copy of the GNU General Public License
along with this program; if not, write to the Free Software
Foundation, Inc., 675 Mass Ave, Cambridge, MA 02139, USA.

=cut<|MERGE_RESOLUTION|>--- conflicted
+++ resolved
@@ -432,25 +432,17 @@
     area
     area_alias
     area_alias_type
-<<<<<<< HEAD
-    area_annotation
     area_attribute
     area_attribute_type
     area_attribute_type_allowed_value
-=======
->>>>>>> 52fb13f1
     area_gid_redirect
     area_type
     artist
     artist_alias
     artist_alias_type
-<<<<<<< HEAD
-    artist_annotation
     artist_attribute
     artist_attribute_type
     artist_attribute_type_allowed_value
-=======
->>>>>>> 52fb13f1
     artist_credit
     artist_credit_name
     artist_gid_redirect
@@ -463,26 +455,18 @@
     event
     event_alias
     event_alias_type
-<<<<<<< HEAD
-    event_annotation
     event_attribute
     event_attribute_type
     event_attribute_type_allowed_value
-=======
->>>>>>> 52fb13f1
     event_gid_redirect
     event_type
     gender
     instrument
     instrument_alias
     instrument_alias_type
-<<<<<<< HEAD
-    instrument_annotation
     instrument_attribute
     instrument_attribute_type
     instrument_attribute_type_allowed_value
-=======
->>>>>>> 52fb13f1
     instrument_gid_redirect
     instrument_type
     iso_3166_1
@@ -571,13 +555,9 @@
     label
     label_alias
     label_alias_type
-<<<<<<< HEAD
-    label_annotation
     label_attribute
     label_attribute_type
     label_attribute_type_allowed_value
-=======
->>>>>>> 52fb13f1
     label_gid_redirect
     label_ipi
     label_isni
@@ -600,57 +580,36 @@
     medium_attribute_type_allowed_value_allowed_format
     medium_cdtoc
     medium_format
-<<<<<<< HEAD
-    medium_index
-    old_editor_name
-=======
->>>>>>> 52fb13f1
     orderable_link_type
     place
     place_alias
     place_alias_type
-<<<<<<< HEAD
-    place_annotation
     place_attribute
     place_attribute_type
     place_attribute_type_allowed_value
-=======
->>>>>>> 52fb13f1
     place_gid_redirect
     place_type
     recording
     recording_alias
     recording_alias_type
-<<<<<<< HEAD
-    recording_annotation
     recording_attribute
     recording_attribute_type
     recording_attribute_type_allowed_value
-=======
->>>>>>> 52fb13f1
     recording_gid_redirect
     release
     release_alias
     release_alias_type
-<<<<<<< HEAD
-    release_annotation
     release_attribute
     release_attribute_type
     release_attribute_type_allowed_value
-=======
->>>>>>> 52fb13f1
     release_country
     release_gid_redirect
     release_group
     release_group_alias
     release_group_alias_type
-<<<<<<< HEAD
-    release_group_annotation
     release_group_attribute
     release_group_attribute_type
     release_group_attribute_type_allowed_value
-=======
->>>>>>> 52fb13f1
     release_group_gid_redirect
     release_group_primary_type
     release_group_secondary_type
@@ -664,13 +623,9 @@
     series
     series_alias
     series_alias_type
-<<<<<<< HEAD
-    series_annotation
     series_attribute
     series_attribute_type
     series_attribute_type_allowed_value
-=======
->>>>>>> 52fb13f1
     series_gid_redirect
     series_ordering_type
     series_type
@@ -685,9 +640,7 @@
     work_attribute_type
     work_attribute_type_allowed_value
     work_gid_redirect
-<<<<<<< HEAD
     work_language
-=======
     work_type
 );
 
@@ -723,7 +676,6 @@
     tag
     tag_relation
     work_annotation
->>>>>>> 52fb13f1
     work_meta
     work_tag
 );
@@ -794,6 +746,7 @@
     instrument_tag_raw
     label_rating_raw
     label_tag_raw
+    old_editor_name
     place_tag_raw
     recording_rating_raw
     recording_tag_raw
