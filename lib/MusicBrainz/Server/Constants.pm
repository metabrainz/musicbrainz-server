package MusicBrainz::Server::Constants;

use strict;
use warnings;

use base 'Exporter';

use Readonly;

sub _get
{
    my $re = shift;
    return [
        map { "\$$_" }
        grep { $_ =~ $re }
        keys %MusicBrainz::Server::Constants::
    ];
}

our %EXPORT_TAGS = (
    edit_type     => _get(qr/^EDIT_/),
    expire_action => _get(qr/^EXPIRE_/),
    quality       => _get(qr/^QUALITY_/),
    annotation    => _get(qr/^EDIT_.*_ADD_ANNOTATION/),
    historic      => _get(qr/^EDIT_HISTORIC/)
);

our @EXPORT_OK = (
    qw( $DLABEL_ID $DARTIST_ID $VARTIST_ID $VARTIST_GID ),
    @{ _get(qr/^(EDIT|EXPIRE|QUALITY)_/) },
);

Readonly our $DLABEL_ID => 1;
Readonly our $DARTIST_ID => 2;

Readonly our $VARTIST_GID => '89ad4ac3-39f7-470e-963a-56509c546377';
Readonly our $VARTIST_ID  => 1;

Readonly our $EXPIRE_ACCEPT => 1;
Readonly our $EXPIRE_REJECT => 2;

Readonly our $QUALITY_UNKNOWN        => -1;
Readonly our $QUALITY_UNKNOWN_MAPPED => 1;
Readonly our $QUALITY_LOW            => 0;
Readonly our $QUALITY_NORMAL         => 1;
Readonly our $QUALITY_HIGH           => 2;

Readonly our $EDIT_ARTIST_CREATE => 1;
Readonly our $EDIT_ARTIST_EDIT => 2;
Readonly our $EDIT_ARTIST_DELETE => 3;
Readonly our $EDIT_ARTIST_MERGE => 4;
Readonly our $EDIT_ARTIST_ADD_ANNOTATION => 5;
Readonly our $EDIT_ARTIST_ADD_ALIAS => 6;
Readonly our $EDIT_ARTIST_DELETE_ALIAS => 7;
Readonly our $EDIT_ARTIST_EDIT_ALIAS => 8;

Readonly our $EDIT_LABEL_CREATE => 10;
Readonly our $EDIT_LABEL_EDIT => 11;
Readonly our $EDIT_LABEL_DELETE => 13;
Readonly our $EDIT_LABEL_MERGE => 14;
Readonly our $EDIT_LABEL_ADD_ANNOTATION => 15;
Readonly our $EDIT_LABEL_ADD_ALIAS => 16;
Readonly our $EDIT_LABEL_DELETE_ALIAS => 17;
Readonly our $EDIT_LABEL_EDIT_ALIAS => 18;

Readonly our $EDIT_RELEASEGROUP_CREATE => 20;
Readonly our $EDIT_RELEASEGROUP_DELETE => 23;
Readonly our $EDIT_RELEASEGROUP_MERGE => 24;
Readonly our $EDIT_RELEASEGROUP_EDIT => 21;
Readonly our $EDIT_RELEASEGROUP_ADD_ANNOTATION => 25;

Readonly our $EDIT_RELEASE_EDIT => 32;
Readonly our $EDIT_RELEASE_ADD_ANNOTATION => 35;
Readonly our $EDIT_RELEASE_DELETERELEASELABEL => 36;
Readonly our $EDIT_RELEASE_EDITRELEASELABEL => 37;
Readonly our $EDIT_RELEASE_CHANGE_QUALITY => 38;

Readonly our $EDIT_WORK_CREATE => 41;
Readonly our $EDIT_WORK_EDIT => 42;
Readonly our $EDIT_WORK_ADD_ANNOTATION => 45;
Readonly our $EDIT_WORK_ADD_ALIAS => 46;
Readonly our $EDIT_WORK_DELETE_ALIAS => 47;
Readonly our $EDIT_WORK_EDIT_ALIAS => 48;

Readonly our $EDIT_MEDIUM_CREATE => 51;
Readonly our $EDIT_MEDIUM_EDIT => 52;
Readonly our $EDIT_MEDIUM_DELETE => 53;
Readonly our $EDIT_MEDIUM_REMOVE_DISCID => 54;

Readonly our $EDIT_TRACK_EDIT => 62;

Readonly our $EDIT_RECORDING_EDIT => 72;
Readonly our $EDIT_RECORDING_MERGE => 74;
Readonly our $EDIT_RECORDING_ADD_ANNOTATION => 75;
Readonly our $EDIT_RECORDING_ADD_ISRCS => 76;
Readonly our $EDIT_RECORDING_ADD_PUIDS => 77;
Readonly our $EDIT_RECORDING_REMOVE_ISRC => 78;

Readonly our $EDIT_TRACKLIST_CREATE => 81;
Readonly our $EDIT_TRACKLIST_ADDTRACK => 85;
Readonly our $EDIT_TRACKLIST_DELETETRACK => 86;

Readonly our $EDIT_RELATIONSHIP_CREATE => 90;
Readonly our $EDIT_RELATIONSHIP_EDIT => 91;
Readonly our $EDIT_RELATIONSHIP_DELETE => 92;
Readonly our $EDIT_RELATIONSHIP_REMOVE_LINK_TYPE => 93;
Readonly our $EDIT_RELATIONSHIP_REMOVE_LINK_ATTRIBUTE => 94;
Readonly our $EDIT_RELATIONSHIP_EDIT_LINK_TYPE => 95;
Readonly our $EDIT_RELATIONSHIP_ADD_TYPE => 96;
Readonly our $EDIT_RELATIONSHIP_ATTRIBUTE => 97;
Readonly our $EDIT_RELATIONSHIP_ADD_ATTRIBUTE => 98;

Readonly our $EDIT_WIKIDOC_CHANGE => 120;

Readonly our $EDIT_URL_EDIT => 101;

Readonly our $EDIT_PUID_DELETE => 113;

<<<<<<< HEAD
Readonly our $EDIT_HISTORIC_EDIT_RELEASE_NAME => 201;
Readonly our $EDIT_HISTORIC_REMOVE_LINK => 235;
=======
Readonly our $EDIT_HISTORIC_EDIT_RELEASE_NAME       => 201;
Readonly our $EDIT_HISTORIC_EDIT_TRACKNAME          => 204;
Readonly our $EDIT_HISTORIC_EDIT_TRACKNUM           => 205;
Readonly our $EDIT_HISTORIC_ADD_TRACK               => 207;
Readonly our $EDIT_HISTORIC_MOVE_RELEASE            => 208;
Readonly our $EDIT_HISTORIC_SAC_TO_MAC              => 209;
Readonly our $EDIT_HISTORIC_CHANGE_TRACK_ARTIST     => 210;
Readonly our $EDIT_HISTORIC_REMOVE_TRACK            => 211;
Readonly our $EDIT_HISTORIC_REMOVE_RELEASE          => 212;
Readonly our $EDIT_HISTORIC_MAC_TO_SAC              => 213;
Readonly our $EDIT_HISTORIC_ADD_RELEASE             => 216;
Readonly our $EDIT_HISTORIC_ADD_TRACK_KV            => 218;
Readonly our $EDIT_HISTORIC_REMOVE_DISCID           => 220;
Readonly our $EDIT_HISTORIC_MOVE_DISCID             => 221;
Readonly our $EDIT_HISTORIC_MERGE_RELEASE           => 223;
Readonly our $EDIT_HISTORIC_REMOVE_RELEASES         => 224;
Readonly our $EDIT_HISTORIC_MERGE_RELEASE_MAC       => 225;
Readonly our $EDIT_HISTORIC_EDIT_RELEASE_ATTRS      => 226;
Readonly our $EDIT_HISTORIC_EDIT_RELEASE_EVENTS_OLD => 229;
Readonly our $EDIT_HISTORIC_ADD_DISCID              => 232;
Readonly our $EDIT_HISTORIC_EDIT_LINK               => 234;
Readonly our $EDIT_HISTORIC_EDIT_LINK_TYPE          => 237;
Readonly our $EDIT_HISTORIC_REMOVE_LINK_TYPE        => 238;
Readonly our $EDIT_HISTORIC_REMOVE_LINK_ATTR        => 243;
Readonly our $EDIT_HISTORIC_EDIT_RELEASE_LANGUAGE   => 244;
Readonly our $EDIT_HISTORIC_EDIT_TRACK_LENGTH       => 245;
Readonly our $EDIT_HISTORIC_REMOVE_PUID             => 246;
Readonly our $EDIT_HISTORIC_ADD_RELEASE_EVENTS      => 249;
Readonly our $EDIT_HISTORIC_EDIT_RELEASE_EVENTS     => 250;
Readonly our $EDIT_HISTORIC_REMOVE_RELEASE_EVENTS   => 251;
Readonly our $EDIT_HISTORIC_CHANGE_ARTIST_QUALITY   => 252;
Readonly our $EDIT_HISTORIC_SET_TRACK_LENGTHS_FROM_CDTOC => 253;
Readonly our $EDIT_HISTORIC_CHANGE_RELEASE_QUALITY  => 263;
Readonly our $EDIT_HISTORIC_CHANGE_RELEASE_GROUP    => 273;

>>>>>>> b22df95a

=head1 NAME

MusicBrainz::Server::Constant - constants used in the database that
have a specific meaning

=head1 DESCRIPTION

Various row IDs have a specific meaning in the database, such as representing
special entities like "Various Artists" and "Deleted Label"

=head1 CONSTANTS

=over 4

=item $DLABEL_ID

Row ID for the Deleted Label entity

=item $VARTIST_ID, $VARTIST_GID

Row ID and GID's for the special artist "Various Artists"

=item $DARTIST_ID

Row ID for the Deleted Artist entity

=back

=head1 COPYRIGHT

Copyright (C) 2009 Oliver Charles

This program is free software; you can redistribute it and/or modify
it under the terms of the GNU General Public License as published by
the Free Software Foundation; either version 2 of the License, or
(at your option) any later version.

This program is distributed in the hope that it will be useful,
but WITHOUT ANY WARRANTY; without even the implied warranty of
MERCHANTABILITY or FITNESS FOR A PARTICULAR PURPOSE.  See the
GNU General Public License for more details.

You should have received a copy of the GNU General Public License
along with this program; if not, write to the Free Software
Foundation, Inc., 675 Mass Ave, Cambridge, MA 02139, USA.

=cut<|MERGE_RESOLUTION|>--- conflicted
+++ resolved
@@ -116,10 +116,6 @@
 
 Readonly our $EDIT_PUID_DELETE => 113;
 
-<<<<<<< HEAD
-Readonly our $EDIT_HISTORIC_EDIT_RELEASE_NAME => 201;
-Readonly our $EDIT_HISTORIC_REMOVE_LINK => 235;
-=======
 Readonly our $EDIT_HISTORIC_EDIT_RELEASE_NAME       => 201;
 Readonly our $EDIT_HISTORIC_EDIT_TRACKNAME          => 204;
 Readonly our $EDIT_HISTORIC_EDIT_TRACKNUM           => 205;
@@ -141,6 +137,7 @@
 Readonly our $EDIT_HISTORIC_EDIT_RELEASE_EVENTS_OLD => 229;
 Readonly our $EDIT_HISTORIC_ADD_DISCID              => 232;
 Readonly our $EDIT_HISTORIC_EDIT_LINK               => 234;
+Readonly our $EDIT_HISTORIC_REMOVE_LINK             => 235;
 Readonly our $EDIT_HISTORIC_EDIT_LINK_TYPE          => 237;
 Readonly our $EDIT_HISTORIC_REMOVE_LINK_TYPE        => 238;
 Readonly our $EDIT_HISTORIC_REMOVE_LINK_ATTR        => 243;
@@ -155,8 +152,6 @@
 Readonly our $EDIT_HISTORIC_CHANGE_RELEASE_QUALITY  => 263;
 Readonly our $EDIT_HISTORIC_CHANGE_RELEASE_GROUP    => 273;
 
->>>>>>> b22df95a
-
 =head1 NAME
 
 MusicBrainz::Server::Constant - constants used in the database that
