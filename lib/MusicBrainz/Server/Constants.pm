--- conflicted
+++ resolved
@@ -369,10 +369,7 @@
 Readonly our $ADDING_NOTES_DISABLED_FLAG    => 2048;
 Readonly our $SPAMMER_FLAG                  => 4096;
 Readonly our $BEGINNER_FLAG                 => 8192;
-<<<<<<< HEAD
-=======
 Readonly our $VOTING_DISABLED_FLAG          => 16384;
->>>>>>> d413c6d7
 # If you update this, also update root/utility/sanitizedEditor.js
 Readonly our $PUBLIC_PRIVILEGE_FLAGS        => $AUTO_EDITOR_FLAG |
                                                $BOT_FLAG |
