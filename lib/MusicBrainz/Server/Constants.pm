--- conflicted
+++ resolved
@@ -104,7 +104,6 @@
 
 Readonly our $EDIT_PUID_DELETE => 113;
 
-<<<<<<< HEAD
 Readonly our $EDIT_HISTORIC_EDIT_RELEASE_NAME       => 201;
 Readonly our $EDIT_HISTORIC_EDIT_TRACKNAME          => 204;
 Readonly our $EDIT_HISTORIC_EDIT_TRACKNUM           => 205;
@@ -120,10 +119,7 @@
 Readonly our $EDIT_HISTORIC_EDIT_RELEASE_LANGUAGE   => 244;
 Readonly our $EDIT_HISTORIC_EDIT_RELEASE_ATTRS      => 226;
 Readonly our $EDIT_HISTORIC_EDIT_RELEASE_EVENTS_OLD => 229;
-=======
-Readonly our $EDIT_HISTORIC_EDIT_RELEASE_NAME => 201;
-Readonly our $EDIT_HISTORIC_ADD_DISCID        => 232;
->>>>>>> a4de22d4
+Readonly our $EDIT_HISTORIC_ADD_DISCID              => 232;
 
 =head1 NAME
 
