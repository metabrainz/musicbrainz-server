--- conflicted
+++ resolved
@@ -104,18 +104,14 @@
 
 Readonly our $EDIT_PUID_DELETE => 113;
 
-<<<<<<< HEAD
 Readonly our $EDIT_HISTORIC_EDIT_RELEASE_NAME       => 201;
 Readonly our $EDIT_HISTORIC_MOVE_RELEASE            => 208;
 Readonly our $EDIT_HISTORIC_SAC_TO_MAC              => 209;
 Readonly our $EDIT_HISTORIC_REMOVE_TRACK            => 211;
 Readonly our $EDIT_HISTORIC_REMOVE_RELEASE          => 212;
+Readonly our $EDIT_HISTORIC_MAC_TO_SAC              => 213;
 Readonly our $EDIT_HISTORIC_MERGE_RELEASE           => 223;
 Readonly our $EDIT_HISTORIC_EDIT_RELEASE_EVENTS_OLD => 229;
-=======
-Readonly our $EDIT_HISTORIC_EDIT_RELEASE_NAME => 201;
-Readonly our $EDIT_HISTORIC_MAC_TO_SAC        => 213;
->>>>>>> 18cb9982
 
 =head1 NAME
 
