package MusicBrainz::Server::Constants;

use strict;
use warnings;

use base 'Exporter';

use Readonly;

sub _get
{
    my $re = shift;
    return [
        map { "\$$_" }
        grep { $_ =~ $re }
        keys %MusicBrainz::Server::Constants::
    ];
}

our %EXPORT_TAGS = (
    edit_type     => _get(qr/^EDIT_/),
    expire_action => _get(qr/^EXPIRE_/),
    quality       => _get(qr/^QUALITY_/),
    annotation    => _get(qr/^EDIT_.*_ADD_ANNOTATION/),
    historic      => _get(qr/^EDIT_HISTORIC/)
);

our @EXPORT_OK = (
    qw( $DLABEL_ID $DARTIST_ID $VARTIST_ID $VARTIST_GID ),
    @{ _get(qr/^(EDIT|EXPIRE|QUALITY)_/) },
);

Readonly our $DLABEL_ID => 1;
Readonly our $DARTIST_ID => 2;

Readonly our $VARTIST_GID => '89ad4ac3-39f7-470e-963a-56509c546377';
Readonly our $VARTIST_ID  => 1;

Readonly our $EXPIRE_ACCEPT => 1;
Readonly our $EXPIRE_REJECT => 2;

Readonly our $QUALITY_UNKNOWN        => -1;
Readonly our $QUALITY_UNKNOWN_MAPPED => 1;
Readonly our $QUALITY_LOW            => 0;
Readonly our $QUALITY_NORMAL         => 1;
Readonly our $QUALITY_HIGH           => 2;

Readonly our $EDIT_ARTIST_CREATE => 1;
Readonly our $EDIT_ARTIST_EDIT => 2;
Readonly our $EDIT_ARTIST_DELETE => 3;
Readonly our $EDIT_ARTIST_MERGE => 4;
Readonly our $EDIT_ARTIST_ADD_ANNOTATION => 5;
Readonly our $EDIT_ARTIST_ADD_ALIAS => 6;
Readonly our $EDIT_ARTIST_DELETE_ALIAS => 7;
Readonly our $EDIT_ARTIST_EDIT_ALIAS => 8;

Readonly our $EDIT_LABEL_CREATE => 10;
Readonly our $EDIT_LABEL_EDIT => 11;
Readonly our $EDIT_LABEL_DELETE => 13;
Readonly our $EDIT_LABEL_MERGE => 14;
Readonly our $EDIT_LABEL_ADD_ANNOTATION => 15;
Readonly our $EDIT_LABEL_ADD_ALIAS => 16;
Readonly our $EDIT_LABEL_DELETE_ALIAS => 17;
Readonly our $EDIT_LABEL_EDIT_ALIAS => 18;

Readonly our $EDIT_RELEASEGROUP_CREATE => 20;
Readonly our $EDIT_RELEASEGROUP_DELETE => 23;
Readonly our $EDIT_RELEASEGROUP_MERGE => 24;
Readonly our $EDIT_RELEASEGROUP_EDIT => 21;
Readonly our $EDIT_RELEASEGROUP_ADD_ANNOTATION => 25;

Readonly our $EDIT_RELEASE_CREATE => 31;
Readonly our $EDIT_RELEASE_EDIT => 32;
<<<<<<< HEAD
Readonly our $EDIT_RELEASE_ADDRELEASELABEL => 34;
=======
Readonly our $EDIT_RELEASE_MOVE => 34;
>>>>>>> 334452d9
Readonly our $EDIT_RELEASE_ADD_ANNOTATION => 35;
Readonly our $EDIT_RELEASE_DELETERELEASELABEL => 36;
Readonly our $EDIT_RELEASE_EDITRELEASELABEL => 37;
Readonly our $EDIT_RELEASE_CHANGE_QUALITY => 38;
Readonly our $EDIT_RELEASE_EDIT_BARCODES => 39;

Readonly our $EDIT_WORK_CREATE => 41;
Readonly our $EDIT_WORK_EDIT => 42;
Readonly our $EDIT_WORK_MERGE => 44;
Readonly our $EDIT_WORK_ADD_ANNOTATION => 45;
Readonly our $EDIT_WORK_ADD_ALIAS => 46;
Readonly our $EDIT_WORK_DELETE_ALIAS => 47;
Readonly our $EDIT_WORK_EDIT_ALIAS => 48;

Readonly our $EDIT_MEDIUM_CREATE => 51;
Readonly our $EDIT_MEDIUM_EDIT => 52;
Readonly our $EDIT_MEDIUM_DELETE => 53;
Readonly our $EDIT_MEDIUM_REMOVE_DISCID => 54;
Readonly our $EDIT_MEDIUM_ADD_DISCID => 55;

Readonly our $EDIT_TRACK_EDIT => 62;

Readonly our $EDIT_RECORDING_EDIT => 72;
Readonly our $EDIT_RECORDING_MERGE => 74;
Readonly our $EDIT_RECORDING_ADD_ANNOTATION => 75;
Readonly our $EDIT_RECORDING_ADD_ISRCS => 76;
Readonly our $EDIT_RECORDING_ADD_PUIDS => 77;
Readonly our $EDIT_RECORDING_REMOVE_ISRC => 78;

Readonly our $EDIT_TRACKLIST_CREATE => 81;
Readonly our $EDIT_TRACKLIST_ADDTRACK => 85;
Readonly our $EDIT_TRACKLIST_DELETETRACK => 86;

Readonly our $EDIT_RELATIONSHIP_CREATE => 90;
Readonly our $EDIT_RELATIONSHIP_EDIT => 91;
Readonly our $EDIT_RELATIONSHIP_DELETE => 92;
Readonly our $EDIT_RELATIONSHIP_REMOVE_LINK_TYPE => 93;
Readonly our $EDIT_RELATIONSHIP_REMOVE_LINK_ATTRIBUTE => 94;
Readonly our $EDIT_RELATIONSHIP_EDIT_LINK_TYPE => 95;
Readonly our $EDIT_RELATIONSHIP_ADD_TYPE => 96;
Readonly our $EDIT_RELATIONSHIP_ATTRIBUTE => 97;
Readonly our $EDIT_RELATIONSHIP_ADD_ATTRIBUTE => 98;

Readonly our $EDIT_WIKIDOC_CHANGE => 120;

Readonly our $EDIT_URL_EDIT => 101;

Readonly our $EDIT_PUID_DELETE => 113;

Readonly our $EDIT_HISTORIC_EDIT_RELEASE_NAME       => 201;
Readonly our $EDIT_HISTORIC_EDIT_TRACKNAME          => 204;
Readonly our $EDIT_HISTORIC_EDIT_TRACKNUM           => 205;
Readonly our $EDIT_HISTORIC_ADD_TRACK               => 207;
Readonly our $EDIT_HISTORIC_MOVE_RELEASE            => 208;
Readonly our $EDIT_HISTORIC_SAC_TO_MAC              => 209;
Readonly our $EDIT_HISTORIC_CHANGE_TRACK_ARTIST     => 210;
Readonly our $EDIT_HISTORIC_REMOVE_TRACK            => 211;
Readonly our $EDIT_HISTORIC_REMOVE_RELEASE          => 212;
Readonly our $EDIT_HISTORIC_MAC_TO_SAC              => 213;
Readonly our $EDIT_HISTORIC_ADD_RELEASE             => 216;
Readonly our $EDIT_HISTORIC_ADD_TRACK_KV            => 218;
Readonly our $EDIT_HISTORIC_REMOVE_DISCID           => 220;
Readonly our $EDIT_HISTORIC_MOVE_DISCID             => 221;
Readonly our $EDIT_HISTORIC_MERGE_RELEASE           => 223;
Readonly our $EDIT_HISTORIC_REMOVE_RELEASES         => 224;
Readonly our $EDIT_HISTORIC_MERGE_RELEASE_MAC       => 225;
Readonly our $EDIT_HISTORIC_EDIT_RELEASE_ATTRS      => 226;
Readonly our $EDIT_HISTORIC_EDIT_RELEASE_EVENTS_OLD => 229;
Readonly our $EDIT_HISTORIC_ADD_DISCID              => 232;
Readonly our $EDIT_HISTORIC_ADD_LINK                => 233;
Readonly our $EDIT_HISTORIC_EDIT_LINK               => 234;
Readonly our $EDIT_HISTORIC_REMOVE_LINK             => 235;
Readonly our $EDIT_HISTORIC_EDIT_LINK_TYPE          => 237;
Readonly our $EDIT_HISTORIC_REMOVE_LINK_TYPE        => 238;
Readonly our $EDIT_HISTORIC_REMOVE_LINK_ATTR        => 243;
Readonly our $EDIT_HISTORIC_EDIT_RELEASE_LANGUAGE   => 244;
Readonly our $EDIT_HISTORIC_EDIT_TRACK_LENGTH       => 245;
Readonly our $EDIT_HISTORIC_REMOVE_PUID             => 246;
Readonly our $EDIT_HISTORIC_ADD_RELEASE_EVENTS      => 249;
Readonly our $EDIT_HISTORIC_EDIT_RELEASE_EVENTS     => 250;
Readonly our $EDIT_HISTORIC_REMOVE_RELEASE_EVENTS   => 251;
Readonly our $EDIT_HISTORIC_CHANGE_ARTIST_QUALITY   => 252;
Readonly our $EDIT_HISTORIC_SET_TRACK_LENGTHS_FROM_CDTOC => 253;
Readonly our $EDIT_HISTORIC_REMOVE_LABEL_ALIAS      => 262;
Readonly our $EDIT_HISTORIC_CHANGE_RELEASE_QUALITY  => 263;
Readonly our $EDIT_HISTORIC_CHANGE_RELEASE_GROUP    => 273;

=head1 NAME

MusicBrainz::Server::Constant - constants used in the database that
have a specific meaning

=head1 DESCRIPTION

Various row IDs have a specific meaning in the database, such as representing
special entities like "Various Artists" and "Deleted Label"

=head1 CONSTANTS

=over 4

=item $DLABEL_ID

Row ID for the Deleted Label entity

=item $VARTIST_ID, $VARTIST_GID

Row ID and GID's for the special artist "Various Artists"

=item $DARTIST_ID

Row ID for the Deleted Artist entity

=back

=head1 COPYRIGHT

Copyright (C) 2009 Oliver Charles

This program is free software; you can redistribute it and/or modify
it under the terms of the GNU General Public License as published by
the Free Software Foundation; either version 2 of the License, or
(at your option) any later version.

This program is distributed in the hope that it will be useful,
but WITHOUT ANY WARRANTY; without even the implied warranty of
MERCHANTABILITY or FITNESS FOR A PARTICULAR PURPOSE.  See the
GNU General Public License for more details.

You should have received a copy of the GNU General Public License
along with this program; if not, write to the Free Software
Foundation, Inc., 675 Mass Ave, Cambridge, MA 02139, USA.

=cut<|MERGE_RESOLUTION|>--- conflicted
+++ resolved
@@ -71,11 +71,8 @@
 
 Readonly our $EDIT_RELEASE_CREATE => 31;
 Readonly our $EDIT_RELEASE_EDIT => 32;
-<<<<<<< HEAD
+Readonly our $EDIT_RELEASE_MOVE => 33;
 Readonly our $EDIT_RELEASE_ADDRELEASELABEL => 34;
-=======
-Readonly our $EDIT_RELEASE_MOVE => 34;
->>>>>>> 334452d9
 Readonly our $EDIT_RELEASE_ADD_ANNOTATION => 35;
 Readonly our $EDIT_RELEASE_DELETERELEASELABEL => 36;
 Readonly our $EDIT_RELEASE_EDITRELEASELABEL => 37;
