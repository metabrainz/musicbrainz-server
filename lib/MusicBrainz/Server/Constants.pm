--- conflicted
+++ resolved
@@ -52,14 +52,9 @@
         $AUTO_EDITOR_FLAG         $BOT_FLAG           $UNTRUSTED_FLAG
         $RELATIONSHIP_EDITOR_FLAG $DONT_NAG_FLAG      $WIKI_TRANSCLUSION_FLAG
         $MBID_SUBMITTER_FLAG      $ACCOUNT_ADMIN_FLAG
-<<<<<<< HEAD
         $COVERART_FRONT_TYPE      $COVERART_BACK_TYPE  $INSTRUMENT_ROOT_ID
-        $REQUIRED_VOTES ),
-    @{ _get(qr/^(EDIT|EXPIRE|QUALITY|EDITOR|ELECTION|EMAIL|VOTE|STATUS)_/) },
-=======
-        $COVERART_FRONT_TYPE      $COVERART_BACK_TYPE  $INSTRUMENT_ROOT_ID ),
+        $REQUIRED_VOTES )
     @{ _get(qr/^(EDIT|EXPIRE|QUALITY|EDITOR|ELECTION|EMAIL|VOTE|STATUS|ACCESS_SCOPE)_/) },
->>>>>>> 6dadaf5e
 );
 
 Readonly our $DLABEL_ID => 1;
@@ -251,9 +246,8 @@
 
 Readonly our $INSTRUMENT_ROOT_ID => 14;
 
-<<<<<<< HEAD
 Readonly our $REQUIRED_VOTES => 3;
-=======
+
 Readonly our $ACCESS_SCOPE_PROFILE        => 1;
 Readonly our $ACCESS_SCOPE_EMAIL          => 2;
 Readonly our $ACCESS_SCOPE_TAG            => 4;
@@ -262,7 +256,6 @@
 Readonly our $ACCESS_SCOPE_SUBMIT_PUID    => 32;
 Readonly our $ACCESS_SCOPE_SUBMIT_ISRC    => 64;
 Readonly our $ACCESS_SCOPE_SUBMIT_BARCODE => 128;
->>>>>>> 6dadaf5e
 
 =head1 NAME
 
