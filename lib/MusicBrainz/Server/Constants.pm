package MusicBrainz::Server::Constants;

use strict;
use warnings;

use base 'Exporter';

use Readonly;

sub _get
{
    my $re = shift;
    return [
        map { "\$$_" }
        grep { $_ =~ $re }
        keys %MusicBrainz::Server::Constants::
    ];
}

our %EXPORT_TAGS = (
    edit_type     => _get(qr/^EDIT_/),
    expire_action => _get(qr/^EXPIRE_/),
    quality       => _get(qr/^QUALITY_/),
    annotation    => _get(qr/^EDIT_.*_ADD_ANNOTATION/),
    historic      => _get(qr/^EDIT_HISTORIC/)
);

our @EXPORT_OK = (
    qw( $DLABEL_ID $DARTIST_ID $VARTIST_ID $VARTIST_GID ),
    @{ _get(qr/^(EDIT|EXPIRE|QUALITY)_/) },
);

Readonly our $DLABEL_ID => 1;
Readonly our $DARTIST_ID => 2;

Readonly our $VARTIST_GID => '89ad4ac3-39f7-470e-963a-56509c546377';
Readonly our $VARTIST_ID  => 1;

Readonly our $EXPIRE_ACCEPT => 1;
Readonly our $EXPIRE_REJECT => 2;

Readonly our $QUALITY_UNKNOWN        => -1;
Readonly our $QUALITY_UNKNOWN_MAPPED => 1;
Readonly our $QUALITY_LOW            => 0;
Readonly our $QUALITY_NORMAL         => 1;
Readonly our $QUALITY_HIGH           => 2;

Readonly our $EDIT_ARTIST_CREATE => 1;
Readonly our $EDIT_ARTIST_EDIT => 2;
Readonly our $EDIT_ARTIST_DELETE => 3;
Readonly our $EDIT_ARTIST_MERGE => 4;
Readonly our $EDIT_ARTIST_ADD_ANNOTATION => 5;
Readonly our $EDIT_ARTIST_ADD_ALIAS => 6;
Readonly our $EDIT_ARTIST_DELETE_ALIAS => 7;
Readonly our $EDIT_ARTIST_EDIT_ALIAS => 8;

Readonly our $EDIT_LABEL_CREATE => 10;
Readonly our $EDIT_LABEL_EDIT => 11;
Readonly our $EDIT_LABEL_DELETE => 13;
Readonly our $EDIT_LABEL_MERGE => 14;
Readonly our $EDIT_LABEL_ADD_ANNOTATION => 15;
Readonly our $EDIT_LABEL_ADD_ALIAS => 16;
Readonly our $EDIT_LABEL_DELETE_ALIAS => 17;
Readonly our $EDIT_LABEL_EDIT_ALIAS => 18;

Readonly our $EDIT_RELEASEGROUP_CREATE => 20;
Readonly our $EDIT_RELEASEGROUP_DELETE => 23;
Readonly our $EDIT_RELEASEGROUP_MERGE => 24;
Readonly our $EDIT_RELEASEGROUP_EDIT => 21;
Readonly our $EDIT_RELEASEGROUP_ADD_ANNOTATION => 25;

Readonly our $EDIT_RELEASE_CREATE => 31;
Readonly our $EDIT_RELEASE_EDIT => 32;
Readonly our $EDIT_RELEASE_MOVE => 33;
Readonly our $EDIT_RELEASE_ADDRELEASELABEL => 34;
Readonly our $EDIT_RELEASE_ADD_ANNOTATION => 35;
Readonly our $EDIT_RELEASE_DELETERELEASELABEL => 36;
Readonly our $EDIT_RELEASE_EDITRELEASELABEL => 37;
Readonly our $EDIT_RELEASE_CHANGE_QUALITY => 38;
Readonly our $EDIT_RELEASE_EDIT_BARCODES => 39;

Readonly our $EDIT_WORK_CREATE => 41;
Readonly our $EDIT_WORK_EDIT => 42;
Readonly our $EDIT_WORK_MERGE => 44;
Readonly our $EDIT_WORK_ADD_ANNOTATION => 45;
Readonly our $EDIT_WORK_ADD_ALIAS => 46;
Readonly our $EDIT_WORK_DELETE_ALIAS => 47;
Readonly our $EDIT_WORK_EDIT_ALIAS => 48;

Readonly our $EDIT_MEDIUM_CREATE => 51;
Readonly our $EDIT_MEDIUM_EDIT => 52;
Readonly our $EDIT_MEDIUM_DELETE => 53;
Readonly our $EDIT_MEDIUM_REMOVE_DISCID => 54;
Readonly our $EDIT_MEDIUM_ADD_DISCID => 55;
<<<<<<< HEAD
Readonly our $EDIT_MEDIUM_MOVE_DISCID => 56;

Readonly our $EDIT_TRACK_EDIT => 62;
=======
Readonly our $EDIT_MEDIUM_EDIT_TRACKLIST => 56;
>>>>>>> 9047956b

Readonly our $EDIT_RECORDING_EDIT => 72;
Readonly our $EDIT_RECORDING_MERGE => 74;
Readonly our $EDIT_RECORDING_ADD_ANNOTATION => 75;
Readonly our $EDIT_RECORDING_ADD_ISRCS => 76;
Readonly our $EDIT_RECORDING_ADD_PUIDS => 77;
Readonly our $EDIT_RECORDING_REMOVE_ISRC => 78;

Readonly our $EDIT_TRACKLIST_CREATE => 81;

Readonly our $EDIT_RELATIONSHIP_CREATE => 90;
Readonly our $EDIT_RELATIONSHIP_EDIT => 91;
Readonly our $EDIT_RELATIONSHIP_DELETE => 92;
Readonly our $EDIT_RELATIONSHIP_REMOVE_LINK_TYPE => 93;
Readonly our $EDIT_RELATIONSHIP_REMOVE_LINK_ATTRIBUTE => 94;
Readonly our $EDIT_RELATIONSHIP_EDIT_LINK_TYPE => 95;
Readonly our $EDIT_RELATIONSHIP_ADD_TYPE => 96;
Readonly our $EDIT_RELATIONSHIP_ATTRIBUTE => 97;
Readonly our $EDIT_RELATIONSHIP_ADD_ATTRIBUTE => 98;

Readonly our $EDIT_WIKIDOC_CHANGE => 120;

Readonly our $EDIT_URL_EDIT => 101;

Readonly our $EDIT_PUID_DELETE => 113;

Readonly our $EDIT_HISTORIC_EDIT_RELEASE_NAME       => 201;
Readonly our $EDIT_HISTORIC_EDIT_TRACKNAME          => 204;
Readonly our $EDIT_HISTORIC_EDIT_TRACKNUM           => 205;
Readonly our $EDIT_HISTORIC_ADD_TRACK               => 207;
Readonly our $EDIT_HISTORIC_MOVE_RELEASE            => 208;
Readonly our $EDIT_HISTORIC_SAC_TO_MAC              => 209;
Readonly our $EDIT_HISTORIC_CHANGE_TRACK_ARTIST     => 210;
Readonly our $EDIT_HISTORIC_REMOVE_TRACK            => 211;
Readonly our $EDIT_HISTORIC_REMOVE_RELEASE          => 212;
Readonly our $EDIT_HISTORIC_MAC_TO_SAC              => 213;
Readonly our $EDIT_HISTORIC_ADD_RELEASE             => 216;
Readonly our $EDIT_HISTORIC_ADD_TRACK_KV            => 218;
Readonly our $EDIT_HISTORIC_REMOVE_DISCID           => 220;
Readonly our $EDIT_HISTORIC_MOVE_DISCID             => 221;
Readonly our $EDIT_HISTORIC_MERGE_RELEASE           => 223;
Readonly our $EDIT_HISTORIC_REMOVE_RELEASES         => 224;
Readonly our $EDIT_HISTORIC_MERGE_RELEASE_MAC       => 225;
Readonly our $EDIT_HISTORIC_EDIT_RELEASE_ATTRS      => 226;
Readonly our $EDIT_HISTORIC_EDIT_RELEASE_EVENTS_OLD => 229;
Readonly our $EDIT_HISTORIC_ADD_DISCID              => 232;
Readonly our $EDIT_HISTORIC_ADD_LINK                => 233;
Readonly our $EDIT_HISTORIC_EDIT_LINK               => 234;
Readonly our $EDIT_HISTORIC_REMOVE_LINK             => 235;
Readonly our $EDIT_HISTORIC_EDIT_LINK_TYPE          => 237;
Readonly our $EDIT_HISTORIC_REMOVE_LINK_TYPE        => 238;
Readonly our $EDIT_HISTORIC_REMOVE_LINK_ATTR        => 243;
Readonly our $EDIT_HISTORIC_EDIT_RELEASE_LANGUAGE   => 244;
Readonly our $EDIT_HISTORIC_EDIT_TRACK_LENGTH       => 245;
Readonly our $EDIT_HISTORIC_REMOVE_PUID             => 246;
Readonly our $EDIT_HISTORIC_ADD_RELEASE_EVENTS      => 249;
Readonly our $EDIT_HISTORIC_EDIT_RELEASE_EVENTS     => 250;
Readonly our $EDIT_HISTORIC_REMOVE_RELEASE_EVENTS   => 251;
Readonly our $EDIT_HISTORIC_CHANGE_ARTIST_QUALITY   => 252;
Readonly our $EDIT_HISTORIC_SET_TRACK_LENGTHS_FROM_CDTOC => 253;
Readonly our $EDIT_HISTORIC_REMOVE_LABEL_ALIAS      => 262;
Readonly our $EDIT_HISTORIC_CHANGE_RELEASE_QUALITY  => 263;
Readonly our $EDIT_HISTORIC_CHANGE_RELEASE_GROUP    => 273;

=head1 NAME

MusicBrainz::Server::Constant - constants used in the database that
have a specific meaning

=head1 DESCRIPTION

Various row IDs have a specific meaning in the database, such as representing
special entities like "Various Artists" and "Deleted Label"

=head1 CONSTANTS

=over 4

=item $DLABEL_ID

Row ID for the Deleted Label entity

=item $VARTIST_ID, $VARTIST_GID

Row ID and GID's for the special artist "Various Artists"

=item $DARTIST_ID

Row ID for the Deleted Artist entity

=back

=head1 COPYRIGHT

Copyright (C) 2009 Oliver Charles

This program is free software; you can redistribute it and/or modify
it under the terms of the GNU General Public License as published by
the Free Software Foundation; either version 2 of the License, or
(at your option) any later version.

This program is distributed in the hope that it will be useful,
but WITHOUT ANY WARRANTY; without even the implied warranty of
MERCHANTABILITY or FITNESS FOR A PARTICULAR PURPOSE.  See the
GNU General Public License for more details.

You should have received a copy of the GNU General Public License
along with this program; if not, write to the Free Software
Foundation, Inc., 675 Mass Ave, Cambridge, MA 02139, USA.

=cut<|MERGE_RESOLUTION|>--- conflicted
+++ resolved
@@ -92,13 +92,8 @@
 Readonly our $EDIT_MEDIUM_DELETE => 53;
 Readonly our $EDIT_MEDIUM_REMOVE_DISCID => 54;
 Readonly our $EDIT_MEDIUM_ADD_DISCID => 55;
-<<<<<<< HEAD
 Readonly our $EDIT_MEDIUM_MOVE_DISCID => 56;
-
-Readonly our $EDIT_TRACK_EDIT => 62;
-=======
-Readonly our $EDIT_MEDIUM_EDIT_TRACKLIST => 56;
->>>>>>> 9047956b
+Readonly our $EDIT_MEDIUM_EDIT_TRACKLIST => 57;
 
 Readonly our $EDIT_RECORDING_EDIT => 72;
 Readonly our $EDIT_RECORDING_MERGE => 74;
