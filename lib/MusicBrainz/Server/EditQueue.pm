--- conflicted
+++ resolved
@@ -3,12 +3,7 @@
 use Moose;
 use Try::Tiny;
 use DBDefs;
-<<<<<<< HEAD
-use MusicBrainz::Server::Constants qw( :expire_action :edit_status );
-=======
-use MusicBrainz::Server::Constants qw( :expire_action :editor );
-use MusicBrainz::Server::Types qw( :edit_status );
->>>>>>> ea4d0ada
+use MusicBrainz::Server::Constants qw( :expire_action :editor :edit_status );
 
 has 'c' => (
     is => 'ro',
