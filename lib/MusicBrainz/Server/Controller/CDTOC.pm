--- conflicted
+++ resolved
@@ -219,12 +219,8 @@
             );
         }
         else {
-<<<<<<< HEAD
-            if(my ($stub_toc) = $c->model('CDStubTOC')->get_by_discid($cdtoc->discid)) {
-=======
             my $stub_toc = $c->model('CDStubTOC')->get_by_discid($cdtoc->discid);
             if($stub_toc) {
->>>>>>> 982e16ca
                 $c->model('CDStub')->load($stub_toc);
                 my @mediums = $c->model('Medium')->find_for_cdstub($stub_toc);
                 $c->model('ArtistCredit')->load(map { $_->release } @mediums);
