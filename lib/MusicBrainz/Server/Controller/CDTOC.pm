package MusicBrainz::Server::Controller::CDTOC;
use Moose;

BEGIN { extends 'MusicBrainz::Server::Controller'; }

use List::Util qw( first );
use Scalar::Util qw( looks_like_number );
use MusicBrainz::Server::Constants qw(
    $EDIT_MEDIUM_ADD_DISCID
    $EDIT_MEDIUM_REMOVE_DISCID
    $EDIT_MEDIUM_MOVE_DISCID
    $EDIT_SET_TRACK_LENGTHS
    $EDITOR_MODBOT
);
use MusicBrainz::Server::Entity::CDTOC;
use MusicBrainz::Server::Translation qw( l ln );
use MusicBrainz::Server::ControllerUtils::CDTOC qw( add_dash );
use MusicBrainz::Server::ControllerUtils::Release qw( load_release_events );

use List::UtilsBy qw( sort_by );

use HTTP::Status qw( :constants );

with 'MusicBrainz::Server::Controller::Role::Load' => {
    model => 'CDTOC',
    entity_name => 'cdtoc'
};

sub base : Chained('/') PathPart('cdtoc') CaptureArgs(0) {}

sub _load
{
    my ($self, $c, $discid) = @_;

    add_dash($c, $discid);

    return $c->model('CDTOC')->get_by_discid($discid);
}

sub _load_releases
{
    my ($self, $c, $cdtoc) = @_;
    my @medium_cdtocs = $c->model('MediumCDTOC')->find_by_discid($cdtoc->discid);
    my @mediums = $c->model('Medium')->load(@medium_cdtocs);
    my @releases = $c->model('Release')->load(@mediums);
    $c->model('MediumFormat')->load(@mediums);
    $c->model('Medium')->load_for_releases(@releases);
    my @rgs = $c->model('ReleaseGroup')->load(@releases);
    $c->model('ReleaseGroup')->load_meta(@rgs);
    load_release_events($c, @releases);
    $c->model('ReleaseLabel')->load(@releases);
    $c->model('Label')->load(map { $_->all_labels } @releases);
    $c->model('ArtistCredit')->load(@releases);
    $c->model('CDTOC')->load(@medium_cdtocs);
    return \@medium_cdtocs;
}

sub show : Chained('load') PathPart('')
{
    my ($self, $c) = @_;

    my $cdtoc = $c->stash->{cdtoc};

    $c->stash(
        medium_cdtocs => $self->_load_releases($c, $cdtoc),
        template      => 'cdtoc/index.tt',
    );
}

sub remove : Local RequireAuth
{
    my ($self, $c) = @_;
    my $cdtoc_id  = $c->req->query_params->{cdtoc_id};
    my $medium_id = $c->req->query_params->{medium_id};

    my $medium  = $c->model('Medium')->get_by_id($medium_id);
    my $release = $c->model('Release')->get_by_id($medium->release_id);
    $c->model('ArtistCredit')->load($release);
    $c->model('ReleaseGroup')->load($release);

    my $cdtoc = $c->model('MediumCDTOC')->get_by_medium_cdtoc($medium_id, $cdtoc_id);
    $c->model('CDTOC')->load($cdtoc);

    $c->stash(
        medium_cdtoc => $cdtoc,
        medium       => $medium,
        release      => $release
    );

    $self->edit_action($c,
        form        => 'Confirm',
        type        => $EDIT_MEDIUM_REMOVE_DISCID,
        edit_args   => {
            medium => $medium,
            cdtoc  => $cdtoc
        },
        on_creation => sub {
            $c->response->redirect($c->uri_for_action('/release/discids', [ $release->gid ]));
        }
    )
}

sub set_durations : Chained('load') PathPart('set-durations') Edit RequireAuth
{
    my ($self, $c) = @_;

    my $cdtoc = $c->stash->{cdtoc};
    my $medium_id = $c->req->query_params->{medium};
    my $medium = $c->model('Medium')->get_by_id ($medium_id)
        or die "Could not find medium";

    $c->model('Release')->load($medium);

    $c->model('Track')->load_for_mediums($medium);
    $c->model('Recording')->load($medium->all_tracks);
    $c->model('ArtistCredit')->load($medium->all_tracks, $medium->release);

    $c->stash( medium => $medium );

    # use Data::Dumper;
    # warn "stash: ".Dumper ($c->stash)."\n";

    $self->edit_action($c,
        form => 'Confirm',
        type => $EDIT_SET_TRACK_LENGTHS,
        edit_args => {
            medium_id => $medium_id,
            cdtoc_id => $cdtoc->id
        },
        on_creation => sub {
            $c->response->redirect(
                $c->uri_for_action($self->action_for('show'), [ $cdtoc->discid ]));
        }
    );
}

sub attach : Local
{
    my ($self, $c) = @_;

    my $toc = $c->req->query_params->{toc};
    $c->stash( toc => $toc );
    my $cdtoc = MusicBrainz::Server::Entity::CDTOC->new_from_toc($toc)
        or $self->error(
            $c, status => HTTP_BAD_REQUEST,
            message => l('The provided CD TOC is not valid')
        );

    $c->stash( cdtoc => $cdtoc );

    if ($c->form_posted) {
        $c->forward('/user/do_login');
    }

    if (my $medium_id = $c->req->query_params->{medium}) {
        $c->forward('/user/do_login');

        $self->error($c, status => HTTP_BAD_REQUEST,
                     message => l('The provided medium id is not valid')
            ) unless looks_like_number ($medium_id);

        $self->error(
            $c,
            status => HTTP_BAD_REQUEST,
            message => l('This CDTOC is already attached to this medium')
        ) if $c->model('MediumCDTOC')->medium_has_cdtoc($medium_id, $cdtoc);

        my $medium = $c->model('Medium')->get_by_id($medium_id);
        $c->model('MediumFormat')->load($medium);

        $self->error(
            $c,
            status => HTTP_BAD_REQUEST,
            message => l('The selected medium cannot have disc IDs')
        ) unless $medium->may_have_discids;

        $c->model('Release')->load($medium);
        $c->model('ArtistCredit')->load($medium->release);

        $c->stash( medium => $medium );

        $c->stash(template => 'cdtoc/attach_confirm.tt');
        $self->edit_action($c,
            form        => 'Confirm',
            type        => $EDIT_MEDIUM_ADD_DISCID,
            edit_args   => {
                cdtoc      => $toc,
                medium_id  => $medium_id,
                release    => $medium->release
            },
            on_creation => sub {
                $c->response->redirect(
                    $c->uri_for_action(
                        '/release/discids' => [ $medium->release->gid ]));
            }
        )
    }
    elsif (my $artist_id = $c->req->query_params->{artist}) {

        $self->error($c, status => HTTP_BAD_REQUEST,
                     message => l('The provided artist id is not valid')
            ) unless looks_like_number ($artist_id);

        # List releases
        my $artist = $c->model('Artist')->get_by_id($artist_id);
        my $releases = $self->_load_paged($c, sub {
            $c->model('Release')->find_for_cdtoc($artist_id, $cdtoc->track_count, shift, shift)
        });
        $c->model('Medium')->load_for_releases(@$releases);
        $c->model('MediumFormat')->load(map { $_->all_mediums } @$releases);
<<<<<<< HEAD
        $c->model('Track')->load_for_tracklists(
            map { $_->tracklist } map { $_->all_mediums } @$releases);
        load_release_events($c, @$releases);
=======
        $c->model('Track')->load_for_mediums (map { $_->all_mediums } @$releases);
        $c->model('Country')->load(@$releases);
>>>>>>> 05b42072
        $c->model('ReleaseLabel')->load(@$releases);
        $c->model('Label')->load(map { $_->all_labels } @$releases);
        my @rgs = $c->model('ReleaseGroup')->load(@$releases);
        $c->model('ReleaseGroup')->load_meta(@rgs);

        $c->stash(
            artist => $artist,
            releases => $releases,
            template => 'cdtoc/attach_artist_releases.tt',
        );
    }
    else {
        my $search_artist = $c->form( query_artist => 'Search::Query', name => 'filter-artist' );
        my $search_release = $c->form( query_release => 'Search::Query', name => 'filter-release' );

        my ($initial_artist, $initial_release) = map { $c->req->query_params->{$_} }
            qw( artist-name release-name );

        # One of these must have been submitted to get here
        if ($search_artist->submitted_and_valid($c->req->query_params)) {
            my $artists = $self->_load_paged($c, sub {
                $c->model('Search')->search('artist', $search_artist->field('query')->value, shift, shift)
            });
            $c->stash(
                template => 'cdtoc/attach_filter_artist.tt',
                artists => $artists
            );
            $c->detach;
        }
        elsif ($search_release->submitted_and_valid($c->req->query_params)) {
            my $releases = $self->_load_paged($c, sub {
                $c->model('Search')->search('release', $search_release->field('query')->value, shift, shift,
                                            { track_count => $cdtoc->track_count });
            });
            my @releases = map { $_->entity } @$releases;
            $c->model('Medium')->load_for_releases(@releases);
            $c->model('MediumFormat')->load(map { $_->all_mediums } @releases);
            my @mediums = map { $_->all_mediums } @releases;
            $c->model('Track')->load_for_mediums(@mediums);

            my @tracks = map { $_->all_tracks } @mediums;
            $c->model('Recording')->load(@tracks);
            $c->model('ArtistCredit')->load(@releases, @tracks, map { $_->recording } @tracks);
            load_release_events($c, @releases);
            $c->model('ReleaseLabel')->load(@releases);
            $c->model('Label')->load(map { $_->all_labels } @releases);

            my @rgs = $c->model('ReleaseGroup')->load(@releases);
            $c->model('ReleaseGroup')->load_meta(@rgs);

            $c->stash(
                template => 'cdtoc/attach_filter_release.tt',
                results => [sort_by { $_->entity->release_group ? $_->entity->release_group->gid : '' } @$releases]
            );
            $c->detach;
        }
        else {
            my $stub_toc = $c->model('CDStubTOC')->get_by_discid($cdtoc->discid);
            if($stub_toc) {
                $c->model('CDStub')->load($stub_toc);
                $c->model('CDStubTrack')->load_for_cdstub($stub_toc->cdstub);
                $stub_toc->update_track_lengths;

                $initial_artist  ||= $stub_toc->cdstub->artist;
                $initial_release ||= $stub_toc->cdstub->title;

                my @mediums = $c->model('Medium')->find_for_cdstub($stub_toc);
                $c->model('ArtistCredit')->load(map { $_->release } @mediums);
                $c->stash(
                    possible_mediums => [ @mediums  ],
                    cdstubtoc => $stub_toc
                );
            }
        }

        $search_artist->process(params => { 'filter-artist.query' => $initial_artist })
            if $initial_artist;

        $search_release->process(params => { 'filter-release.query' => $initial_release })
            if $initial_release;

        $c->stash(
            medium_cdtocs => $self->_load_releases($c, $cdtoc),
            cdtoc => $cdtoc,
            template => 'cdtoc/lookup.tt',
        );
    }
}

sub move : Local RequireAuth Edit
{
    my ($self, $c) = @_;

    my $medium_cdtoc_id = $c->req->query_params->{toc};
    my $medium_cdtoc = $c->model('MediumCDTOC')->get_by_id($medium_cdtoc_id)
        or $self->error(
            $c, status => HTTP_BAD_REQUEST,
            message => l('The provided CD TOC is not valid')
        );

    $c->model('CDTOC')->load($medium_cdtoc);
    my $cdtoc = $medium_cdtoc->cdtoc;

    $c->stash(
        cdtoc => $cdtoc,
        toc => $medium_cdtoc_id,
        medium_cdtoc => $medium_cdtoc
    );

    if (my $medium_id = $c->req->query_params->{medium}) {
        $self->error($c, status => HTTP_BAD_REQUEST,
                     message => l('The provided medium id is not valid')
            ) unless looks_like_number ($medium_id);

        my $medium = $c->model('Medium')->get_by_id($medium_id);
        $c->model('MediumFormat')->load($medium);
        $self->error(
            $c,
            status => HTTP_BAD_REQUEST,
            message => l('The selected medium cannot have disc IDs')
        ) unless $medium->may_have_discids;

        $c->model('Medium')->load($medium_cdtoc);

        $c->model('Release')->load($medium, $medium_cdtoc->medium);
        load_release_events($c, $medium->release);
        $c->model('ReleaseLabel')->load($medium->release);
        $c->model('Label')->load($medium->release->all_labels);
        $c->model('ArtistCredit')->load($medium->release, $medium_cdtoc->medium->release);

        $c->stash(
            medium => $medium
        );


        $c->stash(template => 'cdtoc/attach_confirm.tt');
        $self->edit_action($c,
            form        => 'Confirm',
            type        => $EDIT_MEDIUM_MOVE_DISCID,
            edit_args   => {
                medium_cdtoc => $medium_cdtoc,
                new_medium   => $medium
            },
            on_creation => sub {
                $c->response->redirect(
                    $c->uri_for_action(
                        '/release/discids' => [ $medium->release->gid ]));
            }
        )
    }
    else {
        my $search_release = $c->form( query_release => 'Search::Query',
                                       name => 'filter-release' );
        $c->stash( template => 'cdtoc/move_search.tt' );

        if ($search_release->submitted_and_valid($c->req->query_params)) {
            my $releases = $self->_load_paged($c, sub {
                $c->model('Search')->search('release', $search_release->field('query')->value, shift, shift,
                                            { track_count => $cdtoc->track_count });
            });
            my @releases = map { $_->entity } @$releases;
            $c->model('ArtistCredit')->load(@releases);
            $c->model('Medium')->load_for_releases(@releases);
            load_release_events($c, @releases);
            $c->model('ReleaseLabel')->load(@releases);
            $c->model('Label')->load(map { $_->all_labels } @releases);
            $c->model('MediumFormat')->load(map { $_->all_mediums } @releases);
            my @mediums = grep { !$_->format || $_->format->has_discids }
                map { $_->all_mediums } @releases;
            $c->model('Track')->load_for_mediums(@mediums);
            $c->stash(
                template => 'cdtoc/attach_filter_release.tt',
                results => $releases
            );
            $c->detach;
        }
    }
}

no Moose;
1;

=head1 COPYRIGHT

Copyright (C) 2009 Lukas Lalinsky

This program is free software; you can redistribute it and/or modify
it under the terms of the GNU General Public License as published by
the Free Software Foundation; either version 2 of the License, or
(at your option) any later version.

This program is distributed in the hope that it will be useful,
but WITHOUT ANY WARRANTY; without even the implied warranty of
MERCHANTABILITY or FITNESS FOR A PARTICULAR PURPOSE.  See the
GNU General Public License for more details.

You should have received a copy of the GNU General Public License
along with this program; if not, write to the Free Software
Foundation, Inc., 675 Mass Ave, Cambridge, MA 02139, USA.

=cut<|MERGE_RESOLUTION|>--- conflicted
+++ resolved
@@ -208,14 +208,8 @@
         });
         $c->model('Medium')->load_for_releases(@$releases);
         $c->model('MediumFormat')->load(map { $_->all_mediums } @$releases);
-<<<<<<< HEAD
-        $c->model('Track')->load_for_tracklists(
-            map { $_->tracklist } map { $_->all_mediums } @$releases);
+        $c->model('Track')->load_for_mediums (map { $_->all_mediums } @$releases);
         load_release_events($c, @$releases);
-=======
-        $c->model('Track')->load_for_mediums (map { $_->all_mediums } @$releases);
-        $c->model('Country')->load(@$releases);
->>>>>>> 05b42072
         $c->model('ReleaseLabel')->load(@$releases);
         $c->model('Label')->load(map { $_->all_labels } @$releases);
         my @rgs = $c->model('ReleaseGroup')->load(@$releases);
