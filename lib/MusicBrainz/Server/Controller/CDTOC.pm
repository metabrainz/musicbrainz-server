--- conflicted
+++ resolved
@@ -4,11 +4,7 @@
 BEGIN { extends 'MusicBrainz::Server::Controller'; }
 
 use List::Util qw( first );
-<<<<<<< HEAD
-use Scalar::Util qw/ looks_like_number /;
-=======
 use Scalar::Util qw( looks_like_number );
->>>>>>> 627ba7d3
 use MusicBrainz::Server::Constants qw(
     $EDIT_MEDIUM_ADD_DISCID
     $EDIT_MEDIUM_REMOVE_DISCID
