--- conflicted
+++ resolved
@@ -146,11 +146,7 @@
             attributes => $attribs,
             map { $_ => $link_type->$_ }
                 qw( parent_id child_order name link_phrase reverse_link_phrase
-<<<<<<< HEAD
-                    long_link_phrase description priority )
-=======
-                    short_link_phrase description priority documentation )
->>>>>>> 14b4e03f
+                    long_link_phrase description priority documentation )
         },
         root => $c->model('LinkType')->get_tree($link_type->entity0_type,
                                                 $link_type->entity1_type)
