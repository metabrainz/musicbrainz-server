package MusicBrainz::Server::Controller::Relationship::LinkType;
use Moose;

BEGIN { extends 'MusicBrainz::Server::Controller' };

use Sql;
use List::UtilsBy qw( partition_by );
use MusicBrainz::Server::Data::Relationship;
use MusicBrainz::Server::Data::Utils qw( type_to_model );
use MusicBrainz::Server::Constants qw(
    $EDIT_RELATIONSHIP_ADD_TYPE
    $EDIT_RELATIONSHIP_EDIT_LINK_TYPE
    $EDIT_RELATIONSHIP_REMOVE_LINK_TYPE
);
use MusicBrainz::Server::Translation qw( l );

with 'MusicBrainz::Server::Controller::Role::Load' => {
    model => 'LinkType',
    entity_name => 'link_type',
};

sub base : Chained('/') PathPart('relationship') CaptureArgs(0) { }

sub index : Path('/relationships') Args(0)
{
    my ($self, $c) = @_;

    my %by_second_type = partition_by { $_->[1] }
        MusicBrainz::Server::Data::Relationship->all_pairs;

    my @types = sort keys %by_second_type;

    $c->stash(
        types => \@types,
        table => [ map { $by_second_type{$_} } @types ]
    );
}

sub type_specific : Chained('/') PathPart('relationships') CaptureArgs(1) {
    my ($self, $c, $types) = @_;

    my %allowed = map { join('-', @$_) => 1 }
        MusicBrainz::Server::Data::Relationship->all_pairs;

    if (!exists $allowed{$types}) {
        $c->stash(
            message  => l(
                "'{types}' is not a valid pair of types for relationships.",
                { types => $types }
            )
        );
        $c->detach('/error_400');
        $c->detach;
    }

    my ($type0, $type1) = split /-/, $types;
    $c->stash(
        type0 => $type0,
        type1 => $type1,
        type0_name => type_to_model($type0),
        type1_name => type_to_model($type1),
        types => $types
    );
}

sub tree : Chained('type_specific') PathPart('')
{
    my ($self, $c) = @_;

    $c->stash(
        root => $c->model('LinkType')->get_tree($c->stash->{type0},
                                                $c->stash->{type1})
    );
}

sub _get_attribute_values
{
    my ($self, $form) = @_;

    my @result;
    foreach my $field (@{$form->field('attributes')->fields}) {
        if ($field->field('active')->value) {
            push @result, {
                type => $field->field('type')->value,
                min  => $field->field('min')->value,
                max  => $field->field('max')->value,
            };
        }
    }
    return \@result;
}

sub create : Chained('type_specific') PathPart('create') RequireAuth(relationship_editor)
{
    my ($self, $c) = @_;

    my $attribs = $c->model('LinkType')->get_attribute_type_list();;
    my %attrib_names = map { $_->{type} => $_->{name} } @$attribs;
    $c->stash( attrib_names => \%attrib_names );

    my $form = $c->form(
        form => 'Admin::LinkType',
        init_object => { attributes => $attribs },
        root => $c->model('LinkType')->get_tree($c->stash->{type0}, $c->stash->{type1})
    );
    $form->field('parent_id')->_load_options;

    if ($c->form_posted && $form->process( params => $c->req->params )) {
        my $values = { map { $_->name => $_->value } $form->edit_fields };
        $values->{entity0_type} = $c->stash->{type0};
        $values->{entity1_type} = $c->stash->{type1};
        $values->{attributes} = $self->_get_attribute_values($form);

        $c->model('MB')->with_transaction(sub {
            $self->_insert_edit(
                $c, $form,
                edit_type => $EDIT_RELATIONSHIP_ADD_TYPE,
                %$values
            );
        });

        my $url = $c->uri_for_action(
            '/relationship/linktype/tree',
            [ $c->stash->{types} ],
            { msg => 'created' }
        );
        $c->response->redirect($url);
        $c->detach;
    }
}

sub edit : Chained('load') RequireAuth(relationship_editor)
{
    my ($self, $c, $gid) = @_;

    my $link_type = $c->stash->{link_type};
    $c->model('LinkType')->load_documentation($link_type);

    my $attribs = $c->model('LinkType')->get_attribute_type_list($link_type->id);
    my %attrib_names = map { $_->{type} => $_->{name} } @$attribs;
    $c->stash( attrib_names => \%attrib_names );

    my $form = $c->form(
        form => 'Admin::LinkType',
        init_object => {
            attributes => $attribs,
            map { $_ => $link_type->$_ }
                qw( parent_id child_order name link_phrase reverse_link_phrase
<<<<<<< HEAD
                    long_link_phrase description priority )
=======
                    long_link_phrase description priority documentation )
>>>>>>> 5e0915c0
        },
        root => $c->model('LinkType')->get_tree($link_type->entity0_type,
                                                $link_type->entity1_type)
    );
    $form->field('parent_id')->_load_options;

    my $old_values = { map { $_->name => $_->value } $form->edit_fields };
    $old_values->{attributes} = [
        map +{
            # We don't want the 'active' field
            min => $_->{min},
            max => $_->{max},
            type => $_->{type},
        }, grep { $_->{active} } @{ $old_values->{attributes} }
    ];

    if ($c->form_posted && $form->process( params => $c->req->params )) {
        my $values = { map { $_->name => $_->value } $form->edit_fields };
        $values->{attributes} = $self->_get_attribute_values($form);

        $c->model('MB')->with_transaction(sub {
            $self->_insert_edit(
                $c, $form,
                edit_type => $EDIT_RELATIONSHIP_EDIT_LINK_TYPE,
                old => $old_values,
                new => $values,
                link_id => $link_type->id
            );
        });

        my $url = $c->uri_for_action('/relationship/linktype/tree', [ $c->stash->{types} ], { msg => 'updated' });
        $c->response->redirect($url);
        $c->detach;
    }
}

sub delete : Chained('load') RequireAuth(relationship_editor)
{
    my ($self, $c, $gid) = @_;

    my $link_type = $c->stash->{link_type};

    if ($c->model('LinkType')->in_use($link_type->id)) {
        $c->stash( template => 'relationship/linktype/in_use.tt' );
        $c->detach;
    }

    my $form = $c->form( form => 'Confirm' );

    if ($c->form_posted && $form->process( params => $c->req->params )) {
        $c->model('MB')->with_transaction(sub {
            $self->_insert_edit(
                $c, $form,
                edit_type => $EDIT_RELATIONSHIP_REMOVE_LINK_TYPE,
                link_type_id => $link_type->id,
                types => [ $link_type->entity0_type, $link_type->entity1_type ],
                name => $link_type->name,
                link_phrase => $link_type->link_phrase,
                long_link_phrase => $link_type->long_link_phrase,
                reverse_link_phrase => $link_type->reverse_link_phrase,
                description => $link_type->description,
                attributes => [
                    map +{
                        type => $_->type_id,
                        min => $_->min,
                        max => $_->max
                    }, $link_type->all_attributes
                ]
            );
        });

        my $url = $c->uri_for_action('/relationship/linktype/tree', [ $c->stash->{types} ], { msg => 'deleted' });
        $c->response->redirect($url);
        $c->detach;
    }
}

1;

=head1 COPYRIGHT

Copyright (C) 2009 Lukas Lalinsky
Copyright (C) 2011 MetaBrainz Foundation

This program is free software; you can redistribute it and/or modify
it under the terms of the GNU General Public License as published by
the Free Software Foundation; either version 2 of the License, or
(at your option) any later version.

This program is distributed in the hope that it will be useful,
but WITHOUT ANY WARRANTY; without even the implied warranty of
MERCHANTABILITY or FITNESS FOR A PARTICULAR PURPOSE.  See the
GNU General Public License for more details.

You should have received a copy of the GNU General Public License
along with this program; if not, write to the Free Software
Foundation, Inc., 675 Mass Ave, Cambridge, MA 02139, USA.

=cut<|MERGE_RESOLUTION|>--- conflicted
+++ resolved
@@ -146,11 +146,7 @@
             attributes => $attribs,
             map { $_ => $link_type->$_ }
                 qw( parent_id child_order name link_phrase reverse_link_phrase
-<<<<<<< HEAD
-                    long_link_phrase description priority )
-=======
                     long_link_phrase description priority documentation )
->>>>>>> 5e0915c0
         },
         root => $c->model('LinkType')->get_tree($link_type->entity0_type,
                                                 $link_type->entity1_type)
