--- conflicted
+++ resolved
@@ -2,23 +2,12 @@
 use Moose;
 BEGIN { extends 'MusicBrainz::Server::ControllerBase::ReleaseEditor' }
 
-<<<<<<< HEAD
-use aliased 'MusicBrainz::Server::Wizard::ReleaseEditor::Edit'
-    => 'ReleaseEditor';
-=======
 use aliased 'MusicBrainz::Server::Wizard::ReleaseEditor::Edit' => 'Wizard';
->>>>>>> 64918049
 
 sub edit : Chained('/release/load') Edit RequireAuth
 {
     my ($self, $c) = @_;
     my $release = $c->stash->{release};
-<<<<<<< HEAD
-    ReleaseEditor->new(
-        c => $c,
-        release => $release
-    )->run($c, $release);
-=======
     my $wizard = Wizard->new(
         release => $release,
         c => $c,
@@ -41,7 +30,6 @@
     my ($self, $c, $release) = @_;
     $c->response->redirect($c->uri_for_action('/release/show', [ $release->gid ]));
     $c->detach;
->>>>>>> 64918049
 }
 
 1;