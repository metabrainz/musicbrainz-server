--- conflicted
+++ resolved
@@ -20,13 +20,8 @@
 
     my $form = $c->stash->{sidebar_search};
     $c->stash( form => $form );
-<<<<<<< HEAD
-    $c->stash->{taglookup} = $c->form( query_form => 'TagLookup' );
+    $c->stash->{taglookup} = $c->form( tag_lookup => 'TagLookup' );
     $c->stash->{otherlookup} = $c->form( other_lookup => 'OtherLookup' );
-=======
-    $c->stash->{taglookup} = $c->form( tag_lookup => 'TagLookup' );
-    $c->stash->{otherlookup} = $c->form( query_form => 'OtherLookup' );
->>>>>>> 25b634de
 
     if ($form->process( params => $c->req->query_params ))
     {
