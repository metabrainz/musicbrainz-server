--- conflicted
+++ resolved
@@ -193,23 +193,6 @@
 
     if ($c->form_posted && $form->submitted_and_valid($c->req->params)) {
         my @attributes;
-<<<<<<< HEAD
-        my $link_type_id = $form->field('link_type_id')->value;
-        my $link_type = $c->model('LinkType')->get_by_id($link_type_id);
-        my %required_attributes = map { $_->type_id => 1 } grep { $_->min }
-            $link_type->all_attributes;
-        foreach my $attr ($attr_tree->all_children) {
-            my $value = $form->field('attrs')->field($attr->name)->value;
-            if ($value) {
-                my @values = $attr->all_children ? @{ $value } : ($attr->id);
-                push @attributes, @values;
-                if ($required_attributes{$attr->id} && !@values) {
-                    $form->field('attrs')->field($attr->name)->add_error(
-                        l('This attribute is required'));
-                    $c->detach;
-                }
-            }
-=======
         for my $attr ($attr_tree->all_children) {
             my $value = $form->field('attrs')->field($attr->name)->value;
             next unless defined($value);
@@ -217,7 +200,6 @@
             push @attributes, scalar($attr->all_children)
                 ? @$value
                 : $value ? $attr->all_children : ();
->>>>>>> 11da86b4
         }
 
         my $entity0 = $source;
@@ -229,7 +211,7 @@
         }
 
         if ($c->model('Relationship')->exists($type0, $type1, {
-            link_type_id => $link_type_id,
+            link_type_id => $form->field('link_type_id')->value,
             begin_date => $form->field('begin_date')->value,
             end_date => $form->field('end_date')->value,
             attributes => \@attributes,
