package MusicBrainz::Server::Controller::Doc;
use Moose;

BEGIN { extends 'MusicBrainz::Server::Controller'; }

use DBDefs;

sub show : Path('')
{
    my ($self, $c, @args) = @_;

    my $id = join '/', @args;
    $id =~ s/ /_/g;

    my $version = $c->model('WikiDocIndex')->get_page_version($id);
    my $page = $c->model('WikiDoc')->get_page($id, $version);

    if ($page && $page->canonical)
    {
        my ($path, $fragment) = split /\#/, $page->{canonical}, 2;
        $fragment = $fragment ? '#'.$fragment : '';

        $c->response->redirect($c->uri_for('/doc', $path).$fragment, 301);
        return;
    }

    my $bare = $c->req->param('bare') || 0;
    $c->stash(
        id => $id,
        page => $page,
        google_custom_search => DBDefs->GOOGLE_CUSTOM_SEARCH,
    );

<<<<<<< HEAD
    if ($id =~ /^(Special|User|MetaBrainz|Proposal):/i) {
        $c->response->redirect(sprintf('http://%s/%s', DBDefs->WIKITRANS_SERVER, $id));
=======
    if ($id =~ /^[^:]+:/i && $id !~ /^Category:/i) {
        $c->response->redirect(sprintf('http://%s/%s', DBDefs::WIKITRANS_SERVER, $id));
>>>>>>> 27eeb63d
        $c->detach;
    }

    if ($page) {
        $c->stash->{template} = $bare ? 'doc/bare.tt' : 'doc/page.tt';
    }
    else {
        $c->response->status(404);
        $c->stash->{template} = $bare ? 'doc/bare_error.tt' : 'doc/error.tt';
    }
}

no Moose;
1;

=head1 COPYRIGHT

Copyright (C) 2009 Lukas Lalinsky

This program is free software; you can redistribute it and/or modify
it under the terms of the GNU General Public License as published by
the Free Software Foundation; either version 2 of the License, or
(at your option) any later version.

This program is distributed in the hope that it will be useful,
but WITHOUT ANY WARRANTY; without even the implied warranty of
MERCHANTABILITY or FITNESS FOR A PARTICULAR PURPOSE.  See the
GNU General Public License for more details.

You should have received a copy of the GNU General Public License
along with this program; if not, write to the Free Software
Foundation, Inc., 675 Mass Ave, Cambridge, MA 02139, USA.

=cut<|MERGE_RESOLUTION|>--- conflicted
+++ resolved
@@ -31,13 +31,8 @@
         google_custom_search => DBDefs->GOOGLE_CUSTOM_SEARCH,
     );
 
-<<<<<<< HEAD
-    if ($id =~ /^(Special|User|MetaBrainz|Proposal):/i) {
+    if ($id =~ /^[^:]+:/i && $id !~ /^Category:/i) {
         $c->response->redirect(sprintf('http://%s/%s', DBDefs->WIKITRANS_SERVER, $id));
-=======
-    if ($id =~ /^[^:]+:/i && $id !~ /^Category:/i) {
-        $c->response->redirect(sprintf('http://%s/%s', DBDefs::WIKITRANS_SERVER, $id));
->>>>>>> 27eeb63d
         $c->detach;
     }
 
