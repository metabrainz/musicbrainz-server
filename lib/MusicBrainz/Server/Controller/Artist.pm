package MusicBrainz::Server::Controller::Artist;
use Moose;

BEGIN { extends 'MusicBrainz::Server::Controller'; }

with 'MusicBrainz::Server::Controller::Role::Annotation';
with 'MusicBrainz::Server::Controller::Role::Alias';
with 'MusicBrainz::Server::Controller::Role::Details';
with 'MusicBrainz::Server::Controller::Role::Relationship';
with 'MusicBrainz::Server::Controller::Role::Rating';
with 'MusicBrainz::Server::Controller::Role::Tag';
with 'MusicBrainz::Server::Controller::Role::EditListing';

__PACKAGE__->config(
    model       => 'Artist',
    entity_name => 'artist',
);

use Data::Page;
use HTTP::Status qw( :constants );
use MusicBrainz::Server::Constants qw( $DARTIST_ID $VARTIST_ID $EDIT_ARTIST_MERGE );
use MusicBrainz::Server::Constants qw( $EDIT_ARTIST_CREATE $EDIT_ARTIST_EDIT $EDIT_ARTIST_DELETE );
use MusicBrainz::Server::Form::Artist;
use MusicBrainz::Server::Form::Confirm;
use Sql;

=head1 NAME

MusicBrainz::Server::Controller::Artist - Catalyst Controller for working
with Artist entities

=head1 DESCRIPTION

The artist controller is used for interacting with
L<MusicBrainz::Server::Artist> entities - both read and write. It provides
views to the artist data itself, and a means to navigate to a release
that is attributed to a certain artist.

=head1 ACTIONS

=head2 READ ONLY PAGES

The follow pages can are all read only.

=head2 base

Base action to specify that all actions live in the C<artist>
namespace

=cut

sub base : Chained('/') PathPart('artist') CaptureArgs(0) { }

=head2 artist

Extends loading by disallowing the access of the special artist
C<DELETED_ARTIST>, and fetching any extra data required in
the artist header.

=cut

after 'load' => sub
{
    my ($self, $c) = @_;

    my $artist = $c->stash->{artist};
    if ($artist->id == $DARTIST_ID)
    {
        $c->detach('/error_404');
    }

    my $artist_model = $c->model('Artist');
    $artist_model->load_meta($artist);
    if ($c->user_exists) {
        $artist_model->rating->load_user_ratings($c->user->id, $artist);

        $c->stash->{subscribed} = $artist_model->subscription->check_subscription(
            $c->user->id, $artist->id);
    }
    $c->model('ArtistType')->load($artist);
    $c->model('Gender')->load($artist);
    $c->model('Country')->load($artist);
};

=head2 similar

Display artists similar to this artist

=cut

sub similar : Chained('load')
{
    my ($self, $c) = @_;
    my $artist = $self->entity;

    $c->stash->{similar_artists} = $c->model('Artist')->find_similar_artists($artist);
}

=head2 relations

Shows all the entities (except track) that this artist is related to.

=cut

sub relations : Chained('load')
{
    my ($self, $c) = @_;
    my $artist = $self->entity;

    $c->stash->{relations} = $c->model('Relation')->load_relations($artist, to_type => [ 'artist', 'url', 'label', 'album' ]);
}

=head2 appearances

Display a list of releases that an artist appears on via advanced
relations.

=cut

sub appearances : Chained('load')
{
    my ($self, $c) = @_;
    my $artist = $self->entity;

    $c->stash->{releases} = $c->model('Release')->find_linked_albums($artist);
}

=head2 nats

Show all this artists non-album tracks

=cut

sub nats : Chained('load')
{
    my ($self, $c) = @_;

    $c->stash->{release} = $c->model('Release')->nat_release($self->entity);

    if ($c->stash->{release})
    {
        $c->stash->{release_artist} = $self->entity;
        $c->forward('/release/show');
    }
    else
    {
        $c->stash->{template} = 'artist/no_nats.tt';
    }
}

=head2 show

Shows an artist's main landing page.

This page shows the main releases (by default) of an artist, along with a
summary of advanced relations this artist is involved in. It also shows
folksonomy information (tags).

=cut

sub show : PathPart('') Chained('load')
{
    my ($self, $c) = @_;

    my $release_groups;
    if ($c->stash->{artist}->id == $VARTIST_ID)
    {
        my $index = $c->req->query_params->{index};
        if ($index) {
            $release_groups = $self->_load_paged($c, sub {
                $c->model('ReleaseGroup')->find_by_name_prefix_va($index, shift,
                                                                  shift);
            });
        }
        $c->stash(
            template => 'artist/browse_various.tt',
            index    => $index,
        );
    }
    else
    {
        my $method = 'find_by_artist';
        if ($c->req->query_params->{va}) {
            $method = 'find_by_track_artist';
            $c->stash( show_va => 1 );
        }

        $release_groups = $self->_load_paged($c, sub {
                $c->model('ReleaseGroup')->$method($c->stash->{artist}->id, shift, shift);
            });
        $c->stash( template => 'artist/index.tt' );
    }

    if ($c->user_exists) {
        $c->model('ReleaseGroup')->rating->load_user_ratings($c->user->id, @$release_groups);
    }

    $c->model('ArtistCredit')->load(@$release_groups);
    $c->model('ReleaseGroupType')->load(@$release_groups);
    $c->stash( release_groups => $release_groups );
}

=head2 works

Shows all works of an artist. For various artists, the results would be
browsable (not just paginated)

=cut

sub works : Chained('load')
{
    my ($self, $c) = @_;

    my $artist = $c->stash->{artist};
    my $works;

    if ($artist->id == $VARTIST_ID)
    {
        my $index = $c->req->query_params->{index};
        if ($index) {
            $works = $self->_load_paged($c, sub {
                $c->model('Work')->find_by_name_prefix_va($index, shift,
                                                                  shift);
            });
        }
        $c->stash(
            template => 'artist/browse_various_works.tt',
            index    => $index,
        );
    }
    else
    {
        $works = $self->_load_paged($c, sub {
                $c->model('Work')->find_by_artist($artist->id, shift, shift);
            });

        $c->model('Work')->load_meta(@$works);

        if ($c->user_exists) {
            $c->model('Work')->rating->load_user_ratings($c->user->id, @$works);
        }

        $c->stash( template => 'artist/works.tt' );
    }

    $c->model('ArtistCredit')->load(@$works);
    $c->stash(
        works => $works,
        show_artists => scalar grep {
            $_->artist_credit->name ne $artist->name
        } @$works,
    );
}

=head2 recordings

Shows all recordings of an artist. For various artists, the results would be
browsable (not just paginated)

=cut

sub recordings : Chained('load')
{
    my ($self, $c) = @_;

    my $artist = $c->stash->{artist};
    my $recordings;

    if ($artist->id == $VARTIST_ID)
    {
        my $index = $c->req->query_params->{index};
        if ($index) {
            $recordings = $self->_load_paged($c, sub {
                $c->model('Recording')->find_by_name_prefix_va($index, shift, shift);
            });
        }
        $c->stash(
            template => 'artist/browse_various_recordings.tt',
            index    => $index,
        );
    }
    else
    {
        $recordings = $self->_load_paged($c, sub {
                $c->model('Recording')->find_by_artist($artist->id, shift, shift);
            });
        $c->model('Recording')->load_meta(@$recordings);

        if ($c->user_exists) {
            $c->model('Recording')->rating->load_user_ratings($c->user->id, @$recordings);
        }

        $c->stash( template => 'artist/recordings.tt' );
    }

    $c->model('ArtistCredit')->load(@$recordings);
    $c->stash(
        recordings => $recordings,
        show_artists => scalar grep {
            $_->artist_credit->name ne $artist->name
        } @$recordings,
    );
}

=head2 releases

Shows all releases of an artist.

=cut

sub releases : Chained('load')
{
    my ($self, $c) = @_;

    my $artist = $c->stash->{artist};
    my $releases;

    if ($artist->id == $VARTIST_ID)
    {
        my $index = $c->req->query_params->{index};
        if ($index) {
            $releases = $self->_load_paged($c, sub {
                $c->model('Release')->find_by_name_prefix_va($index, shift,
                                                                  shift);
            });
        }
        $c->stash(
            template => 'artist/browse_various_releases.tt',
            index    => $index,
        );
    }
    else
    {
        my $method = 'find_by_artist';
        if ($c->req->query_params->{va}) {
            $method = 'find_by_track_artist';
            $c->stash( show_va => 1 );
        }

        $releases = $self->_load_paged($c, sub {
                $c->model('Release')->$method($artist->id, shift, shift);
            });

        $c->stash( template => 'artist/releases.tt' );
    }

    $c->model('ArtistCredit')->load(@$releases);
    $c->model('Medium')->load_for_releases(@$releases);
    $c->model('MediumFormat')->load(map { $_->all_mediums } @$releases);
    $c->model('Country')->load(@$releases);
    $c->model('ReleaseLabel')->load(@$releases);
    $c->model('Label')->load(map { $_->all_labels } @$releases);
    $c->stash(
        releases => $releases,
        show_artists => scalar grep {
            $_->artist_credit->name ne $artist->name
        } @$releases,
    );
}

=head2 WRITE METHODS

These methods write to the database (create/update/delete)

=head2 create

When given a GET request this displays a form allowing the user to enter
data, creating a new artist. If a POST request is received, the data
is validated and if validation succeeds, the artist is entered into the
MusicBrainz database.

The heavy work validating the form and entering data into the database
is done via L<MusicBrainz::Server::Form::Artist>

=cut

with 'MusicBrainz::Server::Controller::Role::Create' => {
    form      => 'Artist',
    edit_type => $EDIT_ARTIST_CREATE,
};

=head2 edit

Allows users to edit the data about this artist.

When viewed with a GET request, the user is displayed a form filled with
the current artist data. When a POST request is received, the data is
validated and if it passed validation is the updated data is entered
into the MusicBrainz database.

=cut

with 'MusicBrainz::Server::Controller::Role::Edit' => {
    form           => 'Artist',
    edit_type      => $EDIT_ARTIST_EDIT,
};

=head2 add_release

Add a new release to this artist.

=cut

sub add_release : Chained('load')
{
    my ($self, $c) = @_;
    $c->forward('/user/login');
    $c->forward('/release_editor/add_release');
}

=head2 merge

Merge 2 artists into a single artist

=cut

with 'MusicBrainz::Server::Controller::Role::Merge' => {
    edit_type => $EDIT_ARTIST_MERGE,
    confirmation_template => 'artist/merge_confirm.tt',
    search_template       => 'artist/merge_search.tt',
};

=head2 rating

Rate an artist

=cut

sub rating : Chained('load') Args(2)
{
    my ($self, $c, $entity, $new_vote) = @_;
    #Need more validation here

    $c->forward('/user/login');
    $c->forward('/rating/do_rating', ['artist', $entity, $new_vote] );
    $c->response->redirect($c->entity_url($self->entity, 'show'));
}

=head2 import

Import a release from another source (such as FreeDB)

=cut

sub import : Local
{
    my ($self, $c) = @_;
    die "This is a stub method";
}

around $_ => sub {
    my $orig = shift;
    my ($self, $c) = @_;

    my $artist = $c->stash->{artist};
    if ($artist->is_special_purpose) {
        $c->stash( template => 'artist/special_purpose.tt' );
        $c->response->status(HTTP_FORBIDDEN);
        $c->detach;
    }
    else {
<<<<<<< HEAD
        $self->$orig(@_);
=======
        $self->$orig($c);
>>>>>>> 86e21102
    }
} for qw( edit merge );

=head1 LICENSE

This software is provided "as is", without warranty of any kind, express or
implied, including  but not limited  to the warranties of  merchantability,
fitness for a particular purpose and noninfringement. In no event shall the
authors or  copyright  holders be  liable for any claim,  damages or  other
liability, whether  in an  action of  contract, tort  or otherwise, arising
from,  out of  or in  connection with  the software or  the  use  or  other
dealings in the software.

GPL - The GNU General Public License    http://www.gnu.org/licenses/gpl.txt
Permits anyone the right to use and modify the software without limitations
as long as proper  credits are given  and the original  and modified source
code are included. Requires  that the final product, software derivate from
the original  source or any  software  utilizing a GPL  component, such  as
this, is also licensed under the GPL license.

=cut

1;<|MERGE_RESOLUTION|>--- conflicted
+++ resolved
@@ -459,11 +459,7 @@
         $c->detach;
     }
     else {
-<<<<<<< HEAD
-        $self->$orig(@_);
-=======
         $self->$orig($c);
->>>>>>> 86e21102
     }
 } for qw( edit merge );
 
