package MusicBrainz::Server::Controller::RelationshipEditor;
use Moose;

BEGIN { extends 'MusicBrainz::Server::Controller' }

use JSON qw( encode_json );
use Encode;
use Text::Unaccent qw( unac_string_utf16 );
use MusicBrainz::Server::Constants qw(
    $EDIT_WORK_CREATE
);
use MusicBrainz::Server::Form::RelationshipEditor;
use MusicBrainz::Server::Form::Utils qw(
    language_options
    build_grouped_options
    select_options_tree
);
use MusicBrainz::Server::Translation qw( l );
use List::UtilsBy qw( sort_by );
use List::AllUtils qw( part );

with 'MusicBrainz::Server::Controller::Role::RelationshipEditor';

__PACKAGE__->config( namespace => 'relationship_editor' );

sub base : Path('/relationship-editor') Args(0) Edit {
    my ($self, $c) = @_;

    $c->res->content_type('application/json; charset=utf-8');

    if ($c->form_posted) {
        my $form = $self->load_form($c);

        # remove duplicate params
        my $params = $c->req->body_parameters;
        foreach my $key (keys %$params) {
            if (ref($params->{$key}) eq 'ARRAY') {
                $params->{$key} = $params->{$key}->[0];
            }
        }

        if (my $validated = $form->validate($c->req->body_params)) {
            $c->model('MB')->with_transaction(sub {
                $self->submit_edits($c, $validated);
            });
            $c->res->body(encode_json({message => 'OK'}));
        } else {
            $c->res->status(400);
            $c->res->body(encode_json({
                message => l('There were errors in your submission. Please fix ' .
                             'them and try again.'),
                errors => $c->stash->{errors},
            }));
        }
    } else {
        $c->res->status(400);
        $c->res->body(encode_json({message => l('Invalid submission.')}));
    }
}

sub load_form : Private {
    my ($self, $c) = @_;

    my $language_options = language_options($c);
    my @link_type_tree = $c->model('LinkType')->get_full_tree;
    my $attr_tree = $c->model('LinkAttributeType')->get_tree;
    $self->attr_tree($attr_tree);

    $c->stash(
        loaded_entities => {},
        loaded_relationships => {},
        errors => {},
    );

    my $form = MusicBrainz::Server::Form::RelationshipEditor->new(
        ctx => $c,
        link_type_tree => \@link_type_tree,
        attr_tree => $attr_tree,
        language_options => $language_options,
    );

    $c->stash( form => $form );

    return $form;
}

sub load : Private {
    my ($self, $c) = @_;

    my $release = $c->stash->{release};
    $c->model('ReleaseGroup')->load($release);
    $c->model('ReleaseGroup')->load_meta($release->release_group);

    my $form = $self->load_form($c);
    my $json = JSON->new;
    my $attr_info = build_attr_info($self->attr_tree);

<<<<<<< HEAD
    my $i = 0;
    my $work_types = [ part { int($i++ / 2 ) } @{ select_options_tree($c, 'WorkType') } ];

=======
>>>>>>> 29aeb9c0
    $c->stash(
        attr_info => $json->encode($attr_info),
        type_info => $json->encode($self->build_type_info($c, @{ $form->link_type_tree })),
        work_types => select_options($c, 'WorkType'),
        work_languages => build_grouped_options($c, $form->language_options),
    );
}

sub build_type_info {
    my ($self, $c, @link_type_tree) = @_;

    sub _build_type {
        my $root = shift;
        my %attrs = map { $_->type_id => [
            defined $_->min ? 0 + $_->min : undef,
            defined $_->max ? 0 + $_->max : undef,
        ] } $root->all_attributes;
        {
            id                  => $root->id,
            gid                 => $root->gid,
            phrase              => $root->l_link_phrase,
            reverse_phrase      => $root->l_reverse_link_phrase,
            deprecated          => $root->is_deprecated || 0,
            scalar %attrs       ? (attrs    => \%attrs) : (),
            $root->description  ? (descr    => $root->l_description) : (),
            $root->all_children ? (children => _build_children($root, \&_build_type)) : (),
        };
    }

    my %type_info;
    for my $root (@link_type_tree) {
        my $type_key = join('-', $root->entity0_type, $root->entity1_type);
        next if $type_key !~ /(recording|work|release)/;
        $type_info{ $type_key } = _build_children($root, \&_build_type);
    }
    return \%type_info;
}

sub build_attr_info {
    my $root = shift;
    sub _build_attr {
        my $attr = {
            id   => $_->id,
            name => $_->name,
            l_name => $_->l_name,
            $_->description  ? ( descr    => $_->l_description ) : (),
            $_->all_children ? ( children => _build_children($_, \&_build_attr)) : (),
        };
        my $unac = decode("utf-16", unac_string_utf16(encode("utf-16", $_->l_name)));
        if ($unac ne $_->l_name) {
            $attr->{unaccented} = $unac;
        }
        return $attr;
    }
   my %hash = map { $_->name => _build_attr($_) } $root->all_children;
   return \%hash;
}

sub _build_children {
    my ($root, $builder) = @_;
    return [ map  { $builder->($_) } sort_by { $_->child_order }
             grep { $_ } $root->all_children ];
}

sub submit_edits {
    my ($self, $c, $form) = @_;

    foreach my $field ($form->field('rels')->fields) {
        my $rel = $field->value;

        my $action = $rel->{action};
        my $entity0 = $rel->{entity}->[0];
        my $entity1 = $rel->{entity}->[1];
        my $types =  $entity0->{type} . '-' . $entity1->{type};

        if ($action eq 'remove') {
            $self->remove_relationship($c, $form, $field, $types);

        } elsif ($action eq 'add') {
            $self->add_relationship($c, $form, $field);

        } elsif ($action eq 'edit') {
            $self->edit_relationship($c, $form, $field, $types);
        }
    }
}

sub remove_relationship {
    my ($self, $c, $form, $field, $types) = @_;

    my $rel = $field->value;

    $self->delete_relationship(
        $c, $form,
        type0 => $rel->{entity}->[0]->{type},
        type1 => $rel->{entity}->[1]->{type},
        relationship => $c->stash->{loaded_relationships}->{$types}->{$rel->{id}}
    );
}

sub add_relationship {
    my ($self, $c, $form, $field) = @_;

    my $rel = $field->value;
    my $entity0 = $rel->{entity}->[0];
    my $entity1 = $rel->{entity}->[1];
    my @attributes = $self->flatten_attributes($field->field('attrs'));

    $self->try_and_insert(
        $c, $form, (
            type0 => $entity0->{type},
            type1 => $entity1->{type},
            entity0 => $c->stash->{loaded_entities}->{$entity0->{gid}},
            entity1 => $c->stash->{loaded_entities}->{$entity1->{gid}},
            link_type => $c->model('LinkType')->get_by_id($rel->{link_type}),
            attributes => \@attributes,
            begin_date => $rel->{period}{begin_date},
            end_date => $rel->{period}{end_date},
            ended => $rel->{period}{ended} // 0,
    ));
}

sub edit_relationship {
    my ($self, $c, $form, $field, $types) = @_;

    my $rel = $field->value;
    my $entity0 = $rel->{entity}->[0];
    my $entity1 = $rel->{entity}->[1];

    my $relationship = $c->stash->{loaded_relationships}->{$types}->{$rel->{id}};
    my @attributes = $self->flatten_attributes($field->field('attrs'));

    $self->try_and_edit(
        $c, $form, (
            relationship => $relationship,
            type0 => $entity0->{type},
            type1 => $entity1->{type},
            link_type => $c->model('LinkType')->get_by_id($rel->{link_type}),
            begin_date => $rel->{period}{begin_date} // {},
            end_date => $rel->{period}{end_date} // {},
            attributes => \@attributes,
            entity0 => $c->stash->{loaded_entities}->{$entity0->{gid}},
            entity1 => $c->stash->{loaded_entities}->{$entity1->{gid}},
            ended => $rel->{period}{ended} // 0,
    ));
}

__PACKAGE__->meta->make_immutable;
no Moose;
1;<|MERGE_RESOLUTION|>--- conflicted
+++ resolved
@@ -95,16 +95,10 @@
     my $json = JSON->new;
     my $attr_info = build_attr_info($self->attr_tree);
 
-<<<<<<< HEAD
-    my $i = 0;
-    my $work_types = [ part { int($i++ / 2 ) } @{ select_options_tree($c, 'WorkType') } ];
-
-=======
->>>>>>> 29aeb9c0
     $c->stash(
         attr_info => $json->encode($attr_info),
         type_info => $json->encode($self->build_type_info($c, @{ $form->link_type_tree })),
-        work_types => select_options($c, 'WorkType'),
+        work_types => select_options_tree($c, 'WorkType'),
         work_languages => build_grouped_options($c, $form->language_options),
     );
 }
