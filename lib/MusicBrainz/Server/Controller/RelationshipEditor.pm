--- conflicted
+++ resolved
@@ -89,24 +89,7 @@
                     ? @$value : $value ? $root->id : ();
             }
 
-<<<<<<< HEAD
-sub build_attr_info {
-    my $root = shift;
-    sub _build_attr {
-        my $attr = {
-            id   => $_->id,
-            gid  => $_->gid,
-            name => $_->name,
-            l_name => $_->l_name,
-            $_->description  ? ( descr    => $_->l_description ) : (),
-            $_->all_children ? ( children => _build_children($_, \&_build_attr)) : (),
-        };
-        my $unac = decode("utf-16", unac_string_utf16(encode("utf-16", $_->l_name)));
-        if ($unac ne $_->l_name) {
-            $attr->{unaccented} = $unac;
-=======
             $rel->{attributes} = \@flattend;
->>>>>>> edae6765
         }
 
         if (my $period = delete $rel->{period}) {
