--- conflicted
+++ resolved
@@ -41,11 +41,7 @@
     $c->res->content_type($c->stash->{serializer}->mime_type . '; charset=utf-8');
     $c->res->body($c->stash->{serializer}->xml(
         list_of(
-<<<<<<< HEAD
-            \'ext:user',
-=======
             \'ext:user-list',
->>>>>>> ead83eaa
             [ $user ], undef, { nag => $nag_status }
         )
     ));
