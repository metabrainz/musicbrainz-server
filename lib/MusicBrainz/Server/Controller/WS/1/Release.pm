package MusicBrainz::Server::Controller::WS::1::Release;
use Moose;
BEGIN { extends 'MusicBrainz::Server::ControllerBase::WS::1' }

__PACKAGE__->config(
    model => 'Release',
);

my $ws_defs = Data::OptList::mkopt([
    release => {
        method => 'GET',
        inc    => [ qw( artist  tags  release-groups tracks release-events labels isrcs
                        ratings puids _relations     counts discs          user-tags
                        user-ratings  track-level-rels ) ]
    },
    release => {
        method => 'POST',
    }
]);

with 'MusicBrainz::Server::WebService::Validator' => {
     defs    => $ws_defs,
     version => 1,
};

with 'MusicBrainz::Server::Controller::WS::1::Role::ArtistCredit';
with 'MusicBrainz::Server::Controller::WS::1::Role::Relationships';
with 'MusicBrainz::Server::Controller::WS::1::Role::Serializer';

use aliased 'MusicBrainz::Server::Entity::CDTOC';

use MusicBrainz::Server::Exceptions;
use Try::Tiny;

sub root : Chained('/') PathPart('ws/1/release') CaptureArgs(0) { }

# We don't use the search server for disc ID lookups
around 'search' => sub
{
    my $orig = shift;
    my ($self, $c) = @_;

<<<<<<< HEAD
    if (my $disc_id = $c->req->query_params->{discid}) {
=======
    if ($c->form_posted) {
        $c->forward('submit_cdstub');
    }
    elsif (my $disc_id = $c->req->query_params->{discid}) {
        my @releases = $c->model('Release')->find_by_disc_id($disc_id);

>>>>>>> d9f7ae0d
        my $inc = MusicBrainz::Server::WebService::WebServiceIncV1->new(
            artist => 1,
            counts => 1,
            release_events => 1,
            tracks => 1
        );
        
        $c->stash->{serializer}->add_namespace('ext', 'http://musicbrainz.org/ns/ext-1.0#');
        $c->res->content_type($c->stash->{serializer}->mime_type . '; charset=utf-8');

        my @releases;

        if (@releases = $c->model('Release')->find_by_disc_id($disc_id)) {
            $c->model('ReleaseGroup')->load(@releases);
            $c->model('ReleaseStatus')->load(@releases);
            $c->model('ReleaseGroupType')->load(map { $_->release_group } @releases);
            $c->model('Language')->load(@releases);
            $c->model('Script')->load(@releases);
            $c->model('Country')->load(@releases);
            $c->model('Relationship')->load_subset([ 'url '], @releases);

            $c->model('Medium')->load_for_releases(@releases);

            my @mediums = map { $_->all_mediums } @releases;
            my @tracklists = grep { defined } map { $_->tracklist } @mediums;
            $c->model('Track')->load_for_tracklists(@tracklists);
            $c->model('Recording')->load(map { $_->all_tracks } @tracklists);

            my @need_artists = (@releases, map { $_->all_tracks } @tracklists);
            $c->model('ArtistCredit')->load(@need_artists);
            $c->model('Artist')->load(map { $_->artist_credit->names->[0] }
                                      grep { @{ $_->artist_credit->names } == 1 } @need_artists);

            my @recordings = map { $_->recording } map { $_->all_tracks } @tracklists;
        }
        elsif (!exists $c->req->query_params->{cdstubs} || $c->req->query_params->{cdstubs} eq 'yes') {
            my $cd_stub_toc = $c->model('CDStubTOC')->get_by_discid($disc_id);
            if ($cd_stub_toc) {
                $c->model('CDStub')->load($cd_stub_toc);
                $c->model('CDStub')->increment_lookup_count($cd_stub_toc->cdstub->id);
                $c->model('CDStubTrack')->load_for_cdstub($cd_stub_toc->cdstub);

                push @releases, $cd_stub_toc->cdstub;
            }
        }

        $c->res->body($c->stash->{serializer}->serialize_list('release', \@releases, $inc, { score => 100 }));
  	}
    else {
        $self->$orig($c);
    } 
};

sub lookup : Chained('load') PathPart('')
{
    my ($self, $c, $gid) = @_;

    my $release = $c->stash->{entity};

    $c->authenticate({}, 'musicbrainz.org')
        if $c->stash->{inc}->user_ratings || $c->stash->{inc}->user_tags;

    # This is always displayed, regardless of inc parameters
    $c->model('ReleaseGroup')->load($release);
    $c->model('ReleaseGroupType')->load($release->release_group);
    $c->model('ReleaseStatus')->load($release);
    $c->model('Language')->load($release);
    $c->model('Script')->load($release);

    # Don't load URL relationships twice
    my %rels = map { $_ => 1 } @{ $c->stash->{inc}->get_rel_types };
    $c->model('Relationship')->load_subset([ 'url' ], $release)
        unless $rels{url};

    if ($c->stash->{inc}->tags) {
        my ($tags, $hits) = $c->model('ReleaseGroup')->tags->find_tags($release->release_group->id);
        $c->stash->{data}{tags} = $tags;
    }

    if ($c->stash->{inc}->user_tags) {
        $c->stash->{data}{user_tags} = [
            $c->model('ReleaseGroup')->tags->find_user_tags($c->user->id, $release->release_group->id)
        ];
    }

    if ($c->stash->{inc}->tracks) {
        $c->model('Medium')->load_for_releases($release);

        my @mediums = $release->all_mediums;
        my @tracklists = grep { defined } map { $_->tracklist } @mediums;
        $c->model('Track')->load_for_tracklists(@tracklists);
        $c->model('Recording')->load(map { $_->all_tracks } @tracklists);
        $c->model('ArtistCredit')->load(map { $_->all_tracks } @tracklists)
            if $c->stash->{inc}->artist;

        my @recordings = map { $_->recording } map { $_->all_tracks } @tracklists;

        $c->model('ISRC')->load_for_recordings(@recordings)
            if $c->stash->{inc}->isrcs;

        $c->model('RecordingPUID')->load_for_recordings(@recordings)
            if ($c->stash->{inc}->puids);

        if ($c->stash->{inc}->track_level_rels) {
            $self->load_relationships($c, $_) for @recordings;
        }
    }

    if ($c->stash->{inc}->release_events) {
        # If we ask for tracks we already have medium stuff loaded
        unless ($release->all_mediums) {
            $c->model('Medium')->load_for_releases($release)
        }

        my @mediums = $release->all_mediums;
        $c->model('MediumFormat')->load(@mediums);
        $c->model('ReleaseLabel')->load($release);
        $c->model('Country')->load($release);

        $c->model('Label')->load($release->all_labels)
            if $c->stash->{inc}->labels;
    }

    if ($c->stash->{inc}->discs) {
        $c->model('Medium')->load_for_releases($release)
            unless $release->all_mediums;

        my @medium_cdtocs = $c->model('MediumCDTOC')->load_for_mediums($release->all_mediums);
        $c->model('CDTOC')->load(@medium_cdtocs);
    }

    if ($c->stash->{inc}->ratings) {
        # Releases don't have ratings now, so we need to use release groups
        $c->model('ReleaseGroup')->load_meta($release->release_group);
    }

    if ($c->stash->{inc}->user_ratings) {
        $c->model('ReleaseGroup')->rating->load_user_ratings($c->user->id, $release->release_group);
    }

    if ($c->stash->{inc}->counts) {
        $c->model('Medium')->load_for_releases($release)
            unless $release->all_mediums;

        $c->model('MediumCDTOC')->load_for_mediums($release->all_mediums)
            unless $c->stash->{inc}->discs;
    }

    $c->res->content_type($c->stash->{serializer}->mime_type . '; charset=utf-8');
    $c->res->body($c->stash->{serializer}->serialize('release', $release, $c->stash->{inc}, $c->stash->{data}));
}

sub submit_cdstub : Private
{
    my ($self, $c) = @_;

    my $discid = $c->req->params->{discid};
    my $toc = $c->req->params->{toc};
    my $client = $c->req->query_params->{client} or
        $self->bad_req($c, 'Missing mandatory client query parameter');

    my @tracks;
    for (0..98) {
        my $track_artist = $c->req->params->{"artist$_"};
        my $track_title = $c->req->params->{"track$_"}
            or last;

        my $data = { title => $track_title };

        if ($track_artist) {
            $data->{artist} = $track_artist;    
        }

        push @tracks, $data;
    }

    try {
        $c->model('CDStub')->insert({
            title => $c->req->params->{title},
            discid => $discid,
            toc => $toc,
            artist => $c->req->params->{artist},
            barcode => $c->req->params->{barcode} || undef,
            comment => $c->req->params->{comment} || undef,
            tracks => \@tracks
        });
    }
    catch {
        if (ref($_) && $_->isa('MusicBrainz::Server::Exceptions::InvalidInput')) {
            $self->bad_req($c, $_->message);
        }
        else {
            die $_;
        }
    }

    $c->res->content_type($self->serializer->mime_type . '; charset=utf-8');
    $c->res->body($self->serializer->xml( '' ));
}

no Moose;
__PACKAGE__->meta->make_immutable;
1;

=head1 COPYRIGHT

Copyright (C) 2010 MetaBrainz Foundation

This program is free software; you can redistribute it and/or modify
it under the terms of the GNU General Public License as published by
the Free Software Foundation; either version 2 of the License, or
(at your option) any later version.

This program is distributed in the hope that it will be useful,
but WITHOUT ANY WARRANTY; without even the implied warranty of
MERCHANTABILITY or FITNESS FOR A PARTICULAR PURPOSE.  See the
GNU General Public License for more details.

You should have received a copy of the GNU General Public License
along with this program; if not, write to the Free Software
Foundation, Inc., 675 Mass Ave, Cambridge, MA 02139, USA.

=cut<|MERGE_RESOLUTION|>--- conflicted
+++ resolved
@@ -40,16 +40,12 @@
     my $orig = shift;
     my ($self, $c) = @_;
 
-<<<<<<< HEAD
-    if (my $disc_id = $c->req->query_params->{discid}) {
-=======
     if ($c->form_posted) {
         $c->forward('submit_cdstub');
     }
     elsif (my $disc_id = $c->req->query_params->{discid}) {
         my @releases = $c->model('Release')->find_by_disc_id($disc_id);
 
->>>>>>> d9f7ae0d
         my $inc = MusicBrainz::Server::WebService::WebServiceIncV1->new(
             artist => 1,
             counts => 1,
