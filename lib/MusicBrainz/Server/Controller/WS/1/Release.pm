--- conflicted
+++ resolved
@@ -91,16 +91,10 @@
             $c->model('Script')->load(@releases);
             $c->model('Relationship')->load_subset([ 'url' ], @releases);
 
-<<<<<<< HEAD
             load_release_events($c, @releases);
 
-            my @tracklists = grep { defined } map { $_->tracklist } @mediums;
-            $c->model('Track')->load_for_tracklists(@tracklists);
-            $c->model('Recording')->load(map { $_->all_tracks } @tracklists);
-=======
             $c->model('Track')->load_for_mediums(@mediums);
             $c->model('Recording')->load(map { $_->all_tracks } @mediums);
->>>>>>> 092026a6
 
             my @need_artists = (@releases, map { $_->all_tracks } @mediums);
             $c->model('ArtistCredit')->load(@need_artists);
