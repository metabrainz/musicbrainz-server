--- conflicted
+++ resolved
@@ -12,12 +12,9 @@
         inc    => [ qw( artist  tags  release-groups tracks release-events labels isrcs
                         ratings puids _relations     counts discs          user-tags
                         user-ratings  track-level-rels ) ]
-<<<<<<< HEAD
-=======
     },
     release => {
         method => 'POST',
->>>>>>> b6700aa3
     }
 ]);
 
@@ -43,14 +40,10 @@
     my $orig = shift;
     my ($self, $c) = @_;
 
-<<<<<<< HEAD
-    if (my $disc_id = $c->req->query_params->{discid}) {
-=======
     if ($c->form_posted) {
         $c->forward('submit_cdstub');
     }
     elsif (my $disc_id = $c->req->query_params->{discid}) {
->>>>>>> b6700aa3
         my @releases = $c->model('Release')->find_by_disc_id($disc_id);
 
         my $inc = MusicBrainz::Server::WebService::WebServiceIncV1->new(
@@ -59,33 +52,6 @@
             release_events => 1,
             tracks => 1
         );
-<<<<<<< HEAD
-
-        $c->model('ReleaseGroup')->load(@releases);
-        $c->model('ReleaseStatus')->load(@releases);
-        $c->model('ReleaseGroupType')->load(map { $_->release_group } @releases);
-        $c->model('Language')->load(@releases);
-        $c->model('Script')->load(@releases);
-        $c->model('Country')->load(@releases);
-        $c->model('Relationship')->load_subset([ 'url '], @releases);
-
-        $c->model('Medium')->load_for_releases(@releases);
-
-        my @mediums = map { $_->all_mediums } @releases;
-        my @tracklists = grep { defined } map { $_->tracklist } @mediums;
-        $c->model('Track')->load_for_tracklists(@tracklists);
-        $c->model('Recording')->load(map { $_->all_tracks } @tracklists);
-
-        my @need_artists = (@releases, map { $_->all_tracks } @tracklists);
-        $c->model('ArtistCredit')->load(@need_artists);
-        $c->model('Artist')->load(map { $_->artist_credit->names->[0] }
-                                  grep { @{ $_->artist_credit->names } == 1 } @need_artists);
-
-        my @recordings = map { $_->recording } map { $_->all_tracks } @tracklists;
-
-        $c->stash->{serializer}->add_namespace('ext', 'http://musicbrainz.org/ns/ext-1.0#');
-        $c->res->content_type($c->stash->{serializer}->mime_type . '; charset=utf-8');
-=======
         
         $c->stash->{serializer}->add_namespace('ext', 'http://musicbrainz.org/ns/ext-1.0#');
         $c->res->content_type($c->stash->{serializer}->mime_type . '; charset=utf-8');
@@ -126,7 +92,6 @@
             }
         }
 
->>>>>>> b6700aa3
         $c->res->body($c->stash->{serializer}->serialize_list('release', \@releases, $inc, { score => 100 }));
   	}
     else {
