package MusicBrainz::Server::Controller::WS::js;

use Moose;
BEGIN { extends 'MusicBrainz::Server::ControllerBase::WS::js'; }

use Data::OptList;
use Encode qw( decode encode );
use List::UtilsBy qw( uniq_by );
use MusicBrainz::Server::WebService::Validator;
use MusicBrainz::Server::Filters;
use MusicBrainz::Server::Data::Search qw( escape_query alias_query );
use MusicBrainz::Server::Data::Utils qw(
    artist_credit_to_ref
    hash_structure
);
use MusicBrainz::Server::Validation qw( is_guid );
use Readonly;
use Text::Trim;

# This defines what options are acceptable for WS calls
my $ws_defs = Data::OptList::mkopt([
    "tracklist" => {
        method => 'GET',
        optional => [ qw(q artist tracks limit page timestamp) ]
    },
    "cdstub" => {
        method => 'GET',
        optional => [ qw(q artist tracks limit page timestamp) ]
    },
    "freedb" => {
        method => 'GET',
        optional => [ qw(q artist tracks limit page timestamp) ]
    },
    "associations" => {
        method => 'GET',
    },
    "entity" => {
        method => 'GET',
    },
    "events" => {
        method => 'GET'
    }
]);

with 'MusicBrainz::Server::WebService::Validator' =>
{
     defs => $ws_defs,
     version => 'js',
};

sub entities {
    return {
        'Artist' => 'artist',
        'Work' => 'work',
        'Recording' => 'recording',
        'ReleaseGroup' => 'release-group',
        'Release' => 'release',
        'Label' => 'label',
    };
}

sub tracklist : Chained('root') PathPart Args(1) {
    my ($self, $c, $id) = @_;

    my $tracklist = $c->model('Tracklist')->get_by_id($id);
    $c->model('Track')->load_for_tracklists($tracklist);
    $c->model('ArtistCredit')->load($tracklist->all_tracks);

    my $ret = { toc => "" };
    $ret->{tracks} = [ map {
        length => $_->length,
        number => $_->number,
        name => $_->name,
        artist_credit => artist_credit_to_ref (
            $_->artist_credit, [ "comment", "gid", "sortname" ]),
    }, sort { $a->position <=> $b->position }
    $tracklist->all_tracks ];

    $c->res->content_type($c->stash->{serializer}->mime_type . '; charset=utf-8');
    $c->res->body($c->stash->{serializer}->serialize('generic', $ret));
}

sub freedb : Chained('root') PathPart Args(2) {
    my ($self, $c, $category, $id) = @_;

    my $response = $c->model ('FreeDB')->lookup ($category, $id);

    my $ret = { toc => "" };
    $ret->{tracks} = [ map {
        {
            name => $_->{title},
            artist => $_->{artist},
            length => $_->{length},
        }
    } @{ $response->tracks } ];

    $c->res->content_type($c->stash->{serializer}->mime_type . '; charset=utf-8');
    $c->res->body($c->stash->{serializer}->serialize('generic', $ret));
};

sub cdstub : Chained('root') PathPart Args(1) {
    my ($self, $c, $id) = @_;

    my $cdstub_toc = $c->model('CDStubTOC')->get_by_discid($id);
    my $ret = {
        toc => "",
        tracks => []
    };

    if ($cdstub_toc)
    {
        $c->model('CDStub')->load ($cdstub_toc);
        $c->model('CDStubTrack')->load_for_cdstub ($cdstub_toc->cdstub);
        $cdstub_toc->update_track_lengths;

        $ret->{toc} = $cdstub_toc->toc;
        $ret->{tracks} = [ map {
            {
                name => $_->title,
                artist => $_->artist,
                length => $_->length,
                artist => $_->artist,
            }
        } $cdstub_toc->cdstub->all_tracks ];
    }

    $c->res->content_type($c->stash->{serializer}->mime_type . '; charset=utf-8');
    $c->res->body($c->stash->{serializer}->serialize('generic', $ret));
}

sub tracklist_results {
    my ($self, $c, $results) = @_;

    my @output;

    my @gids = map { $_->entity->gid } @$results;

    my @releases = values %{ $c->model ('Release')->get_by_gids (@gids) };
    $c->model ('Medium')->load_for_releases (@releases);
    $c->model ('MediumFormat')->load (map { $_->all_mediums } @releases);
    $c->model ('ArtistCredit')->load (@releases);

    for my $release ( @releases )
    {
        next unless $release;

        my $count = 0;
        for my $medium ($release->all_mediums)
        {
            $count += 1;

            push @output, {
                gid => $release->gid,
                name => $release->name,
                position => $count,
                format => $medium->format_name,
                medium => $medium->name,
                comment => $release->comment,
                artist => $release->artist_credit->name,
                tracklist_id => $medium->tracklist_id,
            };
        }
    }

    return uniq_by { $_->{tracklist_id} } @output;
};

sub disc_results {
    my ($self, $type, $results) = @_;

    my @output;
    for (@$results)
    {
        my %result = (
            discid => $_->entity->discid,
            name => $_->entity->title,
            artist => $_->entity->artist,
        );

        $result{year} = $_->entity->year if $type eq 'freedb';
        $result{category} = $_->entity->category if $type eq 'freedb';

        $result{comment} = $_->entity->comment if $type eq 'cdstub';
        $result{barcode} = $_->entity->barcode->format if $type eq 'cdstub';

        push @output, \%result;
    }

    return @output;
};

sub disc_search {
    my ($self, $c, $type) = @_;

    my $query = escape_query (trim $c->stash->{args}->{q});
    my $artist = escape_query ($c->stash->{args}->{artist});
    my $tracks = escape_query ($c->stash->{args}->{tracks});
    my $limit = $c->stash->{args}->{limit} || 10;
    my $page = $c->stash->{args}->{page} || 1;

    # FIXME Should be able to remove the 'OR' when Lucene 4.0 comes out
    my $title = $type eq 'release' ? "release:($query*) OR release:($query)" : "$query* OR $query";
    my @query;

    push @query, $title if $query;
    push @query, "artist:($artist)" if $artist;
    push @query, "tracks:($tracks)" if $tracks;

    $query = join (" AND ", @query);

    my $no_redirect = 1;
    my $response = $c->model ('Search')->external_search (
        $type, $query, $limit, $page, 1, undef);

    my @output;

    if ($response->{pager})
    {
        my $pager = $response->{pager};

        @output = $type eq 'release' ?
            $self->tracklist_results ($c, $response->{results}) :
            $self->disc_results ($type, $response->{results});

        push @output, {
            pages => $pager->last_page,
            current => $pager->current_page
        };
    }
    else
    {
        # If an error occurred just ignore it for now and return an
        # empty list.  The javascript code for autocomplete doesn't
        # have any way to gracefully report or deal with
        # errors. --warp.
    }

    $c->res->content_type($c->stash->{serializer}->mime_type . '; charset=utf-8');
    $c->res->body($c->stash->{serializer}->serialize('generic', \@output));
};

sub tracklist_search : Chained('root') PathPart('tracklist') Args(0) {
    my ($self, $c) = @_;

    return $self->disc_search ($c, 'release');
}

sub cdstub_search : Chained('root') PathPart('cdstub') Args(0) {
    my ($self, $c) = @_;

    return $self->disc_search ($c, 'cdstub');
};

sub freedb_search : Chained('root') PathPart('freedb') Args(0) {
    my ($self, $c) = @_;

    return $self->disc_search ($c, 'freedb');
};


# recording associations
sub associations : Chained('root') PathPart Args(1) {
    my ($self, $c, $id) = @_;

    my $tracklist = $c->model('Tracklist')->get_by_id($id);
    $c->model('Track')->load_for_tracklists($tracklist);
<<<<<<< HEAD
    $c->model('Recording')->load ($tracklist->all_tracks);

    $c->model('ArtistCredit')->load($tracklist->all_tracks, map { $_->recording } $tracklist->all_tracks);
    $c->model('Artist')->load(map { @{ $_->artist_credit->names } }
        $tracklist->all_tracks);
=======
    $c->model('ArtistCredit')->load($tracklist->all_tracks);
>>>>>>> 5679c65d

    my %appears_on = $c->model('Recording')->appears_on (
        [ map { $_->recording } $tracklist->all_tracks ], 3);

    my @structure;
    for (sort { $a->position <=> $b->position } $tracklist->all_tracks)
    {
        my $track = {
            name => $_->name,
            length => $_->length,
            artist_credit => artist_credit_to_ref ($_->artist_credit, [ "gid" ]),
        };

        my $data = {
            length => $_->length,
            name => $_->name,
            artist_credit => { preview => $_->artist_credit->name },
            edit_sha1 => hash_structure ($track)
        };

        $data->{recording} = {
            gid => $_->recording->gid,
            name => $_->recording->name,
            comment => $_->recording->comment,
            length => $_->recording->length,
            artist_credit => { preview => $_->recording->artist_credit->name },
            appears_on => {
                hits => $appears_on{$_->recording->id}{hits},
                results => [ map { {
                    'name' => $_->name,
                    'gid' => $_->gid
                    } } @{ $appears_on{$_->recording->id}{results} } ],
            }
        };

        push @structure, $data;
    }

    $c->res->content_type($c->stash->{serializer}->mime_type . '; charset=utf-8');
    $c->res->body($c->stash->{serializer}->serialize('generic', \@structure));
}

sub entity : Chained('root') PathPart('entity') Args(1)
{
    my ($self, $c, $gid) = @_;

    unless (is_guid($gid)) {
        $c->stash->{error} = "$gid is not a valid MusicBrainz ID.";
        $c->detach('bad_req');
        return;
    }

    my $entity;
    my $type;
    for (keys %{ $self->entities }) {
        $type = $_;
        $entity = $c->model($type)->get_by_gid($gid);
        last if defined $entity;
    }

    unless (defined $entity) {
        $c->stash->{error} = "The requested entity was not found.";
        $c->detach('not_found');
        return;
    }

    my $jsent = "MusicBrainz::Server::Controller::WS::js::$type"->new();
    $jsent->_load_entities($c, $entity);

    my $item = ($jsent->_format_output($c, $entity))[0];
    my $serialization_routine = $jsent->serialization_routine;
    my $data = $c->stash->{serializer}->$serialization_routine($item);
    $data->{'type'} = $self->entities->{$type};

    $c->res->content_type($c->stash->{serializer}->mime_type . '; charset=utf-8');
    $c->res->body($c->stash->{serializer}->serialize_data($data));
}

sub default : Path
{
    my ($self, $c, $resource) = @_;

    $c->stash->{serializer} = $self->get_serialization ($c);
    $c->stash->{error} = "Invalid resource: $resource";
    $c->detach('bad_req');
}

sub events : Chained('root') PathPart('events') {
    my ($self, $c) = @_;

    my $events = $c->model('Statistics')->all_events;

    $c->res->content_type($c->stash->{serializer}->mime_type . '; charset=utf-8');
    $c->res->body($c->stash->{serializer}->serialize_data($events));
}

no Moose;
1;

=head1 COPYRIGHT

Copyright (C) 2010 MetaBrainz Foundation

This program is free software; you can redistribute it and/or modify
it under the terms of the GNU General Public License as published by
the Free Software Foundation; either version 2 of the License, or
(at your option) any later version.

This program is distributed in the hope that it will be useful,
but WITHOUT ANY WARRANTY; without even the implied warranty of
MERCHANTABILITY or FITNESS FOR A PARTICULAR PURPOSE.  See the
GNU General Public License for more details.

You should have received a copy of the GNU General Public License
along with this program; if not, write to the Free Software
Foundation, Inc., 675 Mass Ave, Cambridge, MA 02139, USA.

=cut<|MERGE_RESOLUTION|>--- conflicted
+++ resolved
@@ -264,15 +264,11 @@
 
     my $tracklist = $c->model('Tracklist')->get_by_id($id);
     $c->model('Track')->load_for_tracklists($tracklist);
-<<<<<<< HEAD
     $c->model('Recording')->load ($tracklist->all_tracks);
 
     $c->model('ArtistCredit')->load($tracklist->all_tracks, map { $_->recording } $tracklist->all_tracks);
     $c->model('Artist')->load(map { @{ $_->artist_credit->names } }
         $tracklist->all_tracks);
-=======
-    $c->model('ArtistCredit')->load($tracklist->all_tracks);
->>>>>>> 5679c65d
 
     my %appears_on = $c->model('Recording')->appears_on (
         [ map { $_->recording } $tracklist->all_tracks ], 3);
