package MusicBrainz::Server::Controller::WS::js;

use Moose;
BEGIN { extends 'MusicBrainz::Server::ControllerBase::WS::js'; }

use Data::OptList;
use Encode qw( decode encode );
use JSON qw( encode_json );
use List::UtilsBy qw( uniq_by );
use MusicBrainz::Server::WebService::Validator;
use MusicBrainz::Server::Filters;
use MusicBrainz::Server::Data::Search qw( escape_query alias_query );
use MusicBrainz::Server::Validation qw( is_guid );
use Readonly;
use Text::Trim;

# This defines what options are acceptable for WS calls
my $ws_defs = Data::OptList::mkopt([
    "medium" => {
        method => 'GET',
        inc => [ qw(recordings) ],
        optional => [ qw(q artist tracks limit page timestamp) ]
    },
    "cdstub" => {
        method => 'GET',
        optional => [ qw(q artist tracks limit page timestamp) ]
    },
    "freedb" => {
        method => 'GET',
        optional => [ qw(q artist tracks limit page timestamp) ]
    },
    "cover-art-upload" => {
        method => 'GET',
    },
    "entity" => {
        method => 'GET',
        inc => [ qw(rels) ]
    },
    "events" => {
        method => 'GET'
    }
]);

with 'MusicBrainz::Server::WebService::Validator' =>
{
     defs => $ws_defs,
     version => 'js',
};

sub entities {
    return {
        'Artist' => 'artist',
        'Work' => 'work',
        'Recording' => 'recording',
        'ReleaseGroup' => 'release-group',
        'Release' => 'release',
        'Label' => 'label',
        'URL' => 'url',
        'Area' => 'area',
        'Place' => 'place',
<<<<<<< HEAD
        'Series' => 'series',
=======
        'Instrument' => 'instrument'
>>>>>>> bf171ffd
    };
}

sub medium : Chained('root') PathPart Args(1) {
    my ($self, $c, $id) = @_;

    my $medium = $c->model('Medium')->get_by_id($id);
    $c->model('MediumFormat')->load($medium);
    $c->model('MediumCDTOC')->load_for_mediums($medium);
    $c->model('Track')->load_for_mediums($medium);
    $c->model('ArtistCredit')->load($medium->all_tracks);
    $c->model('Artist')->load(map { @{ $_->artist_credit->names } }
                              $medium->all_tracks);

    my $inc_recordings = $c->stash->{inc}->recordings;

    if ($inc_recordings) {
        $c->model('Recording')->load($medium->all_tracks);
        $c->model('ArtistCredit')->load(map $_->recording, $medium->all_tracks);
    }

    my $ret = $c->stash->{serializer}->_medium($medium, $inc_recordings);

    $ret->{tracks} = [
        map $c->stash->{serializer}->_track($_), $medium->all_tracks
    ];

    $c->res->content_type($c->stash->{serializer}->mime_type . '; charset=utf-8');
    $c->res->body(encode_json($ret));
}

sub freedb : Chained('root') PathPart Args(2) {
    my ($self, $c, $category, $id) = @_;

    my $response = $c->model ('FreeDB')->lookup ($category, $id);

    unless (defined $response) {
        $c->stash->{error} = "$category/$id not found";
        $c->detach('not_found');
    }

    my $ret = { toc => "" };
    $ret->{tracks} = [ map {
        {
            name => $_->{title},
            artist => $_->{artist},
            length => $_->{length},
        }
    } @{ $response->tracks } ];

    $c->res->content_type($c->stash->{serializer}->mime_type . '; charset=utf-8');
    $c->res->body(encode_json($ret));
};

sub cdstub : Chained('root') PathPart Args(1) {
    my ($self, $c, $id) = @_;

    my $cdstub_toc = $c->model('CDStubTOC')->get_by_discid($id);
    my $ret = {
        toc => "",
        tracks => []
    };

    if ($cdstub_toc)
    {
        $c->model('CDStub')->load ($cdstub_toc);
        $c->model('CDStubTrack')->load_for_cdstub ($cdstub_toc->cdstub);
        $cdstub_toc->update_track_lengths;

        $ret->{toc} = $cdstub_toc->toc;
        $ret->{tracks} = [ map {
            {
                name => $_->title,
                artist => $_->artist,
                length => $_->length,
                artist => $_->artist,
            }
        } $cdstub_toc->cdstub->all_tracks ];
    }

    $c->res->content_type($c->stash->{serializer}->mime_type . '; charset=utf-8');
    $c->res->body(encode_json($ret));
}

sub tracklist_results {
    my ($self, $c, $results) = @_;

    my @output;

    my @gids = map { $_->entity->gid } @$results;

    my @releases = values %{ $c->model ('Release')->get_by_gids (@gids) };
    $c->model ('Medium')->load_for_releases (@releases);
    $c->model ('MediumFormat')->load (map { $_->all_mediums } @releases);
    $c->model ('ArtistCredit')->load (@releases);

    for my $release ( @releases )
    {
        next unless $release;

        my $count = 0;
        for my $medium ($release->all_mediums)
        {
            $count += 1;

            push @output, {
                gid => $release->gid,
                name => $release->name,
                position => $count,
                format => $medium->format_name,
                medium => $medium->name,
                comment => $release->comment,
                artist => $release->artist_credit->name,
                medium_id => $medium->id,
            };
        }
    }

    return uniq_by { $_->{medium_id} } @output;
};

sub disc_results {
    my ($self, $type, $results) = @_;

    my @output;
    for (@$results)
    {
        my %result = (
            discid => $_->entity->discid,
            name => $_->entity->title,
            artist => $_->entity->artist,
        );

        $result{year} = $_->entity->year if $type eq 'freedb';
        $result{category} = $_->entity->category if $type eq 'freedb';

        $result{comment} = $_->entity->comment if $type eq 'cdstub';
        $result{barcode} = $_->entity->barcode->format if $type eq 'cdstub';

        push @output, \%result;
    }

    return @output;
};

sub disc_search {
    my ($self, $c, $type) = @_;

    my $query = escape_query (trim $c->stash->{args}->{q});
    my $artist = escape_query ($c->stash->{args}->{artist});
    my $tracks = escape_query ($c->stash->{args}->{tracks});
    my $limit = $c->stash->{args}->{limit} || 10;
    my $page = $c->stash->{args}->{page} || 1;

    # FIXME Should be able to remove the 'OR' when Lucene 4.0 comes out
    my $title = $type eq 'release' ? "release:($query*) OR release:($query)" : "$query* OR $query";
    my @query;

    push @query, $title if $query;
    push @query, "artist:($artist)" if $artist;
    push @query, ($type eq 'release' ? "tracksmedium:($tracks)" : "tracks:($tracks)") if $tracks;

    $query = join (" AND ", @query);

    my $no_redirect = 1;
    my $response = $c->model ('Search')->external_search (
        $type, $query, $limit, $page, 1, undef);

    my @output;

    if ($response->{pager})
    {
        my $pager = $response->{pager};

        @output = $type eq 'release' ?
            $self->tracklist_results ($c, $response->{results}) :
            $self->disc_results ($type, $response->{results});

        push @output, {
            pages => $pager->last_page,
            current => $pager->current_page
        };
    }
    else
    {
        # If an error occurred just ignore it for now and return an
        # empty list.  The javascript code for autocomplete doesn't
        # have any way to gracefully report or deal with
        # errors. --warp.
    }

    $c->res->content_type($c->stash->{serializer}->mime_type . '; charset=utf-8');
    $c->res->body(encode_json(\@output));
};

sub medium_search : Chained('root') PathPart('medium') Args(0) {
    my ($self, $c) = @_;

    return $self->disc_search ($c, 'release');
}

sub cdstub_search : Chained('root') PathPart('cdstub') Args(0) {
    my ($self, $c) = @_;

    return $self->disc_search ($c, 'cdstub');
};

sub freedb_search : Chained('root') PathPart('freedb') Args(0) {
    my ($self, $c) = @_;

    return $self->disc_search ($c, 'freedb');
};

sub cover_art_upload : Chained('root') PathPart('cover-art-upload') Args(1)
{
    my ($self, $c, $gid) = @_;

    my $id = $c->request->params->{image_id} // $c->model('CoverArtArchive')->fresh_id;
    my $bucket = 'mbid-' . $gid;

    my %s3_policy;
    $s3_policy{mime_type} = $c->request->params->{mime_type};
    $s3_policy{redirect} = $c->uri_for_action('/release/cover_art_uploaded', [ $gid ])->as_string ()
        if $c->request->params->{redirect};

    my $data = {
        action => DBDefs->COVER_ART_ARCHIVE_UPLOAD_PREFIXER($bucket),
        image_id => "$id",
        formdata => $c->model ('CoverArtArchive')->post_fields ($bucket, $gid, $id, \%s3_policy)
    };

    $c->res->headers->header( 'Cache-Control' => 'no-cache', 'Pragma' => 'no-cache' );
    $c->res->content_type($c->stash->{serializer}->mime_type . '; charset=utf-8');
    $c->res->body(encode_json($data));
}

sub entity : Chained('root') PathPart('entity') Args(1)
{
    my ($self, $c, $gid) = @_;

    unless (is_guid($gid)) {
        $c->stash->{error} = "$gid is not a valid MusicBrainz ID.";
        $c->detach('bad_req');
        return;
    }

    my $entity;
    my $type;
    for (keys %{ $self->entities }) {
        $type = $_;
        $entity = $c->model($type)->get_by_gid($gid);
        last if defined $entity;
    }

    unless (defined $entity) {
        $c->stash->{error} = "The requested entity was not found.";
        $c->detach('not_found');
        return;
    }

    $c->model('Relationship')->load($entity) if $c->stash->{inc}->rels;
    $c->model('ArtistCredit')->load($entity);

    my $serialization_routine = '_' . $self->entities->{$type};
    $serialization_routine =~ s/\-/_/g;
    my $data = $c->stash->{serializer}->$serialization_routine($entity);

    my $relationships = $c->stash->{serializer}->serialize_relationships(
        @{ $entity->relationships } );

    $data->{relationships} = $relationships if @$relationships;

    $c->res->content_type($c->stash->{serializer}->mime_type . '; charset=utf-8');
    $c->res->body(encode_json($data));
}

sub default : Path
{
    my ($self, $c, $resource) = @_;

    $c->stash->{serializer} = $self->get_serialization ($c);
    $c->stash->{error} = "Invalid resource: $resource";
    $c->detach('bad_req');
}

sub events : Chained('root') PathPart('events') {
    my ($self, $c) = @_;

    my $events = $c->model('Statistics')->all_events;

    $c->res->content_type($c->stash->{serializer}->mime_type . '; charset=utf-8');
    $c->res->body(encode_json($events));
}

no Moose;
1;

=head1 COPYRIGHT

Copyright (C) 2010 MetaBrainz Foundation

This program is free software; you can redistribute it and/or modify
it under the terms of the GNU General Public License as published by
the Free Software Foundation; either version 2 of the License, or
(at your option) any later version.

This program is distributed in the hope that it will be useful,
but WITHOUT ANY WARRANTY; without even the implied warranty of
MERCHANTABILITY or FITNESS FOR A PARTICULAR PURPOSE.  See the
GNU General Public License for more details.

You should have received a copy of the GNU General Public License
along with this program; if not, write to the Free Software
Foundation, Inc., 675 Mass Ave, Cambridge, MA 02139, USA.

=cut<|MERGE_RESOLUTION|>--- conflicted
+++ resolved
@@ -58,11 +58,8 @@
         'URL' => 'url',
         'Area' => 'area',
         'Place' => 'place',
-<<<<<<< HEAD
+        'Instrument' => 'instrument',
         'Series' => 'series',
-=======
-        'Instrument' => 'instrument'
->>>>>>> bf171ffd
     };
 }
 
