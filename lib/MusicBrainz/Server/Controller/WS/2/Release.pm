--- conflicted
+++ resolved
@@ -120,26 +120,7 @@
         $self->linked_recordings ($c, $stash, \@recordings);
     }
 
-<<<<<<< HEAD
-    if ($c->stash->{inc}->has_rels)
-    {
-        my $types = $c->stash->{inc}->get_rel_types();
-        $c->model('Relationship')->load_subset($types, @rels_entities);
-
-        my @works =
-            map { $_->target }
-            grep { $_->target_type eq 'work' }
-            map { $_->all_relationships } @rels_entities;
-
-        if ($c->stash->{inc}->work_level_rels)
-        {
-            $c->model('Relationship')->load_subset($types, @works);
-        }
-        $self->linked_works($c, $stash, \@works);
-    }
-=======
     $self->load_relationships($c, @rels_entities);
->>>>>>> 06bda4d9
 
     if ($c->stash->{inc}->collections)
     {
