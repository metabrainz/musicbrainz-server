package MusicBrainz::Server::Controller::WS::2::Work;
use Moose;
BEGIN { extends 'MusicBrainz::Server::ControllerBase::WS::2' }

use aliased 'MusicBrainz::Server::WebService::WebServiceStash';
use MusicBrainz::Server::Validation qw( is_guid );
use Readonly;

my $ws_defs = Data::OptList::mkopt([
     work => {
                         method   => 'GET',
                         required => [ qw(query) ],
                         optional => [ qw(fmt limit offset) ],
     },
     work => {
                         method   => 'GET',
<<<<<<< HEAD
                         inc      => [ qw(aliases annotation _relations
                                          tags user-tags ratings user-ratings) ],
                         optional => [ qw(limit offset) ],
=======
                         inc      => [ qw(aliases _relations tags user-tags ratings user-ratings) ],
                         optional => [ qw(fmt limit offset) ],
>>>>>>> 6698f6bb
                         linked   => [ qw( artist ) ]
     },
     work => {
                         method   => 'GET',
<<<<<<< HEAD
                         inc      => [ qw(aliases annotation _relations
                                          tags user-tags ratings user-ratings) ],
=======
                         inc      => [ qw(aliases _relations tags user-tags ratings user-ratings) ],
                         optional => [ qw(fmt) ],
>>>>>>> 6698f6bb
     },
]);

with 'MusicBrainz::Server::WebService::Validator' =>
{
     defs => $ws_defs,
};

with 'MusicBrainz::Server::Controller::Role::Load' => {
    model => 'Work'
};

sub work_toplevel
{
    my ($self, $c, $stash, $work) = @_;

    my $opts = $stash->store ($work);

    $self->linked_works ($c, $stash, [ $work ]);

    $c->model('Work')->annotation->load_latest($work)
        if $c->stash->{inc}->annotation;

    $self->load_relationships($c, $stash, $work);

    $c->model('WorkType')->load($work);
    $c->model('Language')->load($work);
}

sub base : Chained('root') PathPart('work') CaptureArgs(0) { }

sub work : Chained('load') PathPart('')
{
    my ($self, $c) = @_;
    my $work = $c->stash->{entity};

    return unless defined $work;

    my $stash = WebServiceStash->new;
    my $opts = $stash->store ($work);

    $self->work_toplevel ($c, $stash, $work);

    $c->res->content_type($c->stash->{serializer}->mime_type . '; charset=utf-8');
    $c->res->body($c->stash->{serializer}->serialize('work', $work, $c->stash->{inc}, $stash));
}

sub work_browse : Private
{
    my ($self, $c) = @_;

    my ($resource, $id) = @{ $c->stash->{linked} };
    my ($limit, $offset) = $self->_limit_and_offset ($c);

    if (!is_guid($id))
    {
        $c->stash->{error} = "Invalid mbid.";
        $c->detach('bad_req');
    }

    my $works;
    my $total;
    if ($resource eq 'artist') {
        my $artist = $c->model('Artist')->get_by_gid($id);
        $c->detach('not_fonud') unless $artist;

        my @tmp = $c->model('Work')->find_by_artist($artist->id, $limit, $offset);
        $works = $self->make_list(@tmp, $offset);
    }

    my $stash = WebServiceStash->new;

    for (@{ $works->{items} })
    {
        $self->work_toplevel ($c, $stash, $_);
    }

    $c->res->content_type($c->stash->{serializer}->mime_type . '; charset=utf-8');
    $c->res->body($c->stash->{serializer}->serialize('work-list', $works, $c->stash->{inc}, $stash));
}

sub work_search : Chained('root') PathPart('work') Args(0)
{
    my ($self, $c) = @_;

    $c->detach('work_browse') if ($c->stash->{linked});
    $self->_search ($c, 'work');
}

1;<|MERGE_RESOLUTION|>--- conflicted
+++ resolved
@@ -14,25 +14,16 @@
      },
      work => {
                          method   => 'GET',
-<<<<<<< HEAD
                          inc      => [ qw(aliases annotation _relations
                                           tags user-tags ratings user-ratings) ],
-                         optional => [ qw(limit offset) ],
-=======
-                         inc      => [ qw(aliases _relations tags user-tags ratings user-ratings) ],
                          optional => [ qw(fmt limit offset) ],
->>>>>>> 6698f6bb
                          linked   => [ qw( artist ) ]
      },
      work => {
                          method   => 'GET',
-<<<<<<< HEAD
                          inc      => [ qw(aliases annotation _relations
                                           tags user-tags ratings user-ratings) ],
-=======
-                         inc      => [ qw(aliases _relations tags user-tags ratings user-ratings) ],
                          optional => [ qw(fmt) ],
->>>>>>> 6698f6bb
      },
 ]);
 
