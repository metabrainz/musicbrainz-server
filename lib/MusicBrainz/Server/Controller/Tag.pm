--- conflicted
+++ resolved
@@ -106,11 +106,7 @@
 {
     my ($self, $c, $tagname) = @_;
     $c->response->status(404);
-<<<<<<< HEAD
-    $c->stash( template => $self->action_namespace . '/not_found.tt',
-=======
     $c->stash( template => 'tag/not_found.tt',
->>>>>>> f9c29871
                tag => $tagname );
     $c->detach;
 }
