--- conflicted
+++ resolved
@@ -2,11 +2,8 @@
 use Moose::Role -traits => 'MooseX::MethodAttributes::Role::Meta::Role';
 
 use MusicBrainz::Server::Constants qw( :annotation );
-<<<<<<< HEAD
-=======
 use MusicBrainz::Server::Data::Utils qw( model_to_type );
 use MusicBrainz::Server::Translation qw( l ln );
->>>>>>> 6debd557
 use MusicBrainz::Server::Validation qw( is_positive_integer );
 
 requires 'load', 'show';
@@ -172,11 +169,7 @@
             is_positive_integer($new) &&
             $old != $new) {
         $c->stash(
-<<<<<<< HEAD
-            message => 'The annotation IDs must be unique and positive integers.'
-=======
             message => l('The old and new annotation ids must be unique, positive integers.')
->>>>>>> 6debd557
         );
         $c->detach('/error_400')
     }
