--- conflicted
+++ resolved
@@ -17,11 +17,8 @@
     ReleaseGroup => $EDIT_RELEASEGROUP_ADD_ANNOTATION,
     Work => $EDIT_WORK_ADD_ANNOTATION,
     Area => $EDIT_AREA_ADD_ANNOTATION,
-<<<<<<< HEAD
+    Instrument => $EDIT_INSTRUMENT_ADD_ANNOTATION,
     Series => $EDIT_SERIES_ADD_ANNOTATION,
-=======
-    Instrument => $EDIT_INSTRUMENT_ADD_ANNOTATION,
->>>>>>> bf171ffd
 );
 
 after 'load' => sub
