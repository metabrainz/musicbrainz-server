package MusicBrainz::Server::Controller::Release;
use Moose;
use MusicBrainz::Server::Track;

BEGIN { extends 'MusicBrainz::Server::Controller' }

with 'MusicBrainz::Server::Controller::Role::Load' => {
    entity_name => 'release',
    model       => 'Release',
};
with 'MusicBrainz::Server::Controller::Role::LoadWithRowID';
with 'MusicBrainz::Server::Controller::Role::Annotation';
with 'MusicBrainz::Server::Controller::Role::Details';
with 'MusicBrainz::Server::Controller::Role::Relationship';
with 'MusicBrainz::Server::Controller::Role::EditListing';
with 'MusicBrainz::Server::Controller::Role::Tag';

use List::MoreUtils qw( part );
use List::UtilsBy 'nsort_by';
use MusicBrainz::Server::Constants qw( $EDIT_RELEASE_DELETE );
use MusicBrainz::Server::Translation qw ( l ln );
use Net::CoverArtArchive;

use MusicBrainz::Server::Constants qw(
    $EDIT_RELEASE_CHANGE_QUALITY
    $EDIT_RELEASE_MOVE
    $EDIT_RELEASE_MERGE
    $EDIT_RELEASE_REMOVE_COVER_ART
);

# A duration lookup has to match within this many milliseconds
use constant DURATION_LOOKUP_RANGE => 10000;

=head1 NAME

MusicBrainz::Server::Controller::Release - Catalyst Controller for
working with Release entities

=head1 DESCRIPTION

This controller handles user interaction, both read and write, with
L<MusicBrainz::Server::Release> objects. This includes displaying
releases, editing releases and creating new releases.

=head1 METHODS

=head2 base

Base action to specify that all actions live in the C<label>
namespace

=cut

sub base : Chained('/') PathPart('release') CaptureArgs(0) { }

after 'load' => sub
{
    my ($self, $c) = @_;
    my $release = $c->stash->{release};
    $c->model('Release')->load_meta($release);

    # Load release group
    $c->model('ReleaseGroup')->load($release);
    $c->model('ReleaseGroup')->load_meta($release->release_group);
    if ($c->user_exists) {
        $c->model('ReleaseGroup')->rating->load_user_ratings($c->user->id, $release->release_group);
    }

    # We need to load more artist credits in 'show'
    if ($c->action->name ne 'show') {
        $c->model('ArtistCredit')->load($release);
    }

    # The release editor loads this stuff on its own
    if ($c->action->name ne 'edit') {
        $c->model('ReleaseStatus')->load($release);
        $c->model('ReleasePackaging')->load($release);
        $c->model('Country')->load($release);
        $c->model('Language')->load($release);
        $c->model('Script')->load($release);
        $c->model('ReleaseLabel')->load($release);
        $c->model('Label')->load($release->all_labels);
        $c->model('ReleaseGroupType')->load($release->release_group);
        $c->model('Medium')->load_for_releases($release);
        $c->model('MediumFormat')->load($release->all_mediums);
    }
};

# Stuff that has the side bar and thus needs to display collection information
after [qw( show details discids tags relationships )] => sub {
    my ($self, $c) = @_;

    my $release = $c->stash->{release};

    my @collections;
    my %containment;
    if ($c->user_exists) {
        # Make a list of collections and whether this release is contained in them
        @collections = $c->model('Collection')->find_all_by_editor($c->user->id);
        foreach my $collection (@collections) {
            $containment{$collection->id} = 1
                if ($c->model('Collection')->check_release($collection->id, $release->id));
        }
    }

    $c->stash(
        collections => \@collections,
        containment => \%containment,
    );
};

sub discids : Chained('load')
{
    my ($self, $c) = @_;

    my $release = $c->stash->{release};
    my @medium_cdtocs = $c->model('MediumCDTOC')->load_for_mediums($release->all_mediums);
    $c->model('CDTOC')->load(@medium_cdtocs);
    $c->stash( has_cdtocs => scalar(@medium_cdtocs) > 0 );
}

=head2 relations

Show all relationships attached to this release

=cut

sub relations : Chained('load')
{
    my ($self, $c) = @_;
    $c->stash->{relations} = $c->model('Relation')->load_relations($self->entity);
}

=head2 show

Display a release to the user.

This loads a release from the database (given a valid MBID or database row
ID) and displays it in full, including a summary of advanced relations,
tags, tracklisting, release events, etc.

=cut

sub show : Chained('load') PathPart('')
{
    my ($self, $c) = @_;

    my $release = $c->stash->{release};

    my @mediums = $release->all_mediums;
    my @tracklists = grep { defined } map { $_->tracklist } @mediums;
    $c->model('Track')->load_for_tracklists(@tracklists);

    my @tracks = map { $_->all_tracks } @tracklists;
    my @recordings = $c->model('Recording')->load(@tracks);
    $c->model('Recording')->load_meta(@recordings);
    if ($c->user_exists) {
        $c->model('Recording')->rating->load_user_ratings($c->user->id, @recordings);
    }
    $c->model('ArtistCredit')->load($release, @tracks);

    $c->stash(
        template     => 'release/index.tt',
        show_artists => $release->has_multiple_artists,
    );
}

=head2 show

Lookup a CD

Given a TOC, carry out a fuzzy TOC lookup and display the matches in a table

=cut

sub medium_sort
{
    ($a->medium->format_id || 99) <=> ($b->medium->format_id || 99)
        or
    ($a->medium->release->release_group->type_id || 99) <=> ($b->medium->release->release_group->type_id || 99)
        or
    ($a->medium->release->status_id || 99) <=> ($b->medium->release->status_id || 99)
        or
    ($a->medium->release->date->year || 9999) <=> ($b->medium->release->date->year || 9999)
        or
    ($a->medium->release->date->month || 12) <=> ($b->medium->release->date->month || 12)
        or
    ($a->medium->release->date->day || 31) <=> ($b->medium->release->date->day || 31)
}

sub lookup : Local
{
    my ($self, $c) = @_;

    my $toc = $c->req->query_params->{toc};
    $c->stash->{toc} = $toc;

    my $results = $c->model('DurationLookup')->lookup($toc, DURATION_LOOKUP_RANGE);
    if (defined $results)
    {
        $c->model('Release')->load(map { $_->medium } @{$results});
        if (scalar(@{$results}) == 1)
        {
             $c->response->redirect($c->uri_for("/release/" . $results->[0]->medium->release->gid));
        }
        else
        {
            $c->model('ReleaseGroup')->load(map { $_->medium->release } @{$results});
            $c->model('ReleaseGroupType')->load(map { $_->medium->release->release_group } @{$results});
            $c->model('ReleaseStatus')->load(map { $_->medium->release } @{$results});
            $c->model('MediumFormat')->load(map { $_->medium } @{$results});
            $c->model('ArtistCredit')->load(map { $_->medium->release } @{$results});
            my @sorted = sort medium_sort @{$results};
            $c->stash->{results} = \@sorted;
        }
    }
    else
    {
        $c->stash->{results} = [];
    }
}

=head2 duplicate

Duplicate a release into the add release editor

=cut

sub duplicate : Chained('load')
{
    my ($self, $c) = @_;
    $c->forward('/user/login');
    $c->forward('_load_related');
    $c->forward('/release_editor/duplicate_release');
}

sub _load_related : Private
{
    my ($self, $c) = @_;

    my $release = $self->entity;
    $c->stash->{artist}         = $c->model('Artist')->load($release->artist);
    $c->stash->{tracks}         = $c->model('Track')->load_from_release($release);
    $c->stash->{release_events} = $c->model('Release')->load_events($release, country_id => 1);
}

=head2 rating

Rate a release

=cut

sub rating : Chained('load') Args(2)
{
    my ($self, $c, $entity, $new_vote) = @_;
    #Need more validation here

    $c->forward('/user/login');
    $c->forward('/rating/do_rating', ['artist', $entity, $new_vote]);
    $c->response->redirect($c->entity_url($self->entity, 'show'));
}

sub change_quality : Chained('load') PathPart('change-quality') RequireAuth
{
    my ($self, $c) = @_;
    my $release = $c->stash->{release};
    $self->edit_action(
        $c,
        item => $release,
        form => 'ChangeReleaseQuality',
        type => $EDIT_RELEASE_CHANGE_QUALITY,
        edit_args => { to_edit => $release },
        on_creation => sub {
            my $uri = $c->uri_for_action('/release/show', [ $release->gid ]);
            $c->response->redirect($uri);
        }
    );
}

sub move : Chained('load') RequireAuth Edit ForbiddenOnSlaves
{
    my ($self, $c) = @_;
    my $release = $c->stash->{release};

    if ($c->req->query_params->{dest}) {
        my $release_group = $c->model('ReleaseGroup')->get_by_gid($c->req->query_params->{dest});
        $c->model('ArtistCredit')->load($release_group);
        if ($release->release_group_id == $release_group->id) {
            $c->stash( message => l('This release is already in the selected release group') );
            $c->detach('/error_400');
        }

        $c->stash(
            template => 'release/move_confirm.tt', 
            release_group => $release_group
        );

        $self->edit_action($c,
            form => 'Confirm',
            type => $EDIT_RELEASE_MOVE,
            edit_args => {
                release => $release,
                new_release_group => $release_group
            },
            on_creation => sub {
                $c->response->redirect(
                    $c->uri_for_action($self->action_for('show'), [ $release->gid ]));
            }
        );
    }
    else {
        my $query = $c->form( query_form => 'Search::Query', name => 'filter' );
        $query->field('query')->input($release->release_group->name);
        if ($query->submitted_and_valid($c->req->params)) {
            my $results = $self->_load_paged($c, sub {
                $c->model('Search')->search('release_group',
                                            $query->field('query')->value, shift, shift)
            });
            $c->model('ArtistCredit')->load(map { $_->entity } @$results);
            $results = [ grep { $release->release_group_id != $_->entity->id } @$results ];
            $c->stash( search_results => $results );
        }
        $c->stash( template => 'release/move_search.tt' );
    }
}

with 'MusicBrainz::Server::Controller::Role::Merge' => {
    edit_type => $EDIT_RELEASE_MERGE,
    confirmation_template => 'release/merge_confirm.tt',
    search_template => 'release/merge_search.tt',
    merge_form => 'Merge::Release',
};

sub _merge_form_arguments {
    my ($self, $c, @releases) = @_;
    $c->model('Medium')->load_for_releases(@releases);
    $c->model('Track')->load_for_tracklists(map { $_->tracklist } map { $_->all_mediums } @releases);
    $c->model('Recording')->load(map { $_->all_tracks } map { $_->tracklist } map { $_->all_mediums } @releases);
    $c->model('ArtistCredit')->load(map { $_->all_tracks } map { $_->tracklist } map { $_->all_mediums } @releases);

    my @mediums;
    my %medium_by_id;
    foreach my $release (@releases) {
        foreach my $medium ($release->all_mediums) {
            my $position = $medium->position;
            my $name = $medium->name;
            if ($release->medium_count == 1 && !$name) {
                # guess position from the old release name
                if ($medium->release->name =~ /\(disc (\d+)(?:: (.+?))?\)/) {
                    $position = $1;
                    $name = $2 || '';
                }
            }
            push @mediums, {
                id => $medium->id,
                release_id => $medium->release_id,
                position => $position,
                name => $name
            };
            $medium_by_id{$medium->id} = $medium;
        }
    }

    @mediums = nsort_by { $_->{position} } @mediums;

    $c->stash(
        mediums => [ map { $medium_by_id{$_->{id}} } @mediums ],
        xxx_releases => \@releases
    );

    return (
        init_object => { medium_positions => { map => \@mediums } }
    );
}

sub _merge_parameters {
    my ($self, $c, $form, $releases) = @_;
    if ($form->field('merge_strategy')->value == $MusicBrainz::Server::Data::Release::MERGE_APPEND) {
        my %release_map = map {
            $_->id => $_
        } @$releases;
        my %medium_changes;
        for my $merge ($form->field('medium_positions.map')->fields) {
            my $release = $release_map{ $merge->field('release_id')->value }
                or die 'Couldnt find release to link with';

            my ($medium) = grep { $_->id == $merge->field('id')->value }
                $release->all_mediums
                    or die 'Couldnt find medium';

            $medium_changes{ $release->id } ||= [];
            push @{ $medium_changes{ $release->id } },
                { id => $merge->field('id')->value,
                  old_position => $medium->position,
                  new_position => $merge->field('position')->value,
                  old_name => $medium->name,
                  new_name => $merge->field('name')->value };
        }
        return (
            medium_changes => [
                map +{
                    release => {
                        id => $_,
                        name => $release_map{$_}->name
                    },
                    mediums => $medium_changes{$_}
                }, keys %medium_changes
            ]
        )
    }
    else {
        return ();
    }
}

around _merge_submit => sub {
    my ($orig, $self, $c, $form, $entities) = @_;
    my $new_id = $form->field('target')->value or die 'Coludnt figure out new_id';
    my ($new, $old) = part { $_->id == $new_id ? 0 : 1 } @$entities;

    my $strat = $form->field('merge_strategy')->value;
    my %merge_opts = (
        merge_strategy => $strat,
        new_id => $new_id,
        old_ids => [ map { $_->id } @$old ],
    );

    # XXX Ripped from Edit/Release/Merge.pm need to find a better solution.
    if ($strat == $MusicBrainz::Server::Data::Release::MERGE_APPEND) {
        my %extra_params = $self->_merge_parameters($c, $form, $entities);
        $merge_opts{ medium_positions } = {
            map { $_->{id} => $_->{new_position} }
            map { @{ $_->{mediums} } }
                @{ $extra_params{medium_changes} }
        };
    }

    if ($c->model('Release')->can_merge(%merge_opts)) {
        $self->$orig($c, $form, $entities);
    }
    else {
        $form->field('merge_strategy')->add_error(
            l('This merge strategy is not applicable to the releases you have selected.')
        );
    }
};

with 'MusicBrainz::Server::Controller::Role::Delete' => {
    edit_type      => $EDIT_RELEASE_DELETE,
};

<<<<<<< HEAD
sub remove_cover_art : Chained('load') PathPart('remove-cover-art') Args(2) Edit RequireAuth {
    my ($self, $c, $type, $page) = @_;

    my $release = $c->stash->{entity};
    my $artwork = Net::CoverArtArchive->new->find_artwork($release->gid, $type, $page)
        or $c->detach('/error_404');

    $c->stash( artwork => $artwork );

    $self->edit_action($c,
        form        => 'Confirm',
        type        => $EDIT_RELEASE_REMOVE_COVER_ART,
        edit_args   => {
            release       => $release,
            cover_art_url => '??'
        },
        on_creation => sub {
            $c->response->redirect($c->uri_for_action('/release/cover_art', [ $release->gid ]));
            $c->detach;
        }
    )
=======
sub cover_art : Chained('load') PathPart('cover-art') {
    my ($self, $c) = @_;
    my $release = $c->stash->{entity};
    $c->stash(
        cover_art => { Net::CoverArtArchive->new->find_available_artwork($release->gid) }
    );
>>>>>>> fca5958e
}

__PACKAGE__->meta->make_immutable;
no Moose;
1;

=head1 COPYRIGHT

Copyright (C) 2010 MetaBrainz Foundation

This program is free software; you can redistribute it and/or modify
it under the terms of the GNU General Public License as published by
the Free Software Foundation; either version 2 of the License, or
(at your option) any later version.

This program is distributed in the hope that it will be useful,
but WITHOUT ANY WARRANTY; without even the implied warranty of
MERCHANTABILITY or FITNESS FOR A PARTICULAR PURPOSE.  See the
GNU General Public License for more details.

You should have received a copy of the GNU General Public License
along with this program; if not, write to the Free Software
Foundation, Inc., 675 Mass Ave, Cambridge, MA 02139, USA.

=cut<|MERGE_RESOLUTION|>--- conflicted
+++ resolved
@@ -449,7 +449,6 @@
     edit_type      => $EDIT_RELEASE_DELETE,
 };
 
-<<<<<<< HEAD
 sub remove_cover_art : Chained('load') PathPart('remove-cover-art') Args(2) Edit RequireAuth {
     my ($self, $c, $type, $page) = @_;
 
@@ -471,14 +470,14 @@
             $c->detach;
         }
     )
-=======
+}
+
 sub cover_art : Chained('load') PathPart('cover-art') {
     my ($self, $c) = @_;
     my $release = $c->stash->{entity};
     $c->stash(
         cover_art => { Net::CoverArtArchive->new->find_available_artwork($release->gid) }
     );
->>>>>>> fca5958e
 }
 
 __PACKAGE__->meta->make_immutable;
