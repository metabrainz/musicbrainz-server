package MusicBrainz::Server::Controller::Release;
use Moose;
use MusicBrainz::Server::Track;

BEGIN { extends 'MusicBrainz::Server::Controller' }

with 'MusicBrainz::Server::Controller::Role::Load' => {
    entity_name => 'release',
    model       => 'Release',
};
with 'MusicBrainz::Server::Controller::Role::LoadWithRowID';
with 'MusicBrainz::Server::Controller::Role::Annotation';
with 'MusicBrainz::Server::Controller::Role::Details';
with 'MusicBrainz::Server::Controller::Role::Relationship';
with 'MusicBrainz::Server::Controller::Role::EditListing';

use MusicBrainz::Server::Constants qw( $EDIT_RELEASE_DELETE );
use MusicBrainz::Server::Controller::Role::Tag;
use MusicBrainz::Server::Translation qw ( l ln );

use MusicBrainz::Server::Constants qw(
    $EDIT_RELEASE_CHANGE_QUALITY
    $EDIT_RELEASE_MOVE
    $EDIT_RELEASE_MERGE
);

# A duration lookup has to match within this many milliseconds
use constant DURATION_LOOKUP_RANGE => 10000;

=head1 NAME

MusicBrainz::Server::Controller::Release - Catalyst Controller for
working with Release entities

=head1 DESCRIPTION

This controller handles user interaction, both read and write, with
L<MusicBrainz::Server::Release> objects. This includes displaying
releases, editing releases and creating new releases.

=head1 METHODS

=head2 base

Base action to specify that all actions live in the C<label>
namespace

=cut

sub base : Chained('/') PathPart('release') CaptureArgs(0) { }

after 'load' => sub
{
    my ($self, $c) = @_;
    my $release = $c->stash->{release};
    $c->model('Release')->load_meta($release);

    # Load release group
    $c->model('ReleaseGroup')->load($release);
    $c->model('ReleaseGroup')->load_meta($release->release_group);
    if ($c->user_exists) {
        $c->model('ReleaseGroup')->rating->load_user_ratings($c->user->id, $release->release_group);
    }

    # Load release group tags
    my $entity = $c->stash->{$self->{entity_name}};
    my @tags = $c->model('ReleaseGroup')->tags->find_top_tags(
        $release->release_group->id,
        $MusicBrainz::Server::Controller::Role::Tag::TOP_TAGS_COUNT);
    $c->stash->{top_tags} = \@tags;

    # We need to load more artist credits in 'show'
    if ($c->action->name ne 'show') {
        $c->model('ArtistCredit')->load($release);
    }
};

sub discids : Chained('load')
{
    my ($self, $c) = @_;

    my $release = $c->stash->{release};
    $c->model('Medium')->load_for_releases($release);
    $c->model('MediumFormat')->load($release->all_mediums);
    my @medium_cdtocs = $c->model('MediumCDTOC')->load_for_mediums($release->all_mediums);
    $c->model('CDTOC')->load(@medium_cdtocs);
    $c->stash( has_cdtocs => scalar(@medium_cdtocs) > 0 );
}

=head2 relations

Show all relationships attached to this release

=cut

sub relations : Chained('load')
{
    my ($self, $c) = @_;
    $c->stash->{relations} = $c->model('Relation')->load_relations($self->entity);
}

=head2 show

Display a release to the user.

This loads a release from the database (given a valid MBID or database row
ID) and displays it in full, including a summary of advanced relations,
tags, tracklisting, release events, etc.

=cut

sub show : Chained('load') PathPart('')
{
    my ($self, $c) = @_;

    my $release = $c->stash->{release};
    $c->model('ReleaseStatus')->load($release);
    $c->model('ReleasePackaging')->load($release);
    $c->model('Country')->load($release);
    $c->model('Language')->load($release);
    $c->model('Script')->load($release);
    $c->model('ReleaseLabel')->load($release);
    $c->model('Label')->load(@{ $release->labels });
    $c->model('ReleaseGroupType')->load($release->release_group);
    $c->model('Medium')->load_for_releases($release);

    my @mediums = $release->all_mediums;
    $c->model('MediumFormat')->load(@mediums);

    my @tracklists = grep { defined } map { $_->tracklist } @mediums;
    $c->model('Track')->load_for_tracklists(@tracklists);

    my @tracks = map { $_->all_tracks } @tracklists;
    my @recordings = $c->model('Recording')->load(@tracks);
    $c->model('Recording')->load_meta(@recordings);
    if ($c->user_exists) {
        $c->model('Recording')->rating->load_user_ratings($c->user->id, @recordings);
    }
    $c->model('ArtistCredit')->load($release, @tracks);

    my @collections;
    my %containment;
    if ($c->user_exists) {
        # Make a list of collections and whether this release is contained in them
        @collections = $c->model('Collection')->find_all_by_editor($c->user->id);

        foreach my $collection (@collections) {
            $containment{$collection->id} = 1
                if ($c->model('Collection')->check_release($collection->id, $release->id));
        }
    }

    $c->stash(
        collections       => \@collections,
        containment => \%containment,
        template     => 'release/index.tt',
        show_artists => $release->has_multiple_artists,
    );
}

=head2 show

Lookup a CD

Given a TOC, carry out a fuzzy TOC lookup and display the matches in a table

=cut

sub medium_sort
{
    ($a->medium->format_id || 99) <=> ($b->medium->format_id || 99)
        or
    ($a->medium->release->release_group->type_id || 99) <=> ($b->medium->release->release_group->type_id || 99)
        or
    ($a->medium->release->status_id || 99) <=> ($b->medium->release->status_id || 99)
        or
    ($a->medium->release->date->year || 9999) <=> ($b->medium->release->date->year || 9999)
        or
    ($a->medium->release->date->month || 12) <=> ($b->medium->release->date->month || 12)
        or
    ($a->medium->release->date->day || 31) <=> ($b->medium->release->date->day || 31)
}

sub lookup : Local
{
    my ($self, $c) = @_;

    my $toc = $c->req->query_params->{toc};
    $c->stash->{toc} = $toc;

    my $results = $c->model('DurationLookup')->lookup($toc, DURATION_LOOKUP_RANGE);
    if (defined $results)
    {
        $c->model('Release')->load(map { $_->medium } @{$results});
        if (scalar(@{$results}) == 1)
        {
             $c->response->redirect($c->uri_for("/release/" . $results->[0]->medium->release->gid));
        }
        else
        {
            $c->model('ReleaseGroup')->load(map { $_->medium->release } @{$results});
            $c->model('ReleaseGroupType')->load(map { $_->medium->release->release_group } @{$results});
            $c->model('ReleaseStatus')->load(map { $_->medium->release } @{$results});
            $c->model('MediumFormat')->load(map { $_->medium } @{$results});
            $c->model('ArtistCredit')->load(map { $_->medium->release } @{$results});
            my @sorted = sort medium_sort @{$results};
            $c->stash->{results} = \@sorted;
        }
    }
    else
    {
        $c->stash->{results} = [];
    }
}

=head2 duplicate

Duplicate a release into the add release editor

=cut

sub duplicate : Chained('load')
{
    my ($self, $c) = @_;
    $c->forward('/user/login');
    $c->forward('_load_related');
    $c->forward('/release_editor/duplicate_release');
}

sub _load_related : Private
{
    my ($self, $c) = @_;

    my $release = $self->entity;
    $c->stash->{artist}         = $c->model('Artist')->load($release->artist);
    $c->stash->{tracks}         = $c->model('Track')->load_from_release($release);
    $c->stash->{release_events} = $c->model('Release')->load_events($release, country_id => 1);
}

=head2 rating

Rate a release

=cut

sub rating : Chained('load') Args(2)
{
    my ($self, $c, $entity, $new_vote) = @_;
    #Need more validation here

    $c->forward('/user/login');
    $c->forward('/rating/do_rating', ['artist', $entity, $new_vote]);
    $c->response->redirect($c->entity_url($self->entity, 'show'));
}

sub change_quality : Chained('load') PathPart('change-quality') RequireAuth
{
    my ($self, $c) = @_;
    my $release = $c->stash->{release};
    $self->edit_action(
        $c,
        item => $release,
        form => 'ChangeReleaseQuality',
        type => $EDIT_RELEASE_CHANGE_QUALITY,
        edit_args => { to_edit => $release },
        on_creation => sub {
            my $uri = $c->uri_for_action('/release/show', [ $release->gid ]);
            $c->response->redirect($uri);
        }
    );
}

sub move : Chained('load') RequireAuth Edit ForbiddenOnSlaves
{
    my ($self, $c) = @_;
    my $release = $c->stash->{release};

    if ($c->req->query_params->{dest}) {
        my $release_group = $c->model('ReleaseGroup')->get_by_gid($c->req->query_params->{dest});
        $c->model('ArtistCredit')->load($release_group);
        if ($release->release_group_id == $release_group->id) {
            $c->stash( message => l('This release is already in the selected release group') );
            $c->detach('/error_400');
        }

        $c->stash(
            template => 'release/move_confirm.tt', 
            release_group => $release_group
        );

        $self->edit_action($c,
            form => 'Confirm',
            type => $EDIT_RELEASE_MOVE,
            edit_args => {
                release => $release,
                new_release_group => $release_group
            },
            on_creation => sub {
                $c->response->redirect(
                    $c->uri_for_action($self->action_for('show'), [ $release->gid ]));
            }
        );
    }
    else {
        my $query = $c->form( query_form => 'Search::Query', name => 'filter' );
        $query->field('query')->input($release->release_group->name);
        if ($query->submitted_and_valid($c->req->params)) {
            my $results = $self->_load_paged($c, sub {
                $c->model('Search')->search('release_group',
                                            $query->field('query')->value, shift, shift)
            });
            $c->model('ArtistCredit')->load(map { $_->entity } @$results);
            $results = [ grep { $release->release_group_id != $_->entity->id } @$results ];
            $c->stash( search_results => $results );
        }
        $c->stash( template => 'release/move_search.tt' );
    }
}

<<<<<<< HEAD
with 'MusicBrainz::Server::Controller::Role::Delete' => {
    edit_type      => $EDIT_RELEASE_DELETE,
=======
with 'MusicBrainz::Server::Controller::Role::Merge' => {
    edit_type => $EDIT_RELEASE_MERGE,
    confirmation_template => 'release/merge_confirm.tt',
    search_template => 'release/merge_search.tt',
    merge_form => 'Merge::Release',
>>>>>>> d99e4a0d
};

__PACKAGE__->meta->make_immutable;
no Moose;
1;

=head1 COPYRIGHT

Copyright (C) 2010 MetaBrainz Foundation

This program is free software; you can redistribute it and/or modify
it under the terms of the GNU General Public License as published by
the Free Software Foundation; either version 2 of the License, or
(at your option) any later version.

This program is distributed in the hope that it will be useful,
but WITHOUT ANY WARRANTY; without even the implied warranty of
MERCHANTABILITY or FITNESS FOR A PARTICULAR PURPOSE.  See the
GNU General Public License for more details.

You should have received a copy of the GNU General Public License
along with this program; if not, write to the Free Software
Foundation, Inc., 675 Mass Ave, Cambridge, MA 02139, USA.

=cut<|MERGE_RESOLUTION|>--- conflicted
+++ resolved
@@ -317,16 +317,15 @@
     }
 }
 
-<<<<<<< HEAD
 with 'MusicBrainz::Server::Controller::Role::Delete' => {
     edit_type      => $EDIT_RELEASE_DELETE,
-=======
+};
+
 with 'MusicBrainz::Server::Controller::Role::Merge' => {
     edit_type => $EDIT_RELEASE_MERGE,
     confirmation_template => 'release/merge_confirm.tt',
     search_template => 'release/merge_search.tt',
     merge_form => 'Merge::Release',
->>>>>>> d99e4a0d
 };
 
 __PACKAGE__->meta->make_immutable;
