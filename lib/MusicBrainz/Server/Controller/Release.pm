package MusicBrainz::Server::Controller::Release;
use Moose;
use MusicBrainz::Server::Wizard::ReleaseEditor;
use MusicBrainz::Server::Track;
use Encode;
use JSON::Any;
use TryCatch;

BEGIN { extends 'MusicBrainz::Server::Controller' }

with 'MusicBrainz::Server::Controller::Role::Annotation';
with 'MusicBrainz::Server::Controller::Role::Details';
with 'MusicBrainz::Server::Controller::Role::Relationship';
with 'MusicBrainz::Server::Controller::Role::EditListing';

__PACKAGE__->config(
    entity_name => 'release',
    model       => 'Release',
);

use MusicBrainz::Server::Controller::Role::Tag;

use MusicBrainz::Server::Constants qw(
    $EDIT_RELEASE_CREATE
    $EDIT_RELEASEGROUP_CREATE
    $EDIT_RELEASE_EDIT
    $EDIT_RELEASE_DELETERELEASELABEL
    $EDIT_RELEASE_EDITRELEASELABEL
    $EDIT_TRACK_EDIT
    $EDIT_TRACKLIST_DELETETRACK
    $EDIT_TRACKLIST_ADDTRACK
    $EDIT_TRACKLIST_CREATE
    $EDIT_MEDIUM_CREATE
    $EDIT_MEDIUM_DELETE
    $EDIT_MEDIUM_EDIT
    $EDIT_RELEASE_CHANGE_QUALITY
);

# A duration lookup has to match within this many milliseconds
use constant DURATION_LOOKUP_RANGE => 10000;

=head1 NAME

MusicBrainz::Server::Controller::Release - Catalyst Controller for
working with Release entities

=head1 DESCRIPTION

This controller handles user interaction, both read and write, with
L<MusicBrainz::Server::Release> objects. This includes displaying
releases, editing releases and creating new releases.

=head1 METHODS

=head2 base

Base action to specify that all actions live in the C<label>
namespace

=cut

sub base : Chained('/') PathPart('release') CaptureArgs(0) { }
after 'load' => sub
{
    my ($self, $c) = @_;
    my $release = $c->stash->{release};
    $c->model('Release')->load_meta($release);

    # Load release group
    $c->model('ReleaseGroup')->load($release);
    $c->model('ReleaseGroup')->load_meta($release->release_group);
    if ($c->user_exists) {
        $c->model('ReleaseGroup')->rating->load_user_ratings($c->user->id, $release->release_group);
    }

    # Load release group tags
    my $entity = $c->stash->{$self->{entity_name}};
    my @tags = $c->model('ReleaseGroup')->tags->find_top_tags(
        $release->release_group->id,
        $MusicBrainz::Server::Controller::Role::Tag::TOP_TAGS_COUNT);
    $c->stash->{top_tags} = \@tags;

    # Check user's collection
    if ($c->user_exists) {
        my $in_collection = 0;
        if ($c->stash->{user_collection}) {
            $in_collection = $c->model('Collection')->check_release(
                $c->stash->{user_collection}, $release->id);
        }
        $c->stash->{in_collection} = $in_collection;
    }

    # We need to load more artist credits in 'show'
    if ($c->action->name ne 'show') {
        $c->model('ArtistCredit')->load($release);
    }
};

sub discids : Chained('load')
{
    my ($self, $c) = @_;

    my $release = $c->stash->{release};
    $c->model('Medium')->load_for_releases($release);
    $c->model('MediumFormat')->load($release->all_mediums);
    my @medium_cdtocs = $c->model('MediumCDTOC')->load_for_mediums($release->all_mediums);
    $c->model('CDTOC')->load(@medium_cdtocs);
    $c->stash( has_cdtocs => scalar(@medium_cdtocs) > 0 );
}

=head2 relations

Show all relationships attached to this release

=cut

sub relations : Chained('load')
{
    my ($self, $c) = @_;
    $c->stash->{relations} = $c->model('Relation')->load_relations($self->entity);
}

=head2 show

Display a release to the user.

This loads a release from the database (given a valid MBID or database row
ID) and displays it in full, including a summary of advanced relations,
tags, tracklisting, release events, etc.

=cut

sub show : Chained('load') PathPart('')
{
    my ($self, $c) = @_;

    my $release = $c->stash->{release};
    $c->model('ReleaseStatus')->load($release);
    $c->model('ReleasePackaging')->load($release);
    $c->model('Country')->load($release);
    $c->model('Language')->load($release);
    $c->model('Script')->load($release);
    $c->model('ReleaseLabel')->load($release);
    $c->model('Label')->load(@{ $release->labels });
    $c->model('ReleaseGroupType')->load($release->release_group);
    $c->model('Medium')->load_for_releases($release);

    my @mediums = $release->all_mediums;
    $c->model('MediumFormat')->load(@mediums);

    my @tracklists = grep { defined } map { $_->tracklist } @mediums;
    $c->model('Track')->load_for_tracklists(@tracklists);

    my @tracks = map { $_->all_tracks } @tracklists;
    my @recordings = $c->model('Recording')->load(@tracks);
    $c->model('Recording')->load_meta(@recordings);
    if ($c->user_exists) {
        $c->model('Recording')->rating->load_user_ratings($c->user->id, @recordings);
    }
    $c->model('ArtistCredit')->load($release, @tracks);

    $c->stash(
        template     => 'release/index.tt',
        show_artists => $release->has_multiple_artists,
    );
}

=head2 show

Lookup a CD

Given a TOC, carry out a fuzzy TOC lookup and display the matches in a table

=cut

sub medium_sort
{
    ($a->medium->format_id || 99) <=> ($b->medium->format_id || 99)
        or
    ($a->medium->release->release_group->type_id || 99) <=> ($b->medium->release->release_group->type_id || 99)
        or
    ($a->medium->release->status_id || 99) <=> ($b->medium->release->status_id || 99)
        or
    ($a->medium->release->date->year || 9999) <=> ($b->medium->release->date->year || 9999)
        or
    ($a->medium->release->date->month || 12) <=> ($b->medium->release->date->month || 12)
        or
    ($a->medium->release->date->day || 31) <=> ($b->medium->release->date->day || 31)
}

sub lookup : Local
{
    my ($self, $c) = @_;

    my $toc = $c->req->query_params->{toc};
    $c->stash->{toc} = $toc;

    my $results = $c->model('DurationLookup')->lookup($toc, DURATION_LOOKUP_RANGE);
    if (defined $results)
    {
        $c->model('Release')->load(map { $_->medium } @{$results});
        if (scalar(@{$results}) == 1)
        {
             $c->response->redirect($c->uri_for("/release/" . $results->[0]->medium->release->gid));
        }
        else
        {
            $c->model('ReleaseGroup')->load(map { $_->medium->release } @{$results});
            $c->model('ReleaseGroupType')->load(map { $_->medium->release->release_group } @{$results});
            $c->model('ReleaseStatus')->load(map { $_->medium->release } @{$results});
            $c->model('MediumFormat')->load(map { $_->medium } @{$results});
            $c->model('ArtistCredit')->load(map { $_->medium->release } @{$results});
            my @sorted = sort medium_sort @{$results};
            $c->stash->{results} = \@sorted;
        }
    }
    else
    {
        $c->stash->{results} = [];
    }
}


sub _serialize_artistcredit {
    my $self = shift;
    my $ac = shift;

    my $credits = [];

    for (@{ $ac->names })
    {
        push @$credits, {
            name => $_->name,
            join => $_->join_phrase,
            id => $_->artist_id,
        };
    }

    return {
        preview => $ac->name,
        names => $credits,
    };
}

sub _serialize_track {
    my ($self, $track) = @_;

    return {
        length => MusicBrainz::Server::Track::FormatTrackLength($track->length),
        title => $track->name,
        id => $track->id,
        artist => $self->_serialize_artistcredit ($track->artist_credit),
    };
}

sub _serialize_tracklists
{
    my ($self, $release) = @_;

    my $tracklists = [];

    if ($release)
    {
        for ($release->all_mediums)
        {
            my $tracklist = $_->tracklist;

            my $tracks = [];
            for my $track (@{ $tracklist->tracks })
            {
                push @$tracks, $self->_serialize_track ($track);
            }

            push @$tracklists, $tracks;
        }
    }

    # It seems JSON libraries encode things to UTF-8, but the json
    # string will be included in a page which will again be encoded
    # to UTF-8.  So this string has to be decoded back to the internal
    # perl unicode :(.  --warp.
    return decode ("UTF-8", JSON::Any->objToJson ($tracklists));
}

<<<<<<< HEAD
sub _analyze_field
{
    my ($self, $changes, $field, $old, $new) = @_;

    return if $old->$field eq $new->field($field)->value;

    $changes->{$field} = {
        old => $old->$field,
        new => $new->field($field)->value,
    };
}

sub _analyze_track
{
    my ($self, $c, $old, $new) = @_;

    my %changes;

    $self->_analyze_field (\%changes, 'position', $old, $new);
    $self->_analyze_field (\%changes, 'name', $old, $new);

    # FIXME: allow about one second of rounding error if a discid is present.  
#     $self->_analyze_field (\%changes, 'length', $old, $new);

    $changes{deleted} = 1 if $new->field('deleted')->value;

    if (%changes)
    {
        # FIXME: look for matching recordings
        $changes{has_changes} = 1;
        $changes{recording} = $c->model ('Recording')->get_by_gid ('22b45960-c78a-409a-a844-0627f9ec0d26');
    }
    else
    {
        $changes{has_changes} = 0;
        $changes{recording} = $old->recording;
    }

    $changes{field} = $new->full_name;

    return \%changes;
}

sub _analyze_track_edits
{
    my ($self, $c, $wizard, $release) = @_;

    my $mediums = $wizard->load_page ('tracklist')->field ('mediums');

    my $m = 0;
    my $ret = [];
    for my $medium ($mediums->fields)
    {
        my $t = 0;
        my $changes = [];
        for my $new ($medium->field ('tracklist')->field ('tracks')->fields)
        {
            my $old = $release->mediums->[$m]->tracklist->tracks->[$t];
            push @$changes, $self->_analyze_track ($c, $old, $new);

            $t++;
        }
        push @$ret, $changes;

        $m++;
    }

    return $ret;
=======

sub add : Chained('base') RequireAuth Args(0)
{
    my ($self, $c) = @_;

    my $wizard = MusicBrainz::Server::Wizard::ReleaseEditor->new (c => $c);

    $wizard->process;

    if ($wizard->cancelled)
    {
        # FIXME: detach to artist, label or release group page if started from there.
        $c->detach ();
    }

    if ($wizard->loading || $wizard->submitted || $wizard->current_page eq 'tracklist')
    {
        # FIXME: empty serialized tracklist
        $c->stash( serialized_tracklists => $self->_serialize_tracklists () );
    }

    if ($wizard->submitted)
    {
        # The user is done with the wizard and wants to submit the new data.
        # So let's create some edits :)

        my $data = $wizard->value;

        # FIXME: some of this is duplicated from 'edit', should be refactored.

        my @fields;
        my %args;
        my $editnote;
        my $edit;

        # add release group
        # ----------------------------------------

        unless ($data->{release_group_id})
        {
            @fields = qw( name artist_credit type_id );
            %args = map { $_ => $data->{$_} } grep { defined $data->{$_} } @fields;

            $editnote = $data->{'editnote'};
            $edit = $self->_create_edit($c, $EDIT_RELEASEGROUP_CREATE, $editnote, %args);
        }

        # add release
        # ----------------------------------------

        @fields = qw( name comment packaging_id status_id script_id language_id
                         country_id barcode artist_credit date );
        %args = map { $_ => $data->{$_} } grep { defined $data->{$_} } @fields;

        $args{release_group_id} = $edit ? $edit->entity->id : $data->{release_group_id};

        $edit = $self->_create_edit($c, $EDIT_RELEASE_CREATE, $editnote, %args);

        my $release_id = $edit->entity->id;
        my $gid = $edit->entity->gid;

        # release labels edit
        # ----------------------------------------

        my $max = scalar @{ $data->{'labels'} } - 1;

        for (0..$max)
        {
            my $new_label = $data->{'labels'}->[$_];

            # Add ReleaseLabel
            # FIXME: There doesn't seem to be an add release label edit. --warp.
            warn "FIXME: ADD RELEASE LABEL EDIT";
        }

        # medium / tracklist / track edits
        # ----------------------------------------

        for my $medium (@{ $data->{'mediums'} })
        {
            my @tracks = map {
                {
                    name => $_->{name},
                    length => $_->{length},
                    artist_credit => $_->{artist_credit},
                    position => $_->{position},
                }
            } @{ $medium->{'tracklist'}->{'tracks'} };

            # We have some tracks but no tracklist ID - so create a new tracklist
            my $create_tl = $self->_create_edit(
                $c, $EDIT_TRACKLIST_CREATE, $editnote, tracks => \@tracks);

            my $tracklist_id = $create_tl->tracklist_id;

            my $opts = {
                position => $medium->{'position'},
                tracklist_id => $tracklist_id,
                release_id => $release_id
            };

            $opts->{name} = $medium->{'name'} if $medium->{'name'};
            $opts->{format_id} = $medium->{'format_id'} if $medium->{'format_id'};

            # Add medium
            $self->_create_edit($c, $EDIT_MEDIUM_CREATE, $editnote, %$opts);
        }

        $c->response->redirect($c->uri_for_action('/release/show', [ $gid ]));
        $c->detach;
    }
    elsif ($wizard->loading)
    {
        # There was no existing wizard, provide the wizard with
        # the $release to initialize the forms.

        my $rg_gid = $c->req->query_params->{'release-group'};
        my $label_gid = $c->req->query_params->{'label'};
        my $artist_gid = $c->req->query_params->{'artist'};

        my $release = MusicBrainz::Server::Entity::Release->new;
        $release->add_medium (MusicBrainz::Server::Entity::Medium->new ( position => 1 ));

        if ($rg_gid)
        {
            $c->detach () unless MusicBrainz::Server::Validation::IsGUID($rg_gid);
            my $rg = $c->model('ReleaseGroup')->get_by_gid($rg_gid);
            $c->detach () unless $rg;

            $release->release_group_id ($rg->id);
            $release->release_group ($rg);
            $release->name ($rg->name);

            $c->model('ArtistCredit')->load ($rg);

            $release->artist_credit ($rg->artist_credit);
        }
        elsif ($label_gid)
        {
            # FIXME: label

            $release->artist_credit (MusicBrainz::Server::Entity::ArtistCredit->new);
            $release->artist_credit->add_name (MusicBrainz::Server::Entity::ArtistCreditName->new);
            $release->artist_credit->names->[0]->artist (MusicBrainz::Server::Entity::Artist->new);
        }
        elsif ($artist_gid)
        {
            $c->detach () unless MusicBrainz::Server::Validation::IsGUID($artist_gid);
            my $artist = $c->model('Artist')->get_by_gid($artist_gid);
            $c->detach () unless $artist;

            $release->artist_credit (
                MusicBrainz::Server::Entity::ArtistCredit->from_artist ($artist));
        }
        else
        {
            $release->artist_credit (MusicBrainz::Server::Entity::ArtistCredit->new);
            $release->artist_credit->add_name (MusicBrainz::Server::Entity::ArtistCreditName->new);
            $release->artist_credit->names->[0]->artist (MusicBrainz::Server::Entity::Artist->new);
        }


        $wizard->render ($release);
    }
    else
    {
        # wizard processed correctly, it's not loading, cancelled or submitted.
        # so all data is in the session and the wizard just needs to be rendered.
        $wizard->render;
    }
>>>>>>> c8f0c630
}

=head2 WRITE METHODS

Edit a release in release editor

=cut

sub edit : Chained('load') RequireAuth Edit
{
    my ($self, $c) = @_;

    my $release;
    my @mediums;
    my @tracklists;
    my @tracks;

    my $wizard = MusicBrainz::Server::Wizard::ReleaseEditor->new (c => $c);

    $wizard->process;

    if ($wizard->cancelled)
    {
        $c->detach ('show');
    }

    if ($wizard->loading || $wizard->submitted ||
        $wizard->current_page eq 'tracklist' || $wizard->current_page eq 'preview')
    {
        # if we're on the tracklist page, load the tracklist so that the trackparser
        # can compare the entered tracks against the original to figure out what edits
        # have been made.

        $release = $c->stash->{release};

        $c->model('Medium')->load_for_releases($release);

        @mediums = $release->all_mediums;
        @tracklists = grep { defined } map { $_->tracklist } @mediums;

        $c->model('Track')->load_for_tracklists(@tracklists);

        @tracks = map { $_->all_tracks } @tracklists;

        $c->model('ArtistCredit')->load(@tracks, $release);

        $c->stash( serialized_tracklists => $self->_serialize_tracklists ($release) );
    }

    if ($wizard->current_page eq 'preview')
    {
        # we're on the changes preview page, load recordings so that the user can
        # confirm track <-> recording associations.
        $c->model('Recording')->load (@tracks);

        my $changes = $self->_analyze_track_edits ($c, $wizard, $release);

        my %matches;
        my $associations = [];
        for my $medium_changes (@$changes)
        {
            my $medium_assoc = [];
            for my $track_changes (@$medium_changes)
            {
                push @$medium_assoc, { addnew => 2,
                    id => $track_changes->{recording}->id, };

                $matches{$track_changes->{field}} = [ {
                    score => 100, recording => $track_changes->{recording} } ];
            }

            push @$associations, { associations => $medium_assoc };
        }

        $c->stash->{matches} = \%matches;
        $wizard->load_page('preview', { mediums => $associations });
    }


    if ($wizard->loading || $wizard->submitted)
    {
        # we're either just starting the wizard, or submitting it.  In
        # both cases the release we're editting needs to be loaded
        # from the database.
        $c->model('ReleaseLabel')->load($release);
        $c->model('Label')->load(@{ $release->labels });
        $c->model('ReleaseGroup')->load($release);
        $c->model('ReleaseGroupType')->load($release->release_group);

        $c->model('MediumFormat')->load(@mediums);

        $c->stash( medium_formats => [ $c->model('MediumFormat')->get_all ] );
    }

    if ($wizard->submitted)
    {
        # The user is done with the wizard and wants to submit the new data.
        # So let's create some edits :)

        my $data = $wizard->value;

        # release edit
        # ----------------------------------------

        my @fields = qw( name comment packaging_id status_id script_id language_id
                         country_id barcode artist_credit date );
        my %args = map { $_ => $data->{$_} } grep { defined $data->{$_} } @fields;

        $args{'to_edit'} = $release;
        my $editnote = $data->{'editnote'};
        $c->stash->{changes} = 0;

        $self->_create_edit($c, $EDIT_RELEASE_EDIT, $editnote, %args);

        # release labels edit
        # ----------------------------------------

        my $max = scalar @{ $data->{'labels'} } - 1;

        for (0..$max)
        {
            my $new_label = $data->{'labels'}->[$_];
            my $old_label = $release->labels->[$_];

            if ($old_label)
            {
                if ($new_label->{'deleted'})
                {
                    # Delete ReleaseLabel
                    $self->_create_edit($c, $EDIT_RELEASE_DELETERELEASELABEL,
                         $editnote, release_label => $old_label
                    );
                }
                else
                {
                    # Edit ReleaseLabel
                    $self->_create_edit($c, $EDIT_RELEASE_EDITRELEASELABEL, $editnote,
                        release_label => $old_label,
                        label_id => $new_label->{'label_id'},
                        catalog_number => $new_label->{'catalog_number'},
                    );
                }
            }
            else
            {
                # Add ReleaseLabel
                # FIXME: There doesn't seem to be an add release label edit. --warp.
                warn "FIXME: ADD RELEASE LABEL EDIT";
            }
        }

        # medium / tracklist / track edits
        # ----------------------------------------

        for my $medium (@{ $data->{'mediums'} })
        {
            my $tracklist_id = $medium->{'tracklist'}->{'id'};

            for my $track (@{ $medium->{'tracklist'}->{'tracks'} })
            {
                if ($track->{'id'})
                {
                    if ($track->{'deleted'})
                    {
                        # Delete a track
                        $self->_create_edit ($c, $EDIT_TRACKLIST_DELETETRACK, $editnote,
                             track => $c->model('Track')->get_by_id ($track->{'id'}));
                    }
                    else
                    {
                        # Editing an existing track
                        $self->_create_edit($c, $EDIT_TRACK_EDIT, $editnote,
                             position => $track->{'position'},
                             name => $track->{'name'},
                             artist_credit => $track->{'artist_credit'},
                             length => $track->{'length'},
                             to_edit => $c->model('Track')->get_by_id ($track->{'id'}),
                        );
                    }
                }
                elsif ($tracklist_id)
                {
                    # We are creating a new track (and not a new tracklist)
                    $self->_create_edit($c, $EDIT_TRACKLIST_ADDTRACK, $editnote,
                         position => $track->{'position'},
                         name => $track->{'name'},
                         artist_credit => $track->{'artist_credit'},
                         length => $track->{'length'},
                         tracklist_id => $tracklist_id,
                    );
                }
            }


            if (!$tracklist_id && scalar @{ $medium->{'tracklist'}->{'tracks'} })
            {
                my @tracks = map {
                    {
                        name => $_->{name},
                        length => $_->{length},
                        artist_credit => $_->{artist_credit},
                        position => $_->{position},
                    }
                } @{ $medium->{'tracklist'}->{'tracks'} };

                # We have some tracks but no tracklist ID - so create a new tracklist
                my $create_tl = $self->_create_edit($c, $EDIT_TRACKLIST_CREATE,
                    $editnote, tracks => \@tracks);

                $tracklist_id = $create_tl->tracklist_id;
            }

            if ($medium->{'id'})
            {
                if ($medium->{'deleted'})
                {
                    # Delete medium
                    $self->_create_edit($c, $EDIT_MEDIUM_DELETE, $editnote,
                        medium => $c->model('Medium')->get_by_id ($medium->{'id'}));
                }
                else
                {
                    # Edit medium
                    $self->_create_edit($c, $EDIT_MEDIUM_EDIT, $editnote,
                        name => $medium->{'name'},
                        format_id => $medium->{'format_id'},
                        position => $medium->{'position'},
                        to_edit => $c->model('Medium')->get_by_id ($medium->{'id'}));
                }
            }
            else
            {
                my $opts = {
                    position => $medium->{'position'},
                    tracklist_id => $tracklist_id,
                    release_id => $release->id
                };

                $opts->{name} = $medium->{'name'} if $medium->{'name'};
                $opts->{format_id} = $medium->{'format_id'} if $medium->{'format_id'};

                # Add medium
                $self->_create_edit($c, $EDIT_MEDIUM_CREATE, $editnote, %$opts);
            }
        }

        $c->response->redirect($c->uri_for_action('/release/show', [ $release->gid ]));
        $c->detach;
    }
    elsif ($wizard->loading)
    {
        # There was no existing wizard, provide the wizard with
        # the $release to initialize the forms.
        $wizard->render ($release);
    }
    else
    {
        # wizard processed correctly, it's not loading, cancelled or submitted.
        # so all data is in the session and the wizard just needs to be rendered.
        $wizard->render;
    }
}

sub _create_edit {
    my ($self, $c, $type, $editnote, %args) = @_;

    return unless %args;

    my $edit;
    try {
        $edit = $c->model('Edit')->create(
            edit_type => $type,
            editor_id => $c->user->id,
            %args,
       );
    }
    catch (MusicBrainz::Server::Edit::Exceptions::NoChanges $e) {
    }

    return unless defined $edit;

    if (defined $editnote)
    {
        $c->model('EditNote')->add_note($edit->id, {
            text      => $editnote,
            editor_id => $c->user->id,
        });
    }

    $c->stash->{changes} = 1;

    return $edit;
}

=head2 duplicate

Duplicate a release into the add release editor

=cut

sub duplicate : Chained('load')
{
    my ($self, $c) = @_;
    $c->forward('/user/login');
    $c->forward('_load_related');
    $c->forward('/release_editor/duplicate_release');
}

sub _load_related : Private
{
    my ($self, $c) = @_;

    my $release = $self->entity;
    $c->stash->{artist}         = $c->model('Artist')->load($release->artist);
    $c->stash->{tracks}         = $c->model('Track')->load_from_release($release);
    $c->stash->{release_events} = $c->model('Release')->load_events($release, country_id => 1);
}

=head2 rating

Rate a release

=cut

sub rating : Chained('load') Args(2)
{
    my ($self, $c, $entity, $new_vote) = @_;
    #Need more validation here

    $c->forward('/user/login');
    $c->forward('/rating/do_rating', ['artist', $entity, $new_vote]);
    $c->response->redirect($c->entity_url($self->entity, 'show'));
}

sub change_quality : Chained('load') PathPart('change-quality') RequireAuthu
{
    my ($self, $c) = @_;
    my $release = $c->stash->{release};
    $self->edit_action(
        $c,
        item => $release,
        form => 'ChangeReleaseQuality',
        type => $EDIT_RELEASE_CHANGE_QUALITY,
        edit_args => { to_edit => $release },
        on_creation => sub {
            my $uri = $c->uri_for_action('/release/show', [ $release->gid ]);
            $c->response->redirect($uri);
        }
    );
}


=head1 LICENSE

This software is provided "as is", without warranty of any kind, express or
implied, including  but not limited  to the warranties of  merchantability,
fitness for a particular purpose and noninfringement. In no event shall the
authors or  copyright  holders be  liable for any claim,  damages or  other
liability, whether  in an  action of  contract, tort  or otherwise, arising
from,  out of  or in  connection with  the software or  the  use  or  other
dealings in the software.

GPL - The GNU General Public License    http://www.gnu.org/licenses/gpl.txt
Permits anyone the right to use and modify the software without limitations
as long as proper  credits are given  and the original  and modified source
code are included. Requires  that the final product, software derivate from
the original  source or any  software  utilizing a GPL  component, such  as
this, is also licensed under the GPL license.

=cut

1;<|MERGE_RESOLUTION|>--- conflicted
+++ resolved
@@ -282,7 +282,6 @@
     return decode ("UTF-8", JSON::Any->objToJson ($tracklists));
 }
 
-<<<<<<< HEAD
 sub _analyze_field
 {
     my ($self, $changes, $field, $old, $new) = @_;
@@ -351,7 +350,7 @@
     }
 
     return $ret;
-=======
+}
 
 sub add : Chained('base') RequireAuth Args(0)
 {
@@ -522,7 +521,6 @@
         # so all data is in the session and the wizard just needs to be rendered.
         $wizard->render;
     }
->>>>>>> c8f0c630
 }
 
 =head2 WRITE METHODS
