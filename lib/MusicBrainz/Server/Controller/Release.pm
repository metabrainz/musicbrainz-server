--- conflicted
+++ resolved
@@ -366,12 +366,8 @@
         id => $id,
         index_url => DBDefs->COVER_ART_ARCHIVE_DOWNLOAD_PREFIX . "/release/" . $entity->gid . "/",
         images => \@artwork,
-<<<<<<< HEAD
+        mime_types => \@mime_types,
         cover_art_types_json => $json->encode(
-=======
-        mime_types => \@mime_types,
-        cover_art_types_json => $json->encode (
->>>>>>> 638eb58e
             [ map {
                 { name => $_->name, l_name => $_->l_name, id => $_->id }
             } $c->model('CoverArtType')->get_all() ]),
