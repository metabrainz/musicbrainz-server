--- conflicted
+++ resolved
@@ -99,11 +99,7 @@
         });
 
     $c->model('ArtistCredit')->load(@$releases);
-<<<<<<< HEAD
-    $c->model('Area')->load(@$releases);
-=======
     load_release_events($c, @$releases);
->>>>>>> a4424e23
     $c->model('Medium')->load_for_releases(@$releases);
     $c->model('MediumFormat')->load(map { $_->all_mediums } @$releases);
     $c->model('ReleaseLabel')->load(@$releases);
