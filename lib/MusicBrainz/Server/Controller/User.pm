package MusicBrainz::Server::Controller::User;
use Moose;

BEGIN { extends 'MusicBrainz::Server::Controller' };

use Digest::SHA1 qw(sha1_base64);
use MusicBrainz::Server::Authentication::User;

with 'MusicBrainz::Server::Controller::Role::Subscribe';

use MusicBrainz::Server::Types qw(
    $BOT_FLAG
    $AUTO_EDITOR_FLAG
    $WIKI_TRANSCLUSION_FLAG
    $RELATIONSHIP_EDITOR_FLAG
);

with 'MusicBrainz::Server::Controller::Role::Load' => {
    entity_name => 'user',
<<<<<<< HEAD
    model => 'Editor'
};

__PACKAGE__->config(
=======
    model => 'Editor',
>>>>>>> fe6c35a5
    paging_limit => 25,
);

use Try::Tiny;

=head1 NAME

MusicBrainz::Server::Controller::User - Catalyst Controller to handle
user authentication and profile management

=head1 DESCRIPTION

The user controller handles users logging in and logging out, the
registration or administration of accounts, and the viewing/updating of
profile pages.

=head1 METHODS

=head2 index

If the user is currently logged in redirect them to their profile page,
otherwise redirect the user to the login page.

=cut

sub index : Private
{
    my ($self, $c) = @_;

    # Can't set an attribute on a private action; manually inserting detatch code.
    $c->detach('/error_mirror_404') if ($c->stash->{server_details}->{is_slave_db});

    $c->forward('login');
    $c->detach('/user/profile', [ $c->user->name ]);
}

sub do_login : Private
{
    my ($self, $c) = @_;
    return 1 if $c->user_exists;

    my $form = $c->form(form => 'User::Login');
    my $redirect = defined $c->req->query_params->{uri}
        ? $c->req->query_params->{uri}
        : $c->relative_uri;

    if ($c->form_posted && $form->process(params => $c->req->params))
    {
        if( !$c->authenticate({ username => $form->field("username")->value,
                                password => $form->field("password")->value }) )
        {
            # Bad username / password combo
            $c->log->info('Invalid username/password');
            $c->stash( bad_login => 1 );
        }
        else
        {
            if ($form->field('remember_me')->value) {
                $self->_set_login_cookie($c);
            }

            # Logged in OK
            $c->response->redirect($c->uri_for($redirect));
            $c->detach;
        }
    }

    # Form not even posted
    $c->stash(
        template => 'user/login.tt',
        login_form => $form,
        redirect => $redirect,
    );

    $c->stash->{required_login} = 1
        unless exists $c->stash->{required_login};

    $c->detach;
}

sub login : Path('/login') ForbiddenOnSlaves
{
    my ($self, $c) = @_;

    if ($c->user_exists) {
        $c->response->redirect($c->uri_for_action('/user/profile',
                                                 [ $c->user->name ]));
        $c->detach;
    }

    $c->stash( required_login => 0 );
    $c->forward('/user/do_login');
}

sub cookie_login : Private
{
    my ($self, $c) = @_;
    my $cookie = $c->req->cookie('remember_login') or return;
    return if $c->user_exists;

    my ($user_name, $password, $delete_cookie);

    # Format 1: plaintext user + password
    try {
        if ($cookie->value =~ /^1\t(.*?)\t(.*)$/) {
            ($user_name, $password) = ($1, $2);
        }
        # Format 2: username, sha1(password + secret), expiry time,
        # IP address mask, sha1(previous fields + secret)
        elsif ($cookie->value =~ /^2\t(.*?)\t(\S+)\t(\d+)\t(\S*)\t(\S+)$/)
        {
            $c->log->info('Found version 2 format cookie');
            ($user_name, my $pass_sha1, my $expiry, my $ipmask, my $sha1)
                = ($1, $2, $3, $4, $5);

            my $correct_sha1 = sha1_base64("2\t$1\t$2\t$3\t$4" . DBDefs::SMTP_SECRET_CHECKSUM);
            die "Invalid cookie sha1"
                unless $sha1 eq $correct_sha1;

            die "Expired"
                if time() > $expiry;

            my $user = $c->model('Editor')->get_by_name($user_name) or last;

            my $correct_pass_sha1 = sha1_base64($user->password . "\t" . DBDefs::SMTP_SECRET_CHECKSUM);
            die "Password sha1 do not match"
                unless $pass_sha1 eq $correct_pass_sha1;

            $password = $user->password;
        }
        else {
            # TODO add other formats: e.g. sha1(password), tied to IP, etc
            die "Didn't recognise permanent cookie format";
        }

        $c->authenticate({ username => $user_name, password => $password });
    }
    catch {
        $c->log->error($_);
    };
}

sub _clear_login_cookie
{
    my ($self, $c) = @_;
    $c->res->cookies->{remember_login} = {
        value => '',
        expires => '+1y',
    };
}

sub _set_login_cookie
{
    my ($self, $c) = @_;
    my $expiry_time = time + 86400 * 635;
    my $password_sha1 = sha1_base64($c->user->password . "\t" . DBDefs::SMTP_SECRET_CHECKSUM);
    my $ip_mask = '';
    my $value = sprintf("2\t%s\t%s\t%s\t%s", $c->user->name, $password_sha1,
                                             $expiry_time, $ip_mask);
    $c->res->cookies->{remember_login} = {
        expires => '+1y',
        name => 'remember_me',
        value => $value . "\t" . sha1_base64($value . DBDefs::SMTP_SECRET_CHECKSUM)
    };
}

sub logout : Path('/logout')
{
    my ($self, $c) = @_;

    if ($c->user_exists) {
        $c->logout;
        $c->delete_session;
        $self->_clear_login_cookie($c);
    }

    $self->redirect_back($c, '/logout', '/');
}

sub base : Chained PathPart('user') CaptureArgs(0) HiddenOnSlaves { }

sub _load
{
    my ($self, $c, $user_name) = @_;

    my $user = $c->model('Editor')->get_by_name($user_name) or return;
    $c->stash->{viewing_own_profile} = $c->user_exists && $c->user->id == $user->id;
    $c->stash->{show_flags}          = $c->user_exists && $c->user->is_account_admin;

    return $user;
}

=head2 contact

Allows users to contact other users via email

=cut

sub contact : Chained('base') RequireAuth HiddenOnSlaves
{
    my ($self, $c) = @_;

    my $editor = $c->stash->{user};
    unless ($editor->email) {
        $c->stash(
            title    => $c->gettext('Send Email'),
            message  => $c->gettext(
                'The editor {name} has no email address attached to their account.',
                { name => $editor->name }),
            template => 'user/message.tt',
        );
        $c->detach;
    }

    if (exists $c->req->params->{sent}) {
        $c->stash( template => 'user/email_sent.tt' );
        $c->detach;
    }

    my $form = $c->form( form => 'User::Contact' );
    if ($c->form_posted && $form->process( params => $c->req->params )) {

        my $result = $c->model('Email')->send_message_to_editor(
            from           => $c->user,
            to             => $editor,
            subject        => $form->value->{subject},
            message        => $form->value->{body},
            reveal_address => $form->value->{reveal_address},
            send_to_self   => $form->value->{send_to_self},
        );

        $c->res->redirect($c->uri_for_action('/user/contact', [ $editor->name ], { sent => $result }));
        $c->detach;
    }
}

sub lists : Chained('load') PathPart('lists')
{
    my ($self, $c) = @_;

    my $user = $c->stash->{user};

    my $show_private = $c->stash->{viewing_own_profile};

    my $lists = $self->_load_paged($c, sub {
        $c->model('List')->find_by_editor($user->id, $show_private, shift, shift);
    });

    $c->stash(
        user => $user,
        lists => $lists,
    );
}

sub profile : Chained('load') PathPart('') HiddenOnSlaves
{
    my ($self, $c) = @_;

    my $user = $c->stash->{user};

    my $subscr_model = $c->model('Editor')->subscription;
    $c->stash->{subscribed}       = $c->user_exists && $subscr_model->check_subscription($c->user->id, $user->id);
    $c->stash->{subscriber_count} = $subscr_model->get_subscribed_editor_count($user->id);
    $c->stash->{votes}            = $c->model('Vote')->editor_statistics($user->id);

    $c->stash(
        user     => $user,
        template => 'user/profile.tt',
    );
}

sub ratings : Chained('load') PathPart('ratings') HiddenOnSlaves
{
    my ($self, $c) = @_;

    my $user = $c->stash->{user};

    if (!defined $c->user || $c->user->id != $user->id)
    {
        $c->model('Editor')->load_preferences($user);
        $c->detach('/error_403')
            unless $user->preferences->public_ratings;
    }

    my $ratings = $c->model('Editor')->get_ratings($user,
                        $c->stash->{viewing_own_profile});

    $c->stash(
        user => $user,
        ratings => $ratings,
        template => 'user/ratings.tt',
    );
}

sub tags : Chained('load') PathPart('tags')
{
    my ($self, $c) = @_;

    my $user = $c->stash->{user};

    if (!defined $c->user || $c->user->id != $user->id)
    {
        $c->model('Editor')->load_preferences($user);
        $c->detach('/error_403')
            unless $user->preferences->public_tags;
    }

    my $tags = $c->model('Editor')->get_tags ($user);

    $c->stash(
        user => $user,
        tags => $tags,
        template => 'user/tags.tt',
    );
}

sub privileged : Path('/privileged')
{
    my ($self, $c) = @_;

    $c->stash(
        bots => [
            $c->model ('Editor')->find_by_privileges ($BOT_FLAG)
        ],
        auto_editors => [
            $c->model ('Editor')->find_by_privileges ($AUTO_EDITOR_FLAG)
        ],
        transclusion_editors => [
            $c->model ('Editor')->find_by_privileges ($WIKI_TRANSCLUSION_FLAG)
        ],
        relationship_editors => [
            $c->model ('Editor')->find_by_privileges ($RELATIONSHIP_EDITOR_FLAG)
        ],
        template => 'user/privileged.tt',
    );
}

1;

1;

=head1 COPYRIGHT

Copyright (C) 2009 Oliver Charles
Copyright (C) 2009 Lukas Lalinsky

This program is free software; you can redistribute it and/or modify
it under the terms of the GNU General Public License as published by
the Free Software Foundation; either version 2 of the License, or
(at your option) any later version.

This program is distributed in the hope that it will be useful,
but WITHOUT ANY WARRANTY; without even the implied warranty of
MERCHANTABILITY or FITNESS FOR A PARTICULAR PURPOSE.  See the
GNU General Public License for more details.

You should have received a copy of the GNU General Public License
along with this program; if not, write to the Free Software
Foundation, Inc., 675 Mass Ave, Cambridge, MA 02139, USA.

=cut<|MERGE_RESOLUTION|>--- conflicted
+++ resolved
@@ -17,14 +17,10 @@
 
 with 'MusicBrainz::Server::Controller::Role::Load' => {
     entity_name => 'user',
-<<<<<<< HEAD
     model => 'Editor'
 };
 
 __PACKAGE__->config(
-=======
-    model => 'Editor',
->>>>>>> fe6c35a5
     paging_limit => 25,
 );
 
