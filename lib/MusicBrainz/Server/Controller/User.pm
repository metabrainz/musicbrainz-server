--- conflicted
+++ resolved
@@ -293,12 +293,8 @@
         ],
         relationship_editors => [
             $c->model ('Editor')->find_by_privileges ($RELATIONSHIP_EDITOR_FLAG)
-<<<<<<< HEAD
-        ]
-=======
         ],
         template => 'user/privileged.tt',
->>>>>>> 86e21102
     );
 }
 
