package MusicBrainz::Server::Controller::User;
use Moose;

BEGIN { extends 'MusicBrainz::Server::Controller' };

use Digest::SHA1 qw(sha1_base64);
use MusicBrainz::Server::Authentication::User;
use MusicBrainz::Server::Validation qw( is_positive_integer );
use UserPreference;

use MusicBrainz::Server::Form::User::Login;

=head1 NAME

MusicBrainz::Server::Controller::User - Catalyst Controller to handle
user authentication and profile management

=head1 DESCRIPTION

The user controller handles users logging in and logging out, the
registration or administration of accounts, and the viewing/updating of
profile pages.

=head1 METHODS

=head2 index

If the user is currently logged in redirect them to their profile page,
otherwise redirect the user to the login page.

=cut

sub index : Private
{
    my ($self, $c) = @_;

    # Can't set an attribute on a private action; manually inserting detatch code.
    $c->detach('/error_mirror_404') if ($c->stash->{server_details}->{is_slave_db});

    $c->forward('login');
    $c->detach('/user/profile/view', [ $c->user->name ]);
}

sub do_login : Private
{
    my ($self, $c) = @_;
    return 1 if $c->user_exists;

    my $form = $c->form(form => 'User::Login');
    my $redirect = defined $c->req->query_params->{uri}
        ? $c->req->query_params->{uri}
        : $c->req->uri;

    if ($c->form_posted && $form->process(params => $c->req->params))
    {
        if( !$c->authenticate({ username => $form->field("username")->value,
                                password => $form->field("password")->value }) )
        {
            # Bad username / password combo
            $c->log->info('Invalid username/password');
            $c->stash( bad_login => 1 );
        }
        else
        {
            # Logged in OK
            $c->response->redirect($redirect);
            $c->detach;
        }
    }

    # Form not even posted
    $c->stash(
        template => 'user/login.tt',
        login_form => $form,
        redirect => $redirect,
    );

    $c->stash->{required_login} = 1
        unless exists $c->stash->{required_login};

    $c->detach;
}

sub login : Path('/login') ForbiddenOnSlaves
{
    my ($self, $c) = @_;

    if ($c->user_exists) {
        $c->response->redirect($c->uri_for_action('/user/profile/view',
                                                 [ $c->user->name ]));
        $c->detach;
    }

    $c->stash( required_login => 0 );
    $c->forward('/user/do_login');
}

sub logout : Path('/logout')
{
    my ($self, $c) = @_;

    if ($c->user_exists) {
        $c->logout;
        $c->delete_session;
    }

    $self->redirect_back($c, '/logout', '/');
}

=head2 register

Display a form allowing new users to register on the site. When a POST
request is received, we validate the data and attempt to create the
new user.

=cut

sub register : Path('/register') ForbiddenOnSlaves
{
    my ($self, $c) = @_;

    my $form = $c->form(register_form => 'User::Register');

    if ($c->form_posted && $form->submitted_and_valid($c->req->params)) {

        my $editor = $c->model('Editor')->insert({
            name => $form->field('username')->value,
            password => $form->field('password')->value,
        });

        my $email = $form->field('email')->value;
        if ($email) {
            $self->_send_confirmation_email($c, $editor, $email);
        }

        my $user = MusicBrainz::Server::Authentication::User->new_from_editor($editor);
        $c->set_authenticated($user);

        $c->response->redirect($c->uri_for_action('/user/profile/view', [ $user->name ]));
        $c->detach;
    }

    $c->stash(
        register_form => $form,
        template      => 'user/register.tt',
    );
}

=head2 _send_confirmation_email

Send out an email allowing users to confirm their email address

=cut

sub _send_confirmation_email
{
    my ($self, $c, $editor, $email) = @_;

    my $time = time();
    my $verification_link = $c->uri_for_action('/user/verify_email', {
        userid => $editor->id,
        email  => $email,
        time   => $time,
        chk    => $self->_checksum($email, $editor->id, $time),
    });

    $c->model('Email')->send_email_verification(
        email             => $email,
        verification_link => $verification_link,
    );
}

sub _checksum
{
    my ($self, $email, $uid, $time) = @_;
    return sha1_base64("$email $uid $time " . DBDefs::SMTP_SECRET_CHECKSUM);
}

=head2 verify

Verify the email address (this is the URL handed out in "verify your email
address" emails)

=cut

sub verify_email : Path('/verify-email') ForbiddenOnSlaves
{
    my ($self, $c) = @_;

    my $user_id = $c->request->params->{userid};
    my $email   = $c->request->params->{email};
    my $time    = $c->request->params->{time};
    my $key     = $c->request->params->{chk};

    unless (is_positive_integer($user_id) && $user_id) {
        $c->stash(
            message => $c->gettext('The user ID is missing or, is in an invalid format.'),
            template => 'user/verify_email_error.tt',
        );
    }

    unless ($email) {
        $c->stash(
            message => $c->gettext('The email address is missing.'),
            template => 'user/verify_email_error.tt',
        );
    }

    unless (is_positive_integer($time) && $time) {
        $c->stash(
            message => $c->gettext('The time is missing, or is in an invalid format.'),
            template => 'user/verify_email_error.tt',
        );
        $c->detach;
    }

    unless ($key) {
        $c->stash(
            message => $c->gettext('The key is missing.'),
            template => 'user/verify_email_error.tt',
        );
        $c->detach;
    }

    unless ($self->_checksum($email, $user_id, $time) eq $key) {
        $c->stash(
            message => $c->gettext('The checksum is invalid, please double check your email.'),
            template => 'user/verify_email_error.tt',
        );
        $c->detach;
    }

    if (($time + &DBDefs::EMAIL_VERIFICATION_TIMEOUT) < time()) {
        $c->stash(
            message => $c->gettext('Sorry, this email verification link has expired.'),
            template => 'user/verify_email_error.tt',
        );
        $c->detach;
    }

    my $editor = $c->model('Editor')->get_by_id($user_id);
    unless (defined $editor) {
        $c->stash(
            message => $c->gettext('User with id {user_id} could not be found.',
                                   { user_id => $user_id }),
            template => 'user/verify_email_error.tt',
        );
        $c->detach;
    }

    $c->model('Editor')->update_email($editor, $email);

    if ($c->user_exists) {
        $c->user->email($editor->email);
        $c->user->email_confirmation_date($editor->email_confirmation_date);
        $c->persist_user();
    }

    $c->stash->{template} = 'user/verified.tt';
}

sub _reset_password_checksum
{
    my ($self, $id, $time) = @_;
    return sha1_base64("reset_password $id $time " . DBDefs::SMTP_SECRET_CHECKSUM);
}

sub _send_password_reset_email
{
    my ($self, $c, $editor) = @_;

    my $time = time();
    my $reset_password_link = $c->uri_for_action('/user/reset_password', {
        id => $editor->id,
        time => $time,
        key => $self->_reset_password_checksum($editor->id, $time),
    });

    $c->model('Email')->send_password_reset_request(
        user                => $editor,
        reset_password_link => $reset_password_link,
    );
}

sub lost_password : Path('/lost-password') ForbiddenOnSlaves
{
    my ($self, $c) = @_;

    if (exists $c->request->params->{sent}) {
        $c->stash(template => 'user/lost_password_sent.tt');
        $c->detach;
    }

    my $form = $c->form( form => 'User::LostPassword' );

    if ($c->form_posted && $form->submitted_and_valid($c->req->params)) {
        my $username = $form->field('username')->value;
        my $email = $form->field('email')->value;

        my $editor = $c->model('Editor')->get_by_name($username);
        if (!defined $editor) {
            $form->field('username')->add_error(
                $c->gettext('There is no user with this username'));
        }
        else {
            if ($editor->email && $editor->email ne $email) {
                $form->field('email')->add_error(
                    $c->gettext('There is no user with this username and email'));
            }
            else {
                $self->_send_password_reset_email($c, $editor);
                $c->response->redirect($c->uri_for_action('/user/lost_password',
                                                          { sent => 1}));
                $c->detach;
            }
        }
    }

    $c->stash->{form} = $form;
}

sub reset_password : Path('/reset-password') ForbiddenOnSlaves
{
    my ($self, $c) = @_;

    if (exists $c->request->params->{ok}) {
        $c->stash(template => 'user/reset_password_ok.tt');
        $c->detach;
    }

    my $editor_id = $c->request->params->{id};
    my $time = $c->request->params->{time};
    my $key = $c->request->params->{key};

    if (!$editor_id || !$time || !$key) {
        $c->stash(
            message => $c->gettext('Missing required parameter.'),
            template => 'user/reset_password_error.tt',
        );
        $c->detach;
    }

    if ($time + &DBDefs::EMAIL_VERIFICATION_TIMEOUT < time()) {
        $c->stash(
            message => $c->gettext('Sorry, this password reset link has expired.'),
            template => 'user/reset_password_error.tt',
        );
        $c->detach;
    }

    if ($self->_reset_password_checksum($editor_id, $time) ne $key) {
        $c->stash(
            message => $c->gettext('The checksum is invalid, please double check your email.'),
            template => 'user/reset_password_error.tt',
        );
        $c->detach;
    }

    my $editor = $c->model('Editor')->get_by_id($editor_id);
    if (!defined $editor) {
        $c->stash(
            message => $c->gettext('User with id {user_id} could not be found',
                                   { user_id => $editor_id }),
            template => 'user/reset_password_error.tt',
        );
        $c->detach;
    }

    my $form = $c->form( form => 'User::ResetPassword' );

    if ($c->form_posted && $form->submitted_and_valid($c->req->params)) {

        my $password = $form->field('password')->value;
        $c->model('Editor')->update_password($editor, $password);

        $c->model('Editor')->load_preferences($editor);
        my $user = MusicBrainz::Server::Authentication::User->new_from_editor($editor);
        $c->set_authenticated($user);

        $c->response->redirect($c->uri_for_action('/user/reset_password', { ok => 1 }));
        $c->detach;
    }

    $c->stash->{form} = $form;
}

sub lost_username : Path('/lost-username') ForbiddenOnSlaves
{
    my ($self, $c) = @_;

    if (exists $c->request->params->{sent}) {
        $c->stash(template => 'user/lost_username_sent.tt');
        $c->detach;
    }

    my $form = $c->form( form => 'User::LostUsername' );

    if ($c->form_posted && $form->submitted_and_valid($c->req->params)) {
        my $email = $form->field('email')->value;

        my @editors = $c->model('Editor')->find_by_email($email);
        if (!@editors) {
            $form->field('email')->add_error(
                $c->gettext('There is no user with this email'));
        }
        else {
            foreach my $editor (@editors) {
                $c->model('Email')->send_lost_username( user => $editor );
            }
            $c->response->redirect($c->uri_for_action('/user/lost_username',
                                                      { sent => 1}));
            $c->detach;
        }
    }

    $c->stash->{form} = $form;
}

=head2 edit

Display a form to allow users to edit their profile, or (if a POST
request is received), update the profile data in the database.

=cut

sub edit : Path('/account/edit') RequireAuth
{
    my ($self, $c) = @_;

    if (exists $c->request->params->{ok}) {
        $c->stash(
            template => 'user/edit_ok.tt',
            email_sent => $c->request->params->{email} ? 1 : 0,
            email => $c->request->params->{email},
        );
        $c->detach;
    }

    my $editor = $c->model('Editor')->get_by_id($c->user->id);

    my $form = $c->form( form => 'User::EditProfile', item => $editor );

    if ($c->form_posted && $form->process( params => $c->req->params )) {

        $c->model('Editor')->update_profile($editor,
                                            $form->field('website')->value,
                                            $form->field('biography')->value);

        my %args = ( ok => 1 );
        my $old_email = $editor->email || '';
        my $new_email = $form->field('email')->value || '';
        if ($old_email ne $new_email) {
            if ($new_email) {
                $self->_send_confirmation_email($c, $editor, $new_email);
                $args{email} = $new_email;
            }
            else {
                $c->model('Editor')->update_email($editor, undef);
            }
        }

        $c->response->redirect($c->uri_for_action('/user/edit', \%args));
        $c->detach;
    }
}

=head2 change_password

Allow users to change their password. This displays a form prompting
for their old password and a new password (with confirmation), which
when use to update the database data when we receive a valid POST request.

=cut

sub change_password : Path('/account/change-password') RequireAuth
{
    my ($self, $c) = @_;

    if (exists $c->request->params->{ok}) {
        $c->stash(template => 'user/change_password_ok.tt');
        $c->detach;
    }

    my $form = $c->form( form => 'User::ChangePassword' );

    if ($c->form_posted && $form->submitted_and_valid($c->req->params)) {

        my $password = $form->field('password')->value;
        $c->model('Editor')->update_password($c->user, $password);

        $c->response->redirect($c->uri_for_action('/user/change_password', { ok => 1 }));
        $c->detach;
    }
}

sub base : Chained PathPart('user') CaptureArgs(1) HiddenOnSlaves
{
    my ($self, $c, $user_name) = @_;

    my $user = $c->model('Editor')->get_by_name($user_name);
    $c->detach('/error_404')
        unless defined $user;

    $c->stash( user => $user );

    if ($c->user_exists && $c->user->id == $user->id)
    {
        $c->stash->{viewing_own_profile} = 1;
    }
<<<<<<< HEAD
=======
}

=head2 profile

Display a users profile page.

=cut

sub profile : Local Args(1)
{
    my ($self, $c, $user_name) = @_;

    my $user = $c->model('Editor')->get_by_name($user_name);

    $c->detach('/error_404')
        if (!defined $user);

    if ($c->user_exists && $c->user->id == $user->id)
    {
        $c->stash->{viewing_own_profile} = 1;
    }
>>>>>>> e471f9a7

    $c->stash->{show_flags} = 1 if ($c->user_exists && $c->user->is_account_admin);
}

=head2 contact

Allows users to contact other users via email

=cut

sub contact : Chained('base') RequireAuth HiddenOnSlaves
{
    my ($self, $c) = @_;

    my $editor = $c->stash->{user};
    unless ($editor->email) {
        $c->stash(
            title    => $c->gettext('Send Email'),
            message  => $c->gettext(
                'The editor {name} has no email address attached to their account.',
                { name => $editor->name }),
            template => 'user/message.tt',
        );
        $c->detach;
    }

    if (exists $c->req->params->{sent}) {
        $c->stash( template => 'user/email_sent.tt' );
        $c->detach;
    }

    my $form = $c->form( form => 'User::Contact' );
    if ($c->form_posted && $form->process( params => $c->req->params )) {

        my $result = $c->model('Email')->send_message_to_editor(
            from           => $c->user,
            to             => $editor,
            subject        => $form->value->{subject},
            message        => $form->value->{body},
            reveal_address => $form->value->{reveal_address},
            send_to_self   => $form->value->{send_to_self},
        );

        $c->res->redirect($c->uri_for_action('/user/contact', [ $editor->name ], { sent => $result }));
        $c->detach;
    }
}

=head2 preferences

Change the users preferences

=cut

sub preferences : Path('/account/preferences') RequireAuth
{
    my ($self, $c) = @_;

    if (exists $c->request->params->{ok}) {
        $c->stash(template => 'user/preferences_ok.tt');
        $c->detach;
    }

    my $editor = $c->model('Editor')->get_by_id($c->user->id);
    $c->model('Editor')->load_preferences($editor);

    my $form = $c->form( form => 'User::Preferences', item => $editor->preferences );

    if ($c->form_posted && $form->process( params => $c->req->params )) {
        $c->model('Editor')->save_preferences($editor, $form->values);

        $c->user->preferences($editor->preferences);
        $c->persist_user();

        $c->response->redirect($c->uri_for_action('/user/preferences', { ok => 1 }));
        $c->detach;
    }
}

1;

=head1 COPYRIGHT

Copyright (C) 2009 Oliver Charles
Copyright (C) 2009 Lukas Lalinsky

This program is free software; you can redistribute it and/or modify
it under the terms of the GNU General Public License as published by
the Free Software Foundation; either version 2 of the License, or
(at your option) any later version.

This program is distributed in the hope that it will be useful,
but WITHOUT ANY WARRANTY; without even the implied warranty of
MERCHANTABILITY or FITNESS FOR A PARTICULAR PURPOSE.  See the
GNU General Public License for more details.

You should have received a copy of the GNU General Public License
along with this program; if not, write to the Free Software
Foundation, Inc., 675 Mass Ave, Cambridge, MA 02139, USA.

=cut<|MERGE_RESOLUTION|>--- conflicted
+++ resolved
@@ -507,30 +507,6 @@
     {
         $c->stash->{viewing_own_profile} = 1;
     }
-<<<<<<< HEAD
-=======
-}
-
-=head2 profile
-
-Display a users profile page.
-
-=cut
-
-sub profile : Local Args(1)
-{
-    my ($self, $c, $user_name) = @_;
-
-    my $user = $c->model('Editor')->get_by_name($user_name);
-
-    $c->detach('/error_404')
-        if (!defined $user);
-
-    if ($c->user_exists && $c->user->id == $user->id)
-    {
-        $c->stash->{viewing_own_profile} = 1;
-    }
->>>>>>> e471f9a7
 
     $c->stash->{show_flags} = 1 if ($c->user_exists && $c->user->is_account_admin);
 }
