--- conflicted
+++ resolved
@@ -155,30 +155,18 @@
     my ($self, $c) = @_;
     my %grouped = MusicBrainz::Server::EditRegistry->grouped_by_name;
     $c->stash(
-<<<<<<< HEAD
-        edit_types => {
-            map {
-                $_ => join(',', map { $_->edit_type } @{ $grouped{$_} })
-            } keys %grouped
-        },
-        status => { status_names() }
-=======
         edit_types => [
             map [
                 join(',', map { $_->edit_type } @{ $grouped{$_} }) => $_
             ], sort keys %grouped
         ],
         status => status_names(),
->>>>>>> addcfb83
     );
     return unless %{ $c->req->query_params };
 
     my $query = MusicBrainz::Server::EditSearch::Query->new_from_user_input($c->req->query_params);
-<<<<<<< HEAD
-=======
     $c->stash( query => $query );
 
->>>>>>> addcfb83
     if ($query->valid) {
         my $edits = $self->_load_paged($c, sub {
             return $c->model('Edit')->run_query($query, shift, shift);
