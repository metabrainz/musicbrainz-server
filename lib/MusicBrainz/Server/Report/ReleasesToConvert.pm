--- conflicted
+++ resolved
@@ -12,14 +12,8 @@
         JOIN medium ON medium.id = track.medium
         JOIN release ON medium.release = release.id
         JOIN artist_credit ON release.artist_credit = artist_credit.id
-<<<<<<< HEAD
-        WHERE track.name ~* E'[^\\d]-[^\\d]' OR track.name LIKE '%/%'
+        WHERE track.name ~* E'[^\\\\d]-[^\\\\d]' OR track.name LIKE '%/%'
         GROUP BY release.id, release.name, medium.id, medium.track_count, artist_credit.name
-=======
-        JOIN artist_name ac_name ON artist_credit.name = ac_name.id
-        WHERE track_name.name ~* E'[^\\\\d]-[^\\\\d]' OR track_name.name LIKE '%/%'
-        GROUP BY release.id, release_name.name, medium.id, medium.track_count, ac_name.name
->>>>>>> 01707db1
         HAVING count(*) = medium.track_count
     ";
 }
