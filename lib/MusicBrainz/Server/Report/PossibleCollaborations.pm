package MusicBrainz::Server::Report::PossibleCollaborations;
use Moose;

with 'MusicBrainz::Server::Report::ArtistReport',
     'MusicBrainz::Server::Report::FilterForEditor::ArtistID';

sub query {
    "
        SELECT artist.id AS artist_id, row_number() OVER ( ORDER BY musicbrainz_collate(artist.name) )
        FROM
            artist
            LEFT JOIN l_artist_artist ON l_artist_artist.entity1=artist.id
            LEFT JOIN link ON link.id=l_artist_artist.link
            LEFT JOIN link_type ON link_type.id=link.link_type
        WHERE
<<<<<<< HEAD
            (artist.name ~ '&' OR artist.name ~ 'vs.' OR artist.name ~ 'feat.')
=======
            (name.name ~ '&' OR name.name ~ E'\\\\yvs\\\\.' OR name.name ~ E'\\\\yfeat\\\\.')
>>>>>>> 01707db1
            AND (link_type.name IS NULL OR link_type.name NOT IN ('collaboration', 'member of band'))
        GROUP BY artist.id, artist.name
    "
}

__PACKAGE__->meta->make_immutable;
no Moose;
1;

=head1 COPYRIGHT

Copyright (C) 2011 MetaBrainz Foundation
Copyright (C) 2012 MetaBrainz Foundation

This program is free software; you can redistribute it and/or modify
it under the terms of the GNU General Public License as published by
the Free Software Foundation; either version 2 of the License, or
(at your option) any later version.

This program is distributed in the hope that it will be useful,
but WITHOUT ANY WARRANTY; without even the implied warranty of
MERCHANTABILITY or FITNESS FOR A PARTICULAR PURPOSE.  See the
GNU General Public License for more details.

You should have received a copy of the GNU General Public License
along with this program; if not, write to the Free Software
Foundation, Inc., 675 Mass Ave, Cambridge, MA 02139, USA.

=cut<|MERGE_RESOLUTION|>--- conflicted
+++ resolved
@@ -13,11 +13,7 @@
             LEFT JOIN link ON link.id=l_artist_artist.link
             LEFT JOIN link_type ON link_type.id=link.link_type
         WHERE
-<<<<<<< HEAD
-            (artist.name ~ '&' OR artist.name ~ 'vs.' OR artist.name ~ 'feat.')
-=======
-            (name.name ~ '&' OR name.name ~ E'\\\\yvs\\\\.' OR name.name ~ E'\\\\yfeat\\\\.')
->>>>>>> 01707db1
+            (artist.name ~ '&' OR artist.name ~ E'\\\\yvs\\\\.' OR artist.name ~ E'\\\\yfeat\\\\.')
             AND (link_type.name IS NULL OR link_type.name NOT IN ('collaboration', 'member of band'))
         GROUP BY artist.id, artist.name
     "
