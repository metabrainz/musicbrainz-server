package MusicBrainz::Server::Form::ReleaseEditor::Information;
use HTML::FormHandler::Moose;
use MusicBrainz::Server::Form::Utils qw( language_options script_options );
use MusicBrainz::Server::Translation qw( l ln );
use MusicBrainz::Server::Validation qw( is_valid_ean );

extends 'MusicBrainz::Server::Form::Step';

# Slightly hackish, but lets us know if we're editing an existing release or not
has_field 'id'               => ( type => 'Integer' );

# Release information
has_field 'name'             => ( type => 'Text', required => 1, label => l('Title') );
has_field 'release_group_id' => ( type => 'Hidden'    );

has_field 'release_group'    => ( type => 'Compound'    );
has_field 'release_group.name' => ( type => 'Text'    );

has_field 'artist_credit'    => ( type => '+MusicBrainz::Server::Form::Field::ArtistCredit', required => 1, allow_unlinked => 1 );
has_field 'primary_type_id'  => ( type => 'Select'    );
has_field 'secondary_type_ids' => ( type => 'Select', multiple => 1 );
has_field 'status_id'        => ( type => 'Select'    );
has_field 'language_id'      => ( type => 'Select'    );
has_field 'script_id'        => ( type => 'Select'    );

# Release event
has_field 'date'             => ( type => '+MusicBrainz::Server::Form::Field::PartialDate', not_nullable => 1 );
has_field 'country_id'       => ( type => 'Select'    );
has_field 'packaging_id'     => ( type => 'Select'    );

has_field 'labels'           => ( type => 'Repeatable' );
has_field 'labels.catalog_number' => ( type => 'Text' );
has_field 'labels.deleted'   => ( type => 'Checkbox' );
has_field 'labels.label_id'  => ( type => 'Text' );
has_field 'labels.name'      => ( type => 'Text' );

has_field 'barcode'          => ( type => '+MusicBrainz::Server::Form::Field::Barcode' );
has_field 'barcode_confirm'  => ( type => 'Checkbox'  );
has_field 'no_barcode'       => ( type => 'Checkbox'  ); # release doesn't have a barcode.

# Additional information
has_field 'annotation'       => ( type => 'TextArea'  );
has_field 'comment'          => ( type => 'Text', maxlength => 255 );

sub options_primary_type_id   { shift->_select_all('ReleaseGroupType') }
sub options_secondary_type_ids { shift->_select_all('ReleaseGroupSecondaryType') }
sub options_status_id         { shift->_select_all('ReleaseStatus') }
sub options_packaging_id      { shift->_select_all('ReleasePackaging') }
sub options_country_id        { shift->_select_all('Country') }

sub options_language_id       { return language_options (shift->ctx); }
sub options_script_id         { return script_options (shift->ctx); }

sub validate {
    my $self = shift;

    my $current_release = $self->init_object // 
        $self->field('id')->value ? 
        $self->ctx->model('Release')->get_by_id($self->field('id')->value) :
        undef;
    unless (!defined $self->field('barcode')->value ||
            $self->field('barcode')->value eq '' ||
<<<<<<< HEAD
            is_valid_ean ($self->field('barcode')->value) ||
=======
            ($current_release && $current_release->barcode eq $self->field('barcode')->value) ||
            MusicBrainz::Server::Validation::IsValidEAN ($self->field('barcode')->value) ||
>>>>>>> 0e296468
            $self->field('barcode_confirm')->value == 1)
    {
        $self->field('barcode')->add_error (
            l("This barcode is invalid, please check that you've correctly entered the barcode."));
    }

    # A release_group_id *must* be present if we're editing an existing release.
    $self->field('release_group.name')->add_error(
        l('You must select an existing release group. If you wish to move this release,
           use the "change release group" action from the sidebar.')
    ) if (!$self->field('release_group_id')->value &&
           $self->field('id')->value);
}

after 'BUILD' => sub {
    my ($self) = @_;

    if (defined $self->init_object)
    {
        $self->field ('barcode')->value ($self->init_object->barcode->code);

        $self->field ('no_barcode')->value ($self->init_object->barcode->code eq '')
            if defined $self->init_object->barcode->code;

        if (defined $self->init_object->release_group)
        {
            $self->field ('primary_type_id')->value ($self->init_object->release_group->primary_type->id)
                if $self->init_object->release_group->primary_type;
            $self->field ('primary_type_id')->disabled (1);

            $self->field ('secondary_type_ids')->value ([ map { $_->id } $self->init_object->release_group->all_secondary_types ]);
            $self->field ('secondary_type_ids')->disabled (1);
        }

        my $max = @{ $self->init_object->labels } - 1;
        for (0..$max)
        {
            my $label = $self->init_object->labels->[$_]->label;

            my $name = $label ? $label->name : '';
            $self->field ('labels')->fields->[$_]->field ('name')->value ($name);
        }

        if (defined $self->init_object->latest_annotation)
        {
            $self->field ('annotation')->value ($self->init_object->latest_annotation->text);
        }
    }
};

__PACKAGE__->meta->make_immutable;
no Moose;
1;

=head1 COPYRIGHT

Copyright (C) 2010 MetaBrainz Foundation

This program is free software; you can redistribute it and/or modify
it under the terms of the GNU General Public License as published by
the Free Software Foundation; either version 2 of the License, or
(at your option) any later version.

This program is distributed in the hope that it will be useful,
but WITHOUT ANY WARRANTY; without even the implied warranty of
MERCHANTABILITY or FITNESS FOR A PARTICULAR PURPOSE.  See the
GNU General Public License for more details.

You should have received a copy of the GNU General Public License
along with this program; if not, write to the Free Software
Foundation, Inc., 675 Mass Ave, Cambridge, MA 02139, USA.

=cut<|MERGE_RESOLUTION|>--- conflicted
+++ resolved
@@ -60,12 +60,8 @@
         undef;
     unless (!defined $self->field('barcode')->value ||
             $self->field('barcode')->value eq '' ||
-<<<<<<< HEAD
+            ($current_release && $current_release->barcode eq $self->field('barcode')->value) ||
             is_valid_ean ($self->field('barcode')->value) ||
-=======
-            ($current_release && $current_release->barcode eq $self->field('barcode')->value) ||
-            MusicBrainz::Server::Validation::IsValidEAN ($self->field('barcode')->value) ||
->>>>>>> 0e296468
             $self->field('barcode_confirm')->value == 1)
     {
         $self->field('barcode')->add_error (
