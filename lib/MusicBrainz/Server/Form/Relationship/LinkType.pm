package MusicBrainz::Server::Form::Relationship::LinkType;
use HTML::FormHandler::Moose::Role;

use Encode;
use MusicBrainz::Server::Translation 'l';
use MusicBrainz::Server::Translation 'l';
use Text::Trim qw( trim );
use Text::Unaccent qw( unac_string_utf16 );

has_field 'link_type_id' => (
    type => 'Select',
    required => 1,
    required_message => l('Link type is required')
);

has attr_tree => (
    is => 'ro',
    required => 1
);

has root => (
    is => 'ro',
    required => 1
);

sub _build_options
{
    my ($self, $root, $attr, $ignore, $indent) = @_;

    my @options;
    if ($root->id && $root->name ne $ignore) {
        push @options, $root->id, $indent . trim($root->$attr) if $root->id;
        $indent .= '&#xa0;&#xa0;&#xa0;';
    }
    foreach my $child ($root->all_children) {
        push @options, $self->_build_options($child, $attr, $ignore, $indent);
    }
    return @options;
}

sub options_link_type_id
{
    my ($self) = @_;

    my $root = $self->root;
<<<<<<< HEAD
    return [ $self->_build_options($root, 'short_link_phrase', 'ROOT', '&#xa0;') ];
=======
    return [ $self->_build_options($root, 'l_short_link_phrase', 'ROOT', '&nbsp;') ];
>>>>>>> bba7ee9d
}

sub field_list
{
    my ($self) = @_;

    my @fields = ('attrs', { type => 'Compound' }),
    my $attr_tree = $self->attr_tree;
    foreach my $attr ($attr_tree->all_children) {
        if ($attr->all_children) {
            my @options = $self->_build_options($attr, 'l_name', $attr->name, '');
            my @opts;
            while (@options) {
                my ($value, $label) = (shift(@options), shift(@options));
                push @opts, {
                    value => $value,
                    label => $label,
                    'data-unaccented' => decode("utf-16", unac_string_utf16(encode("utf-16", $label)))
                };
            }
            push @fields, 'attrs.' . $attr->name, { type => 'Repeatable' };
            push @fields, 'attrs.' . $attr->name . '.contains', {
                type => 'Select',
                options => \@opts,
            };
        }
        else {
            push @fields, 'attrs.' . $attr->name, { type => 'Boolean' };
        }
    }
    return \@fields;
}

after validate => sub {
    my ($self) = @_;

    if(my $link_type_id = $self->field('link_type_id')->value) {
        my $link_type = $self->ctx->model('LinkType')->get_by_id($link_type_id);

        if (!$link_type->description) {
            $self->field('link_type_id')->add_error(
                l('This relationship type is used to group other relationships. '.
                  'Please select a subtype of the currently selected '.
                  'relationship type.')
            );
            return;
        } elsif ($link_type->description =~ /This relationship type is <strong>deprecated<\/strong>/) {
            $self->field('link_type_id')->add_error(
                l("This relationship type is deprecated.")
            );
            return
        }

        my %attribute_bounds = map { $_->type_id => [$_->min, $_->max] }
            $link_type->all_attributes;

        foreach my $attr ($self->attr_tree->all_children) {
            # Try and find the values for the current attribute (attributes may
            # have more than 1 value)
            my @values = ();
            if(my $value = $self->field('attrs')->field($attr->name)->value) {
                @values = $attr->all_children ? @{ $value } : ($attr->id);
            }

            # If we have some values, make sure this attribute is allowed for
            # the current link type
            if (@values && !exists $attribute_bounds{ $attr->id }) {
                $self->field('attrs')->field($attr->name)->add_error(
                    l('This attribute is not supported for the selected relationship type.'));
            }

            # No values, continue if the attribute is not present (no further checks)
            next unless exists $attribute_bounds{ $attr->id };

            # This attribute is allowed on this attirbute, make sure we're
            # within min and max
            my ($min, $max) = @{ $attribute_bounds{$attr->id} };
            if (defined($min) && @values < $min) {
                $self->field('attrs')->field($attr->name)->add_error(
                    l('This attribute is required.'));
            }

            if (defined($max) && scalar(@values) > $max) {
                $self->field('attrs')->field($attr->name)->add_error(
                    l('This attribute can only be specified {max} times. '.
                      'You specified {n}.', {
                          max => $max,
                          n => scalar(@values)
                      }));
            }
        }
    }
};

1;<|MERGE_RESOLUTION|>--- conflicted
+++ resolved
@@ -43,11 +43,7 @@
     my ($self) = @_;
 
     my $root = $self->root;
-<<<<<<< HEAD
-    return [ $self->_build_options($root, 'short_link_phrase', 'ROOT', '&#xa0;') ];
-=======
-    return [ $self->_build_options($root, 'l_short_link_phrase', 'ROOT', '&nbsp;') ];
->>>>>>> bba7ee9d
+    return [ $self->_build_options($root, 'l_short_link_phrase', 'ROOT', '&#xa0;') ];
 }
 
 sub field_list
