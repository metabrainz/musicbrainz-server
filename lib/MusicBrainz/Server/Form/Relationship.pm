package MusicBrainz::Server::Form::Relationship;

use HTML::FormHandler::Moose;
<<<<<<< HEAD
use Encode;
use MusicBrainz::Server::Translation 'l';
use Text::Unaccent qw( unac_string_utf16 );
=======
>>>>>>> 39c05407

extends 'MusicBrainz::Server::Form';
with 'MusicBrainz::Server::Form::Role::Edit';
with 'MusicBrainz::Server::Form::Role::DatePeriod';
with 'MusicBrainz::Server::Form::Relationship::LinkType';

has '+name' => ( default => 'ar' );

has_field 'direction'    => ( type => 'Checkbox' );

has_field 'entity0'      => ( type => 'Compound' );
has_field 'entity0.id'   => ( type => 'Text' );
has_field 'entity0.name' => ( type => 'Text' );

has_field 'entity1'      => ( type => 'Compound' );
has_field 'entity1.id'   => ( type => 'Text' );
has_field 'entity1.name' => ( type => 'Text' );

<<<<<<< HEAD
has attr_tree => (
    is => 'ro',
    required => 1
);

has root => (
    is => 'ro',
    required => 1
);

sub trim
{
    my $s = $_[0];
    $s =~ s/^\s+//;
    $s =~ s/\s+$//;
    return $s;
}

sub field_list
{
    my ($self) = @_;

    my @fields = ('attrs', { type => 'Compound' }),
    my $attr_tree = $self->attr_tree;
    foreach my $attr ($attr_tree->all_children) {
        if ($attr->all_children) {
            my @options = $self->_build_options($attr, 'name', $attr->name, '');
            my @opts;
            while (@options) {
                my ($value, $label) = (shift(@options), shift(@options));
                push @opts, {
                    value => $value,
                    label => $label,
                    'data-unaccented' => decode("utf-16", unac_string_utf16(encode("utf-16", $label)))
                };
            }
            push @fields, 'attrs.' . $attr->name, { type => 'Repeatable' };
            push @fields, 'attrs.' . $attr->name . '.contains', {
                type => 'Select',
                options => \@opts,
            };
        }
        else {
            push @fields, 'attrs.' . $attr->name, { type => 'Boolean' };
        }
    }
    return \@fields;
}

sub _build_options
{
    my ($self, $root, $attr, $ignore, $indent) = @_;

    my @options;
    if ($root->id && $root->name ne $ignore) {
        push @options, $root->id, $indent . trim($root->$attr) if $root->id;
        $indent .= '&nbsp;&nbsp;&nbsp;';
    }
    foreach my $child ($root->all_children) {
        push @options, $self->_build_options($child, $attr, $ignore, $indent);
    }
    return @options;
}

sub options_link_type_id
{
    my ($self) = @_;

    my $root = $self->root;
    return [ $self->_build_options($root, 'short_link_phrase', 'ROOT', '&nbsp;') ];
}

=======
>>>>>>> 39c05407
sub edit_field_names { qw() }

1;

=head1 COPYRIGHT

Copyright (C) 2009 Lukas Lalinsky

This program is free software; you can redistribute it and/or modify
it under the terms of the GNU General Public License as published by
the Free Software Foundation; either version 2 of the License, or
(at your option) any later version.

This program is distributed in the hope that it will be useful,
but WITHOUT ANY WARRANTY; without even the implied warranty of
MERCHANTABILITY or FITNESS FOR A PARTICULAR PURPOSE.  See the
GNU General Public License for more details.

You should have received a copy of the GNU General Public License
along with this program; if not, write to the Free Software
Foundation, Inc., 675 Mass Ave, Cambridge, MA 02139, USA.

=cut<|MERGE_RESOLUTION|>--- conflicted
+++ resolved
@@ -1,12 +1,6 @@
 package MusicBrainz::Server::Form::Relationship;
 
 use HTML::FormHandler::Moose;
-<<<<<<< HEAD
-use Encode;
-use MusicBrainz::Server::Translation 'l';
-use Text::Unaccent qw( unac_string_utf16 );
-=======
->>>>>>> 39c05407
 
 extends 'MusicBrainz::Server::Form';
 with 'MusicBrainz::Server::Form::Role::Edit';
@@ -25,81 +19,6 @@
 has_field 'entity1.id'   => ( type => 'Text' );
 has_field 'entity1.name' => ( type => 'Text' );
 
-<<<<<<< HEAD
-has attr_tree => (
-    is => 'ro',
-    required => 1
-);
-
-has root => (
-    is => 'ro',
-    required => 1
-);
-
-sub trim
-{
-    my $s = $_[0];
-    $s =~ s/^\s+//;
-    $s =~ s/\s+$//;
-    return $s;
-}
-
-sub field_list
-{
-    my ($self) = @_;
-
-    my @fields = ('attrs', { type => 'Compound' }),
-    my $attr_tree = $self->attr_tree;
-    foreach my $attr ($attr_tree->all_children) {
-        if ($attr->all_children) {
-            my @options = $self->_build_options($attr, 'name', $attr->name, '');
-            my @opts;
-            while (@options) {
-                my ($value, $label) = (shift(@options), shift(@options));
-                push @opts, {
-                    value => $value,
-                    label => $label,
-                    'data-unaccented' => decode("utf-16", unac_string_utf16(encode("utf-16", $label)))
-                };
-            }
-            push @fields, 'attrs.' . $attr->name, { type => 'Repeatable' };
-            push @fields, 'attrs.' . $attr->name . '.contains', {
-                type => 'Select',
-                options => \@opts,
-            };
-        }
-        else {
-            push @fields, 'attrs.' . $attr->name, { type => 'Boolean' };
-        }
-    }
-    return \@fields;
-}
-
-sub _build_options
-{
-    my ($self, $root, $attr, $ignore, $indent) = @_;
-
-    my @options;
-    if ($root->id && $root->name ne $ignore) {
-        push @options, $root->id, $indent . trim($root->$attr) if $root->id;
-        $indent .= '&nbsp;&nbsp;&nbsp;';
-    }
-    foreach my $child ($root->all_children) {
-        push @options, $self->_build_options($child, $attr, $ignore, $indent);
-    }
-    return @options;
-}
-
-sub options_link_type_id
-{
-    my ($self) = @_;
-
-    my $root = $self->root;
-    return [ $self->_build_options($root, 'short_link_phrase', 'ROOT', '&nbsp;') ];
-}
-
-=======
->>>>>>> 39c05407
 sub edit_field_names { qw() }
 
 1;
