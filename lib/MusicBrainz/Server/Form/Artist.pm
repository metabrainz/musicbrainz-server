package MusicBrainz::Server::Form::Artist;
use HTML::FormHandler::Moose;

extends 'MusicBrainz::Server::Form';
with 'MusicBrainz::Server::Form::Role::Edit';
with 'MusicBrainz::Server::Form::Role::DatePeriod';
with 'MusicBrainz::Server::Form::Role::CheckDuplicates';

has '+name' => ( default => 'edit-artist' );

has_field 'name' => (
    type => 'Text',
    required => 1,
);

has_field 'sort_name' => (
    type => 'Text',
    required => 1,
);

has_field 'gender_id' => (
    type => 'Select',
);

has_field 'type_id' => (
    type => 'Select',
);

has_field 'country_id' => (
    type => 'Select',
);

has_field 'comment' => (
    type      => 'Text',
    maxlength => 255
);

<<<<<<< HEAD
has_field 'ipi_code' => (
    type      => 'Text',
    maxlength => 11
);

has_field 'not_dupe' => (
    type => 'Boolean',
);

=======
>>>>>>> a3c53150
sub edit_field_names
{
    return qw( name sort_name type_id gender_id country_id
               begin_date end_date comment ipi_code );
}

sub options_gender_id   { shift->_select_all('Gender') }
sub options_type_id     { shift->_select_all('ArtistType') }
sub options_country_id  { shift->_select_all('Country') }

sub dupe_model { shift->ctx->model('Artist') }

1;<|MERGE_RESOLUTION|>--- conflicted
+++ resolved
@@ -35,18 +35,11 @@
     maxlength => 255
 );
 
-<<<<<<< HEAD
 has_field 'ipi_code' => (
     type      => 'Text',
     maxlength => 11
 );
 
-has_field 'not_dupe' => (
-    type => 'Boolean',
-);
-
-=======
->>>>>>> a3c53150
 sub edit_field_names
 {
     return qw( name sort_name type_id gender_id country_id
