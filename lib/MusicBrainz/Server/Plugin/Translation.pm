--- conflicted
+++ resolved
@@ -40,11 +40,11 @@
     }
 }
 
-<<<<<<< HEAD
 sub N_ln {
     my ($self, $msgid, $msgid_plural) = @_;
     return { msgid => $msgid, plural => $msgid_plural };
-=======
+}
+
 sub lp {
     my ($self, $msgid, $msgctxt, $vars) = @_;
 
@@ -53,7 +53,6 @@
     } else {
     return MusicBrainz::Server::Translation::lp($msgid, $msgctxt, $vars);
     }
->>>>>>> bd949ec7
 }
 
 1;