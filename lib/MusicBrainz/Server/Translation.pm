--- conflicted
+++ resolved
@@ -140,16 +140,6 @@
     web_set_locale([ 'en' ], [ 'utf-8' ], LC_MESSAGES);
 }
 
-<<<<<<< HEAD
-    # change e.g. 'en-aq' to 'en_AQ'
-    @avail_lang = map { s/-([a-z]{2})/_\U$1/; $_; } @avail_lang;
-    web_set_locale(\@avail_lang, [ 'utf-8' ], LC_MESSAGES);
-}
-
-sub _unset_language
-{
-    web_set_locale([ 'en' ], [ 'utf-8' ], LC_MESSAGES);
-=======
 sub language_from_cookie
 {
     my ($self, $cookie) = @_;
@@ -182,7 +172,6 @@
                               map { s/-([a-z]{2})/_\U$1/; $_; } DBDefs::MB_LANGUAGES;
     my @languages = (@lang_with_locale, @lang_without_locale);
     return \@languages;
->>>>>>> b326dad0
 }
 
 sub _expand
