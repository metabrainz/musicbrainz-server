--- conflicted
+++ resolved
@@ -154,7 +154,6 @@
     }, $id) || sprintf '[ Artist #%d ]', $id;
 }
 
-<<<<<<< HEAD
 sub label_id_from_alias
 {
     my ($self, $id) = @_;
@@ -162,7 +161,8 @@
         SELECT ref FROM public.labelalias
          WHERE id = ?
     }, $id);
-=======
+}
+
 sub link_attribute_from_name
 {
     my ($self, $name) = @_;
@@ -171,7 +171,6 @@
          WHERE name = ?
          LIMIT 1
     }, $name);
->>>>>>> 12eac03b
 }
 
 no Moose;
