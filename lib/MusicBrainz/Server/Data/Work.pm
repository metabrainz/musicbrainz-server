--- conflicted
+++ resolved
@@ -39,13 +39,8 @@
 
 sub _columns
 {
-<<<<<<< HEAD
-    return 'work.id, work.gid, work.type AS type_id, name.name, work.comment,
-            work.edits_pending, work.last_updated';
-=======
     return 'work.id, work.gid, work.type AS type_id, work.language AS language_id,
-            name.name, work.iswc, work.comment, work.edits_pending, work.last_updated';
->>>>>>> 86726934
+            name.name, work.comment, work.edits_pending, work.last_updated';
 }
 
 sub _id_column
@@ -199,12 +194,8 @@
     my ($self, $work, $names) = @_;
     my $row = hash_to_row($work, {
         type => 'type_id',
-<<<<<<< HEAD
+        language => 'language_id',
         map { $_ => $_ } qw( comment )
-=======
-        language => 'language_id',
-        map { $_ => $_ } qw( iswc comment )
->>>>>>> 86726934
     });
 
     $row->{name} = $names->{$work->{name}}
