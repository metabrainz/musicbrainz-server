--- conflicted
+++ resolved
@@ -106,11 +106,7 @@
     my ($self, $p, $limit, $offset) = @_;
 
     my (@pred, @args);
-<<<<<<< HEAD
-    for my $type (qw( area artist label place release release_group recording series work url )) {
-=======
-    for my $type (qw( area artist instrument label place release release_group recording work url )) {
->>>>>>> bf171ffd
+    for my $type (qw( area artist instrument label place series release release_group recording work url )) {
         next unless exists $p->{$type};
         my $ids = delete $p->{$type};
 
