--- conflicted
+++ resolved
@@ -163,11 +163,7 @@
     my $ents = $edit->related_entities;
     while (my ($type, $ids) = each %$ents) {
         next unless @$ids;
-<<<<<<< HEAD
         my @uniq_ids = uniq @$ids;
-=======
-        $ids = [ uniq @$ids ];
->>>>>>> 4425c573
         my $query = "INSERT INTO edit_$type (edit, $type) VALUES ";
         $query .= join ", ", ("(?, ?)") x @uniq_ids;
         my @all_ids = ($edit->id) x @uniq_ids;
