package MusicBrainz::Server::Data::Edit;
use Moose;
use namespace::autoclean;

use Carp qw( carp croak confess );
use Data::Dumper::Concise;
use Data::OptList;
use DateTime;
use DateTime::Format::Pg;
use Try::Tiny;
use List::MoreUtils qw( uniq zip );
use List::AllUtils qw( any );
use MusicBrainz::Server::Data::Editor;
use MusicBrainz::Server::EditRegistry;
use MusicBrainz::Server::Edit::Exceptions;
use MusicBrainz::Server::Constants qw(
    :edit_status
    $VOTE_YES
    $AUTO_EDITOR_FLAG
    $UNTRUSTED_FLAG
    $VOTE_APPROVE
    $MINIMUM_RESPONSE_PERIOD
    $LIMIT_FOR_EDIT_LISTING
    $QUALITY_UNKNOWN_MAPPED
    $EDITOR_MODBOT
    entities_with );
use MusicBrainz::Server::Data::Utils qw( placeholders query_to_list query_to_list_limited );
use JSON::Any;

use aliased 'MusicBrainz::Server::Entity::Subscription::Active' => 'ActiveSubscription';
use aliased 'MusicBrainz::Server::Entity::CollectionSubscription';
use aliased 'MusicBrainz::Server::Entity::EditorSubscription';

extends 'MusicBrainz::Server::Data::Entity';

my $EDIT_IN_COLLECTION_SQL = 'edit.id IN (' .
  join(' UNION ',
       map {
           my $type = $_;
           my $coll_table = "editor_collection_${type}";
           my $edit_table = "edit_${type}";
           "SELECT ${edit_table}.edit FROM ${edit_table}
              JOIN ${coll_table} ON ${edit_table}.${type} = ${coll_table}.${type}
            WHERE ${coll_table}.collection = ?"
       } entities_with('collections')
      ) . ')';

sub _table
{
    return 'edit';
}

sub _columns
{
    return 'edit.id, edit.editor, edit.open_time, edit.expire_time, edit.close_time,
            edit.data, edit.language, edit.type, edit.yes_votes, edit.no_votes,
            edit.autoedit, edit.status, edit.quality';
}

sub _new_from_row
{
    my ($self, $row) = @_;

    # Readd the class marker
    my $class = MusicBrainz::Server::EditRegistry->class_from_type($row->{type})
        or confess"Could not look up class for type ".$row->{type};
    my $data = JSON::Any->new(utf8 => 1)->jsonToObj($row->{data});

    my $edit = $class->new({
        c => $self->c,
        id => $row->{id},
        yes_votes => $row->{yes_votes},
        no_votes => $row->{no_votes},
        editor_id => $row->{editor},
        created_time => $row->{open_time},
        expires_time => $row->{expire_time},
        auto_edit => $row->{autoedit},
        status => $row->{status},
        raw_data => $row->{data},
        quality => $row->{quality},
    });
    $edit->language_id($row->{language}) if $row->{language};
    try {
        $edit->restore($data);
    }
    catch {
        my $err = $_;
        warn $err;
        $edit->clear_data;
    };
    $edit->close_time($row->{close_time}) if defined $row->{close_time};
    return $edit;
}

sub run_query {
    my ($self, $query, $limit, $offset) = @_;
    return query_to_list_limited($self->c->sql, $offset, $limit, sub {
            return $self->_new_from_row(shift);
        }, $query->as_string, $query->arguments, $offset);
}

# Load an edit from the DB and try to get an exclusive lock on it
sub get_by_id_and_lock
{
    my ($self, $id) = @_;

    my $query =
        "SELECT " . $self->_columns . " FROM " . $self->_table . " " .
        "WHERE id = ? FOR UPDATE NOWAIT";

    my $row = $self->sql->select_single_row_hash($query, $id);
    return unless defined $row;

    my $edit = $self->_new_from_row($row);
    return $edit;
}

sub get_max_id
{
    my ($self) = @_;

    return $self->sql->select_single_value("SELECT max(id) FROM edit");
}

sub find
{
    my ($self, $p, $limit, $offset) = @_;

    my (@pred, @args);
    for my $type (entities_with('edit_table')) {
        next unless exists $p->{$type};
        my $ids = delete $p->{$type};

        my @ids = ref $ids ? @$ids : $ids;
        push @args, @ids;

        my $subquery;
        if (@ids == 1) {
            $subquery = "SELECT edit FROM edit_$type WHERE $type = ?";
        }
        else {
            my $placeholders = placeholders(@ids);
            $subquery = "SELECT edit FROM edit_$type
                          WHERE $type IN ($placeholders)
                       GROUP BY edit HAVING count(*) = ?";
            push @args, scalar @ids;
        }

        push @pred, "id IN ($subquery)";
    }

    my @params = keys %$p;
    while (my ($param, $value) = each %$p) {
        my @values = ref($value) ? @$value : ($value);
        next unless @values;
        push @pred, (join " OR ", (("$param = ?") x @values));
        push @args, @values;
    }

    my $query = 'SELECT ' . $self->_columns . ' FROM ' . $self->_table;
    $query .= ' WHERE ' . join ' AND ', map { "($_)" } @pred if @pred;
    $query .= ' ORDER BY id DESC OFFSET ? LIMIT ' . $LIMIT_FOR_EDIT_LISTING;

    return query_to_list_limited($self->c->sql, $offset, $limit, sub {
            return $self->_new_from_row(shift);
        }, $query, @args, $offset);
}

my $edit_in_collection_sql = 'edit.id IN (' . join(' UNION ', map {
    "SELECT edit_$_.edit FROM edit_$_ JOIN editor_collection_$_
          ON edit_$_.$_ = editor_collection_$_.$_
         WHERE editor_collection_$_.collection = ?"
} entities_with('collections')) . ')';

sub find_by_collection
{
    my ($self, $collection_id, $limit, $offset, $status) = @_;

    my $status_cond = '';

    $status_cond = ' AND status = ' . $status if defined($status);

    my $query = 'SELECT ' . $self->_columns . ' FROM ' . $self->_table . "
<<<<<<< HEAD
                  WHERE $edit_in_collection_sql $status_cond
=======
                  WHERE $EDIT_IN_COLLECTION_SQL $status_cond
>>>>>>> 70fca876
                  ORDER BY edit.id DESC, edit.editor
                  OFFSET ? LIMIT $LIMIT_FOR_EDIT_LISTING";
        # XXX Postgres massively misestimates the selectivity of the "edit.id IN (...)"
        # clause, using its default value of 0.5 (i.e. every other row in the edit
        # table is expected to match), even though the row estimate for the subquery is
        # largely correct and would provide a (far lower) upper bound on the possible
        # number of matched rows in the outer query. The bogus row estimate tempts the
        # query planner into using a merge join between the subquery and the edit
        # table that for small collections (less than 500 edits) requires a scan over
        # the whole index on edit.id; in reality, a nested loop join is far faster.
        # The redundant secondary sort on edit.editor eliminates (in the view of the
        # planner) one advantage of the merge join, namely that it returns the rows
        # in the final order already, and thereby tricks the planner into preferring
        # the nested loop join.

    return query_to_list_limited($self->c->sql, $offset, $limit, sub {
            return $self->_new_from_row(shift);
        }, $query, ($collection_id) x entities_with('collections'), $offset);
}

sub find_for_subscription
{
    my ($self, $subscription) = @_;
    if ($subscription->isa(EditorSubscription)) {
        my $query = 'SELECT ' . $self->_columns . ' FROM edit
                      WHERE id > ? AND editor = ? AND status IN (?, ?)';

        return query_to_list(
            $self->c->sql,
            sub { $self->_new_from_row(shift) },
            $query, $subscription->last_edit_sent,
            $subscription->subscribed_editor_id,
            $STATUS_OPEN, $STATUS_APPLIED
        );
    }
    elsif ($subscription->isa(CollectionSubscription)) {
        return () if (!$subscription->available);

        my $query = 'SELECT ' . $self->_columns . ' FROM ' . $self->_table . "
<<<<<<< HEAD
                      WHERE $edit_in_collection_sql AND id > ? AND status IN (?, ?)";
=======
                      WHERE $EDIT_IN_COLLECTION_SQL AND id > ? AND status IN (?, ?)";
>>>>>>> 70fca876

        return query_to_list(
            $self->c->sql,
            sub { $self->_new_from_row(shift) },
            $query, ($subscription->target_id) x entities_with('collections'),
            $subscription->last_edit_sent, $STATUS_OPEN, $STATUS_APPLIED
        );
    }
    elsif ($subscription->does(ActiveSubscription)) {
        my $type = $subscription->type;
        my $query = 'SELECT ' . $self->_columns . ' FROM ' . $self->_table .
            " WHERE id IN (SELECT edit FROM edit_$type WHERE $type = ?) " .
            "   AND id > ? AND status IN (?, ?)";
        return query_to_list(
            $self->c->sql,
            sub { $self->_new_from_row(shift) },
            $query, $subscription->target_id, $subscription->last_edit_sent,
            $STATUS_OPEN, $STATUS_APPLIED
        );
    }
    else {
        return ();
    }
}

sub find_by_voter
{
    my ($self, $voter_id, $limit, $offset) = @_;
    my $query =
        'SELECT ' . $self->_columns . '
           FROM ' . $self->_table . '
           JOIN vote ON vote.edit = edit.id
          WHERE vote.editor = ? AND vote.superseded = FALSE
       ORDER BY vote_time DESC
         OFFSET ? LIMIT ' . $LIMIT_FOR_EDIT_LISTING;

    return query_to_list_limited(
        $self->sql, $offset, $limit,
        sub { $self->_new_from_row(shift) },
        $query, $voter_id, $offset
    );
}

sub find_open_for_editor
{
    my ($self, $editor_id, $limit, $offset) = @_;
    my $query =
        'SELECT ' . $self->_columns . '
           FROM ' . $self->_table . '
          WHERE status = ?
            AND NOT EXISTS (
                SELECT TRUE FROM vote
                 WHERE vote.edit = edit.id
                   AND vote.editor = ?
                   AND vote.superseded = FALSE
                )
       ORDER BY id ASC
         OFFSET ? LIMIT ' . $LIMIT_FOR_EDIT_LISTING;

    return query_to_list_limited(
        $self->sql, $offset, $limit,
        sub { $self->_new_from_row(shift) },
        $query, $STATUS_OPEN, $editor_id, $offset
    );
}

sub find_creation_edit {
   my ($self, $create_edit_type, $entity_id, %args) = @_;
   $args{id_field} ||= 'entity_id';
   my $query =
       "SELECT " . $self->_columns . "
          FROM " . $self->_table . "
        WHERE edit.status = ?
          AND edit.type = ?
          AND extract_path_value(data, ?::text) = ?
        ORDER BY edit.id ASC LIMIT 1";
   my ($edit) = query_to_list(
       $self->c->sql,
       sub { $self->_new_from_row(shift) },
       $query,
       $STATUS_OPEN, $create_edit_type, $args{id_field}, $entity_id);
   return $edit;
}

sub subscribed_entity_edits
{
    my ($self, $editor_id, $limit, $offset) = @_;

    my $columns = $self->_columns;
    my $table = $self->_table;
    my $query = "
SELECT * FROM edit, (
    SELECT edit FROM edit_artist ea
    JOIN editor_subscribe_artist esa ON esa.artist = ea.artist
    WHERE ea.status = ? AND esa.editor = ?
    UNION
    SELECT edit FROM edit_label el
    JOIN editor_subscribe_label esl ON esl.label = el.label
    WHERE el.status = ? AND esl.editor = ?
    UNION
    SELECT edit FROM (" . join(' UNION ', map {
<<<<<<< HEAD
        "SELECT edit, esc.editor FROM edit_$_
          JOIN editor_collection_$_
           ON edit_$_.$_ = editor_collection_$_.$_
          JOIN editor_subscribe_collection esc
           ON esc.collection = editor_collection_$_.collection
=======
        my $type = $_;
        my $coll_table = "editor_collection_${type}";
        my $edit_table = "edit_${type}";
        "SELECT edit, esc.editor FROM ${edit_table}
           JOIN ${coll_table} ON ${edit_table}.${type} = ${coll_table}.${type}
           JOIN editor_subscribe_collection esc ON esc.collection = ${coll_table}.collection
>>>>>>> 70fca876
         WHERE esc.available"
    } entities_with('collections')) . ") ce
      JOIN edit ON ce.edit = edit.id
    WHERE edit.status = ? AND ce.editor = ?
    UNION
    SELECT edit FROM edit_series es
    JOIN editor_subscribe_series ess ON ess.series = es.series
    JOIN edit ON es.edit = edit.id
    WHERE edit.status = ? AND ess.editor = ?
) edits
WHERE edit.id = edits.edit
AND edit.status = ?
AND edit.editor != ?
AND NOT EXISTS (
    SELECT TRUE FROM vote
    WHERE vote.edit = edit.id
    AND vote.editor = ?
)
ORDER BY id ASC
OFFSET ? LIMIT $LIMIT_FOR_EDIT_LISTING";

    return query_to_list_limited(
        $self->sql, $offset, $limit,
        sub {
            return $self->_new_from_row(shift);
        },
        $query,
        ($STATUS_OPEN, $editor_id) x scalar (entities_with(['subscriptions', 'entity'])),
                                        # Above will fail if SQL is not updated
        $STATUS_OPEN, $editor_id,       # Edit is open, editor not current one
        $editor_id, $offset             # Editor has not voted, offset
    );
}

sub subscribed_editor_edits {
    my ($self, $editor_id, $limit, $offset) = @_;

    my $query =
        'SELECT ' . $self->_columns . ' FROM ' . $self->_table .
        ' WHERE status = ?
            AND editor IN (SELECT subscribed_editor FROM editor_subscribe_editor WHERE editor = ?)
            AND NOT EXISTS (
                SELECT TRUE FROM vote
                 WHERE vote.edit = edit.id
                   AND vote.editor = ?
                   AND vote.superseded = FALSE
                )
       ORDER BY id ASC
         OFFSET ? LIMIT ' . $LIMIT_FOR_EDIT_LISTING;

    return query_to_list_limited(
        $self->sql, $offset, $limit,
        sub {
            return $self->_new_from_row(shift);
        },
        $query, $STATUS_OPEN, $editor_id, $editor_id, $offset);
}

sub merge_entities
{
    my ($self, $type, $new_id, @old_ids) = @_;
    my @ids = ($new_id, @old_ids);
    $self->sql->do(
        "DELETE FROM edit_$type
         WHERE (edit, $type) IN (
             SELECT edits.edit, edits.$type
             FROM (
               SELECT * FROM edit_$type
               WHERE $type IN (" . placeholders(@ids) . ")
             ) edits,
             (
               SELECT DISTINCT ON (edit) edit, $type
               FROM edit_$type
               WHERE $type IN (" . placeholders(@ids) . ")
             ) keep
             WHERE edits.edit = keep.edit AND edits.$type != keep.$type
         )",
        @ids, @ids);

    $self->sql->do("UPDATE edit_$type SET $type = ?
              WHERE $type IN (".placeholders(@old_ids).")", $new_id, @old_ids);
}

sub _create_instance {
    my ($self, $previewing, %opts) = @_;

    my $type = delete $opts{edit_type} or croak "edit_type required";
    my $editor = delete $opts{editor};
    my $editor_id = delete $opts{editor_id};

    if ($editor_id && !$editor) {
        $editor = $self->c->model('Editor')->get_by_id($editor_id);
    }

    croak "editor required" unless $editor;

    my $class = MusicBrainz::Server::EditRegistry->class_from_type($type)
        or confess "Could not lookup edit type for $type";

    if ($previewing && !$class->does('MusicBrainz::Server::Edit::Role::Preview')) {
        warn "FIXME: $class does not support previewing.\n";
        return undef;
    }

    my $edit = $class->new(
        c => $self->c,
        editor_id => $editor->id,
        editor => $editor,
        preview => $previewing
    );

    MusicBrainz::Server::Edit::Exceptions::Forbidden->throw
        unless ($editor->id == $EDITOR_MODBOT || $edit->editor_may_edit(\%opts));

    try {
        $edit->initialize(%opts);
    } catch {
        if (ref($_) eq 'MusicBrainz::Server::Edit::Exceptions::NoChanges') {
            confess $_;
        } else {
            croak join "\n\n", "Could not create $class edit", Dumper(\%opts), $_;
        }
    };

    return $edit;
}

sub preview {
    my ($self, %opts) = @_;

    delete $opts{privileges};
    return $self->_create_instance(1, %opts);
}

sub create {
    my ($self, %opts) = @_;

    my $privs = delete $opts{privileges} || 0;

    my $edit = $self->_create_instance(0, %opts);

    my $quality = $edit->determine_quality // $QUALITY_UNKNOWN_MAPPED;
    my $conditions = $edit->edit_conditions;

    # Edit conditions allow auto edit and the edit requires no votes
    $edit->auto_edit(1)
        if ($conditions->{auto_edit} && $conditions->{votes} == 0);

    $edit->auto_edit(1)
        if ($conditions->{auto_edit} && $edit->allow_auto_edit);

    # Edit conditions allow auto edit and the user is autoeditor
    $edit->auto_edit(1)
        if ($conditions->{auto_edit} && ($privs & $AUTO_EDITOR_FLAG));

    # Unstrusted user, always go through the edit queue
    $edit->auto_edit(0)
        if ($privs & $UNTRUSTED_FLAG);

    # ModBot can override the rules sometimes
    $edit->auto_edit(1)
        if ($edit->editor_id == $EDITOR_MODBOT && $edit->modbot_auto_edit);

    # Save quality level
    $edit->quality($quality);

    # Serialize transactions per-editor. Should only be necessary for autoedits,
    # since only they update the editor table but for now we've enabled it for everything
    $self->c->model('Editor')->lock_row($edit->editor_id);

    $edit->insert;

    my $now = DateTime->now;
    my $duration = DateTime::Duration->new( days => $conditions->{duration} );

    my $row = {
        editor => $edit->editor_id,
        data => JSON::Any->new( utf8 => 1 )->objToJson($edit->to_hash),
        status => $edit->status,
        type => $edit->edit_type,
        open_time => $now,
        expire_time => $now + $duration,
        autoedit => $edit->auto_edit,
        quality => $edit->quality,
        close_time => $edit->close_time
    };

    my $edit_id = $self->c->sql->insert_row('edit', $row, 'id');
    $edit->id($edit_id);

    $edit->post_insert;
    my $post_insert_update = {
        data => JSON::Any->new( utf8 => 1 )->objToJson($edit->to_hash),
        status => $edit->status,
        type => $edit->edit_type,
    };

    $self->c->sql->update_row('edit', $post_insert_update, { id => $edit_id });

    $edit->adjust_edit_pending(+1) unless $edit->auto_edit;

    my $ents = $edit->related_entities;
    while (my ($type, $ids) = each %$ents) {
        $ids = [ uniq grep { defined } @$ids ];
        @$ids or next;
        my $query = "INSERT INTO edit_$type (edit, $type) VALUES ";
        $query .= join ", ", ("(?, ?)") x @$ids;
        my @all_ids = ($edit_id) x @$ids;
        $self->c->sql->do($query, zip @all_ids, @$ids);
    }

    # Automatically accept auto-edits on insert
    $edit = $self->get_by_id($edit->id);
    if ($edit->auto_edit) {
        $self->accept($edit, auto_edit => 1);
    }

    $edit = $self->get_by_id($edit->id);

    return $edit;
}

sub load_all
{
    my ($self, @edits) = @_;

    @edits = grep { $_->has_data } @edits;

    my $objects_to_load  = {}; # Objects loaded with get_by_id
    my $post_load_models = {}; # Objects loaded with ->load(after get_by_id)

    for my $edit (@edits) {
        my $edit_references = $edit->foreign_keys;
        while (my ($model, $ids) = each %$edit_references) {
            $objects_to_load->{$model} ||= [];
            if (ref($ids) eq 'ARRAY') {
                $ids = [ uniq grep { defined } @$ids ];
            }
            $ids = Data::OptList::mkopt_hash($ids);
            while (my ($object_id, $extra_models) = each %$ids) {
                push @{ $objects_to_load->{$model} }, $object_id;
                if ($extra_models && @$extra_models) {
                    if (!exists $post_load_models->{$model}->{$object_id}) {
                        $post_load_models->{$model}->{$object_id} = $extra_models;
                    } else {
                        for my $extra_model (@$extra_models) {
                            push @{ $post_load_models->{$model}->{$object_id} }, $extra_model
                              unless (any { $_ eq $extra_model } @{ $post_load_models->{$model}->{$object_id} });
                        }
                    }
                }
            }
        }
    }

    default_includes($objects_to_load, $post_load_models);

    my $loaded = {};
    my $load_arguments = {};
    while (my ($model, $ids) = each %$objects_to_load) {
        my $m = ref $model ? $model : $self->c->model($model);
        $loaded->{$model} = $m->get_by_ids(@$ids);

        # Now we need to load any extra information about each object
        for my $id (@$ids) {
            for my $extra (@{ $post_load_models->{$model}->{$id} }) {
                $load_arguments->{$extra} ||= [];
                push @{ $load_arguments->{$extra} }, $loaded->{$model}->{$id};
            }
        }
    }

    while (my ($models, $objs) = each %$load_arguments) {
        # $models may be a list of space-separated models to be chain-loaded;
        # i.e. "ModelA ModelB" means to first load via ModelA for the current
        # set of objects, then via ModelB for the result of the first load.
        my @objects = @$objs;
        foreach my $model (split / /, $models) {
            @objects = grep { defined $_ } @objects;
            # ArtistMeta, ReleaseMeta, etc are special models that indicate
            # loading via Artist->load_meta, Release->load_meta, and so on.
            # AreaContainment is another special model for loading via
            # Area->load_containment.
            if ($model =~ /^(.*)Meta$/) {
                $self->c->model($1)->load_meta(@objects);
                @objects = (); # returns no objects
            }
            elsif ($model eq 'AreaContainment') {
                $self->c->model('Area')->load_containment(@objects);
                @objects = (); # returns no objects
            }
            else {
                @objects = $self->c->model($model)->load(@objects);
            }
        }
    }

    for my $edit (@edits) {
        $edit->display_data($edit->build_display_data($loaded));
    }
}

sub default_includes {
    # Additional models that should automatically be included with a model.
    # NB: A list, not a hash, because order may be important.
    my @includes = (
        'Place' => 'Area',
        'Area' => 'AreaContainment',
    );

    my ($objects_to_load, $post_load_models) = @_;
    while (my ($to, $add) = splice @includes, 0, 2) {
        # Add as a post-load model to top-level models
        for my $id (@{ $objects_to_load->{$to} // [] }) {
            $post_load_models->{$to}->{$id} ||= [];
            push @{ $post_load_models->{$to}->{$id} }, $add
              unless (any { $_ =~ /^$add(?: .*|)$/ } @{ $post_load_models->{$to}->{$id} });
        }

        # Add to existing post-load models
        for my $id (values %$post_load_models) {
            for my $models (values %$id) {
                for my $entry (@$models) {
                    $entry .= ' ' . $add if $entry =~ /^(?:.* |)$to$/;
                }
            }
        }
    }
}

# Must be called in a transaction
sub approve
{
    my ($self, $edit, $editor) = @_;

    $self->c->model('Vote')->enter_votes(
        $editor,
        {
            vote    => $VOTE_APPROVE,
            edit_id => $edit->id
        }
    );

    # Apply the changes and close the edit
    $self->accept($edit);
}

sub _do_accept
{
    my ($self, $edit) = @_;

    my $status = try {
        $edit->accept;
        return $STATUS_APPLIED;
    }
    catch {
        my $err = $_;
        if (ref($err) eq 'MusicBrainz::Server::Edit::Exceptions::FailedDependency') {
            $self->c->model('EditNote')->add_note(
                $edit->id => {
                    editor_id => $EDITOR_MODBOT,
                    text => $err->message
                }
            );
            return $STATUS_FAILEDDEP;
        }
        elsif (ref($err) eq 'MusicBrainz::Server::Edit::Exceptions::GeneralError') {
            $self->c->model('EditNote')->add_note(
                $edit->id => {
                    editor_id => $EDITOR_MODBOT,
                    text => $err->message
                }
            );
            return $STATUS_ERROR;
        }
        elsif (ref($err) eq 'MusicBrainz::Server::Edit::Exceptions::NoLongerApplicable') {
            $self->c->model('EditNote')->add_note(
                $edit->id => {
                    editor_id => $EDITOR_MODBOT,
                    text => $err->message
                }
            );
            return $STATUS_ERROR;
        }
        else {
            die $err;
        }
    };

    return $status;
}

sub _do_reject
{
    my ($self, $edit, $status) = @_;

    $status = try {
        $edit->reject;
        return $status;
    }
    catch {
        my $err = $_;
        if (ref($err) eq 'MusicBrainz::Server::Edit::Exceptions::MustApply') {
            $self->c->model('EditNote')->add_note(
                $edit->id,
                {
                    editor_id => $EDITOR_MODBOT,
                    text => $err
                 }
            );
            return $STATUS_APPLIED;
        }
        else {
             carp("Could not reject " . $edit->id . ": $err");
             return $STATUS_ERROR;
        }
    };
    return $status;
}

# Must be called in a transaction
sub accept
{
    my ($self, $edit, %opts) = @_;

    confess "The edit is not open anymore." if $edit->status != $STATUS_OPEN;
    $self->_close($edit, sub { $self->_do_accept(shift) }, %opts);
}

# Must be called in a transaction
sub reject
{
    my ($self, $edit, $status) = @_;
    $status ||= $STATUS_FAILEDVOTE;
    confess "The edit is not open anymore."
        unless $edit->status == $STATUS_TOBEDELETED || $edit->status == $STATUS_OPEN;

    $self->_close($edit, sub { $self->_do_reject(shift, $status) });
}

sub cancel
{
    my ($self, $edit) = @_;
    $self->reject($edit, $STATUS_DELETED);
}

sub _close
{
    my ($self, $edit, $close_sub, %opts) = @_;
    my $status = &$close_sub($edit);
    my $query = "UPDATE edit SET status = ?, close_time = NOW() WHERE id = ?";
    $self->c->sql->do($query, $status, $edit->id);
    $edit->adjust_edit_pending(-1) unless $edit->auto_edit;
    $edit->status($status);
    $self->c->model('Editor')->credit($edit->editor_id, $status, %opts);
}

sub insert_votes_and_notes {
    my ($self, $editor, %data) = @_;
    my @votes = @{ $data{votes} || [] };
    my @notes = @{ $data{notes} || [] };

    # Filter out approvals, they can only be entered via the approve method
    @votes = grep { $_->{vote} != $VOTE_APPROVE } @votes;

    Sql::run_in_transaction(sub {
        $self->c->model('Vote')->enter_votes($editor, @votes);

        my $edits = $self->get_by_ids(map { $_->{edit_id} } @notes);
        for my $note (@notes) {
            my $edit_id = $note->{edit_id};
            my $edit = $edits->{$edit_id};
            defined $edit && $edit->editor_may_add_note($editor)
                or next;
            $self->c->model('EditNote')->add_note(
                $edit_id,
                {
                    editor_id => $editor->id,
                    text => $note->{edit_note},
                });
        }
    }, $self->c->sql);
}

sub get_related_entities {
    my ($self, $edit) = @_;
    my %result;
    for my $type (entities_with('edit_table')) {
        my $query = "SELECT $type AS id FROM edit_$type WHERE edit = ?";
        $result{$type} = [ query_to_list($self->c->sql, sub { shift->{id} }, $query, $edit->id) ];
    }
    return \%result;
}

sub add_link {
    my ($self, $type, $id, $edit) = @_;
    $self->sql->do("INSERT INTO edit_$type (edit, $type) VALUES (?, ?)", $edit, $id);
}

sub extend_expiration_time {
    my ($self, @ids) = @_;
    my $interval = DateTime::Format::Pg->format_interval($MINIMUM_RESPONSE_PERIOD);
    $self->sql->do("UPDATE edit SET expire_time = NOW() + interval ?
        WHERE id = any(?) AND expire_time < NOW() + interval ?", $interval, \@ids, $interval);
}

__PACKAGE__->meta->make_immutable;
no Moose;

1;

=head1 COPYRIGHT

Copyright (C) 2009 Oliver Charles

This program is free software; you can redistribute it and/or modify
it under the terms of the GNU General Public License as published by
the Free Software Foundation; either version 2 of the License, or
(at your option) any later version.

This program is distributed in the hope that it will be useful,
but WITHOUT ANY WARRANTY; without even the implied warranty of
MERCHANTABILITY or FITNESS FOR A PARTICULAR PURPOSE.  See the
GNU General Public License for more details.

You should have received a copy of the GNU General Public License
along with this program; if not, write to the Free Software
Foundation, Inc., 675 Mass Ave, Cambridge, MA 02139, USA.

=cut<|MERGE_RESOLUTION|>--- conflicted
+++ resolved
@@ -181,11 +181,7 @@
     $status_cond = ' AND status = ' . $status if defined($status);
 
     my $query = 'SELECT ' . $self->_columns . ' FROM ' . $self->_table . "
-<<<<<<< HEAD
-                  WHERE $edit_in_collection_sql $status_cond
-=======
                   WHERE $EDIT_IN_COLLECTION_SQL $status_cond
->>>>>>> 70fca876
                   ORDER BY edit.id DESC, edit.editor
                   OFFSET ? LIMIT $LIMIT_FOR_EDIT_LISTING";
         # XXX Postgres massively misestimates the selectivity of the "edit.id IN (...)"
@@ -225,11 +221,7 @@
         return () if (!$subscription->available);
 
         my $query = 'SELECT ' . $self->_columns . ' FROM ' . $self->_table . "
-<<<<<<< HEAD
-                      WHERE $edit_in_collection_sql AND id > ? AND status IN (?, ?)";
-=======
                       WHERE $EDIT_IN_COLLECTION_SQL AND id > ? AND status IN (?, ?)";
->>>>>>> 70fca876
 
         return query_to_list(
             $self->c->sql,
@@ -331,20 +323,12 @@
     WHERE el.status = ? AND esl.editor = ?
     UNION
     SELECT edit FROM (" . join(' UNION ', map {
-<<<<<<< HEAD
-        "SELECT edit, esc.editor FROM edit_$_
-          JOIN editor_collection_$_
-           ON edit_$_.$_ = editor_collection_$_.$_
-          JOIN editor_subscribe_collection esc
-           ON esc.collection = editor_collection_$_.collection
-=======
         my $type = $_;
         my $coll_table = "editor_collection_${type}";
         my $edit_table = "edit_${type}";
         "SELECT edit, esc.editor FROM ${edit_table}
            JOIN ${coll_table} ON ${edit_table}.${type} = ${coll_table}.${type}
            JOIN editor_subscribe_collection esc ON esc.collection = ${coll_table}.collection
->>>>>>> 70fca876
          WHERE esc.available"
     } entities_with('collections')) . ") ce
       JOIN edit ON ce.edit = edit.id
