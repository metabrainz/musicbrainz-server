--- conflicted
+++ resolved
@@ -131,11 +131,7 @@
 
     my $query = 'SELECT ' . $self->_columns . ' FROM ' . $self->_table;
     $query .= ' WHERE ' . join ' AND ', map { "($_)" } @pred if @pred;
-<<<<<<< HEAD
-    $query .= ' ORDER BY id DESC OFFSET ? LIMIT ?';
-=======
     $query .= ' ORDER BY id DESC OFFSET ? LIMIT 5000';
->>>>>>> aa98aeec
 
     my $count_query = 'SELECT count(1) FROM ' . $self->_table .
         ' WHERE  ' . join ' AND ', map { "($_)" } @pred if @pred;
