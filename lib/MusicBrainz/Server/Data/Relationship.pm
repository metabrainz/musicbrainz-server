package MusicBrainz::Server::Data::Relationship;

use Moose;
use namespace::autoclean -also => [qw( _generate_table_list )];
use Readonly;
use Sql;
use Carp qw( carp croak );
use MusicBrainz::Server::Entity::Relationship;
use MusicBrainz::Server::Data::Artist;
use MusicBrainz::Server::Data::Area;
use MusicBrainz::Server::Data::Label;
use MusicBrainz::Server::Data::Link;
use MusicBrainz::Server::Data::LinkType;
use MusicBrainz::Server::Data::Place;
use MusicBrainz::Server::Data::Recording;
use MusicBrainz::Server::Data::ReleaseGroup;
use MusicBrainz::Server::Data::URL;
use MusicBrainz::Server::Data::Work;
use MusicBrainz::Server::Data::Utils qw(
    placeholders
    ref_to_type
    type_to_model
);
use Scalar::Util 'weaken';

extends 'MusicBrainz::Server::Data::Entity';

Readonly my @TYPES => qw(
    area
    artist
    label
    place
    recording
    release
    release_group
    url
    work
);

my %TYPES = map { $_ => 1} @TYPES;

sub all_link_types
{
    return @TYPES;
}

sub _entity_class
{
    return 'MusicBrainz::Server::Entity::Relationship';
}

sub _new_from_row
{
    my ($self, $row, $obj, $matching_entity_type) = @_;
    my $entity0 = $row->{entity0};
    my $entity1 = $row->{entity1};
    my %info = (
        id => $row->{id},
        link_id => $row->{link},
        edits_pending => $row->{edits_pending},
        entity0_id => $entity0,
        entity1_id => $entity1,
        last_updated => $row->{last_updated}
    );

    my $weaken;
    if (defined $obj) {
        if ($matching_entity_type == 0 && $entity0 == $obj->id) {
            $weaken = 'entity0';
            $info{entity0} = $obj;
            $info{direction} = $MusicBrainz::Server::Entity::Relationship::DIRECTION_FORWARD;
        }
        elsif ($matching_entity_type == 1 && $entity1 == $obj->id) {
            $weaken = 'entity1';
            $info{entity1} = $obj;
            $info{direction} = $MusicBrainz::Server::Entity::Relationship::DIRECTION_BACKWARD;
        }
        else {
            carp "Neither relationship end-point matched the object.";
        }
    }

    my $rel = MusicBrainz::Server::Entity::Relationship->new(%info);
    # XXX MASSIVE MASSIVE HACK.
    weaken($rel->{$weaken}) if $obj;

    return $rel;
}

sub _check_types
{
    my ($self, $type0, $type1) = @_;

    croak 'Invalid types'
        unless exists $TYPES{$type0} && exists $TYPES{$type1} && $type0 le $type1;
}

sub get_by_id
{
    my ($self, $type0, $type1, $id) = @_;
    $self->_check_types($type0, $type1);

    my $query = "SELECT * FROM l_${type0}_${type1} WHERE id = ?";
    my $row = $self->sql->select_single_row_hash($query, $id)
        or return undef;

    return $self->_new_from_row($row);
}

sub _load
{
    my ($self, $type, $target_types, @objs) = @_;
    my @target_types = @$target_types;
    my @types = map { [ sort($type, $_) ] } @target_types;
    my @rels;
    foreach my $t (@types) {
        my $target_type = $type eq $t->[0] ? $t->[1] : $t->[0];
        my %objs_by_id = map { $_->id => $_ }
            grep { @{ $_->relationships_by_type($target_type) } == 0 } @objs;
        my @ids = keys %objs_by_id;
        next unless @ids;

        my $type0 = $t->[0];
        my $type1 = $t->[1];
        my (@cond, @params, $target, $target_id, $query);
        if ($type eq $type0) {
            push @cond, "entity0 IN (" . placeholders(@ids) . ")";
            push @params, @ids;
            $target = $type1;
            $target_id = 'entity1';
        }
        if ($type eq $type1) {
            push @cond, "entity1 IN (" . placeholders(@ids) . ")";
            push @params, @ids;
            $target = $type0;
            $target_id = 'entity0';
        }

        my $select = "l_${type0}_${type1}.* FROM l_${type0}_${type1}
                      JOIN link l ON link = l.id";
        my $order = 'l.begin_date_year, l.begin_date_month, l.begin_date_day,
                     l.end_date_year,   l.end_date_month,   l.end_date_day,
                     l.ended';

        if ($target eq 'url') {
            $query = "
            SELECT $select
              JOIN $target ON $target_id = ${target}.id
            WHERE " . join(" OR ", @cond) . "
            ORDER BY $order, url";
<<<<<<< HEAD
        } elsif ($target eq 'area' || $target eq 'place') {
            $query = "
            SELECT $select
              JOIN $target ON $target_id = ${target}.id
            WHERE " . join(" OR ", @cond) . "
            ORDER BY $order, musicbrainz_collate(name)";
=======
>>>>>>> c3bb94c7
        } else {
            $query = "
            SELECT $select
              JOIN $target ON $target_id = ${target}.id
            WHERE " . join(" OR ", @cond) . "
            ORDER BY $order, musicbrainz_collate(name)";
        }

        $self->sql->select($query, @params);
        while (1) {
            my $row = $self->sql->next_row_hash_ref or last;
            my $entity0 = $row->{entity0};
            my $entity1 = $row->{entity1};
            if ($type eq $type0 && exists $objs_by_id{$entity0}) {
                my $obj = $objs_by_id{$entity0};
                my $rel = $self->_new_from_row($row, $obj, 0);
                $obj->add_relationship($rel);
                push @rels, $rel;
            }
            if ($type eq $type1 && exists $objs_by_id{$entity1}) {
                my $obj = $objs_by_id{$entity1};
                my $rel = $self->_new_from_row($row, $obj, 1);
                $obj->add_relationship($rel);
                push @rels, $rel;
            }
        }
        $self->sql->finish;
    }
    return @rels;
}

sub load_entities
{
    my ($self, @rels) = @_;
    my %ids_by_type;
    foreach my $rel (@rels) {
        my $linktype = $rel->link->type->name;
        if ($rel->entity0_id && !defined($rel->entity0)) {
            my $type = $rel->link->type->entity0_type;
            $ids_by_type{$type} = [] if !exists($ids_by_type{$type});
            push @{$ids_by_type{$type}}, $rel->entity0_id;
        }
        if ($rel->entity1_id && !defined($rel->entity1)) {
            my $type = $rel->link->type->entity1_type;
            $ids_by_type{$type} = [] if !exists($ids_by_type{$type});
            push @{$ids_by_type{$type}}, $rel->entity1_id;
        }
    }

    my %data_by_type;
    foreach my $type (keys %ids_by_type) {
        my @ids = @{$ids_by_type{$type}};
        $data_by_type{$type} =
            $self->c->model(type_to_model($type))->get_by_ids(@ids);
    }

    foreach my $rel (@rels) {
        if ($rel->entity0_id && !defined($rel->entity0)) {
            my $type = $rel->link->type->entity0_type;
            my $obj = $data_by_type{$type}->{$rel->entity0_id};
            $rel->entity0($obj) if defined($obj);
        }
        if ($rel->entity1_id && !defined($rel->entity1)) {
            my $type = $rel->link->type->entity1_type;
            my $obj = $data_by_type{$type}->{$rel->entity1_id};
            $rel->entity1($obj) if defined($obj);
        }
    }

    my @load_ac = grep { $_->meta->find_method_by_name('artist_credit') } map { values %$_ } values %data_by_type;
    $self->c->model('ArtistCredit')->load(@load_ac);
}

sub load_subset
{
    my ($self, $types, @objs) = @_;
    my %objs_by_type;
    return unless @objs; # nothing to do
    foreach my $obj (@objs) {
        if (my $type = ref_to_type($obj)) {
            $objs_by_type{$type} = [] if !exists($objs_by_type{$type});
            push @{$objs_by_type{$type}}, $obj;
        }
    }

    my @rels;
    foreach my $type (keys %objs_by_type) {
        push @rels, $self->_load($type, $types, @{$objs_by_type{$type}});
    }

    $self->c->model('Link')->load(@rels);
    $self->c->model('LinkType')->load(map { $_->link } @rels);
    $self->load_entities(@rels);

    return @rels;
}

sub load
{
    my ($self, @objs) = @_;
    return $self->load_subset(\@TYPES, @objs);
}

sub _generate_table_list
{
    my ($type, @end_types) = @_;
    # Generate a list of all possible type combinations
    my @types;
    @end_types = @TYPES unless @end_types;
    foreach my $t (@end_types) {
        if ($type le $t) {
            push @types, ["l_${type}_${t}", 'entity0', 'entity1'];
        }
        if ($type ge $t) {
            push @types, ["l_${t}_${type}", 'entity1', 'entity0'];
        }
    }
    return @types;
}

sub all_pairs
{
    my $self = shift;

    # Generate a list of all possible type combinations
    my @all;
    for my $l0 (@TYPES) {
        for my $l1 (@TYPES) {
            next if $l1 lt $l0;
            push @all, [ $l0, $l1 ];
        }
    }
    return @all;
}

sub merge_entities
{
    my ($self, $type, $target_id, @source_ids) = @_;

    # Delete relationships where the start is the same as the end
    # (after merging)
    my @ids = ($target_id, @source_ids);
    $self->sql->do(
        "DELETE FROM l_${type}_${type} WHERE
             (entity0 IN (" . placeholders(@ids) . ')
          AND entity1 IN (' . placeholders(@ids) . '))',
        @ids, @ids);

    foreach my $t (_generate_table_list($type)) {
        my ($table, $entity0, $entity1) = @$t;

        # First, MBS-3669:
        # Delete relationships where:
        # a.) there is no date set (no begin or end date, and the ended flag is off), and
        # b.) there is no relationship on the same pre-merge entity which
        #     *does* have a date, since this indicates the quasi-duplication
        #     may be intentional
        $self->sql->do("
        DELETE FROM $table WHERE id IN (
            SELECT id
            FROM (
              SELECT
                a.id, $entity0, rank()
                  OVER (
                    PARTITION BY $entity1, link_type, attributes
                    ORDER BY (begin_date_year IS NULL AND begin_date_month IS NULL AND begin_date_day IS NULL AND
                              end_date_year IS NULL AND end_date_month IS NULL AND end_date_day IS NULL AND NOT ended) ASC
                  ) > 1 AS redundant
              FROM (
                SELECT id, link, entity0, entity1, array_agg(attribute_type ORDER BY attribute_type) attributes
                FROM $table
                LEFT JOIN link_attribute USING (link)
                WHERE $entity0 IN (" .placeholders($target_id, @source_ids) .")
                GROUP BY id, link, entity0, entity1
              ) a
              JOIN link ON (link.id = a.link)
            ) b
            WHERE redundant
              AND NOT EXISTS (SELECT TRUE FROM $table same_entity_dated JOIN link ON same_entity_dated.link = link.id
                                         WHERE (begin_date_year IS NOT NULL OR begin_date_month IS NOT NULL OR begin_date_day IS NOT NULL OR
                                                end_date_year IS NOT NULL OR end_date_month IS NOT NULL OR end_date_day IS NOT NULL OR
                                                ended)
                                           AND same_entity_dated.$entity0 = b.$entity0
                                           AND same_entity_dated.id <> b.id)
        )", $target_id, @source_ids);
        # Having deleted those duplicates, continue with merging by link ID

        # We want to keep a single row for each link type, and foreign entity.
        $self->sql->do(
            "DELETE FROM $table
            WHERE $entity0 IN (" . placeholders($target_id, @source_ids) . ")
              AND id NOT IN (
                  SELECT DISTINCT ON ($entity1, link) id
                    FROM $table
                   WHERE $entity0 IN (" . placeholders($target_id, @source_ids) . ")
              )",
            $target_id, @source_ids, $target_id, @source_ids
        );

        # Move all remaining relationships
        $self->sql->do("
            UPDATE $table SET $entity0 = ?
            WHERE $entity0 IN (" . placeholders($target_id, @source_ids) . ")
        ", $target_id, $target_id, @source_ids);
    }
}

sub delete_entities
{
    my ($self, $type, @ids) = @_;

    foreach my $t (_generate_table_list($type)) {
        my ($table, $entity0, $entity1) = @$t;
        $self->sql->do("
            DELETE FROM $table a
            WHERE $entity0 IN (" . placeholders(@ids) . ")
        ", @ids);
    }
}

sub exists
{
    my ($self, $type0, $type1, $values) = @_;
    $self->_check_types($type0, $type1);
    return $self->sql->select_single_value(
        "SELECT 1 FROM l_${type0}_${type1}
          WHERE entity0 = ? AND entity1 = ? AND link = ?",
        $values->{entity0_id}, $values->{entity1_id},
        $self->c->model('Link')->find({
            link_type_id => $values->{link_type_id},
            begin_date => $values->{begin_date},
            end_date => $values->{end_date},
            ended => $values->{ended},
            attributes => $values->{attributes},
        })
    );
}

sub insert
{
    my ($self, $type0, $type1, $values) = @_;
    $self->_check_types($type0, $type1);

    my $row = {
        link => $self->c->model('Link')->find_or_insert({
            link_type_id => $values->{link_type_id},
            begin_date => $values->{begin_date},
            end_date => $values->{end_date},
            ended => $values->{ended},
            attributes => $values->{attributes},
        }),
        entity0 => $values->{entity0_id},
        entity1 => $values->{entity1_id},
    };
    my $id = $self->sql->insert_row("l_${type0}_${type1}", $row, 'id');

    return $self->_entity_class->new( id => $id );
}

sub update
{
    my ($self, $type0, $type1, $id, $values) = @_;
    $self->_check_types($type0, $type1);

    my %link = map {
        $_ => $values->{$_};
    } qw( link_type_id begin_date end_date attributes ended );

    my $row = {};
    $row->{link} = $self->c->model('Link')->find_or_insert(\%link);
    $row->{entity0} = $values->{entity0_id} if $values->{entity0_id};
    $row->{entity1} = $values->{entity1_id} if $values->{entity1_id};

    $self->sql->update_row("l_${type0}_${type1}", $row, { id => $id });
}

sub delete
{
    my ($self, $type0, $type1, @ids) = @_;
    $self->_check_types($type0, $type1);

    $self->sql->do("DELETE FROM l_${type0}_${type1}
              WHERE id IN (" . placeholders(@ids) . ")", @ids);
}

sub adjust_edit_pending
{
    my ($self, $type0, $type1, $adjust, @ids) = @_;
    $self->_check_types($type0, $type1);

    my $query = "UPDATE l_${type0}_${type1}
                 SET edits_pending = numeric_larger(0, edits_pending + ?)
                 WHERE id IN (" . placeholders(@ids) . ")";
    $self->sql->do($query, $adjust, @ids);
}

=method lock_and_do

Lock the corresponding relationship table for $type0-$type in ROW EXCLUSIVE
mode, and run a block of code.

=cut

sub lock_and_do {
    my ($self, $type0, $type1, $code) = @_;

    my ($t0, $t1) = sort ($type0, $type1);
    Sql::run_in_transaction(sub {
        $code->();
    }, $self->c->sql);
}

=method editor_can_edit

Returns true if the editor is allowed to edit a $type0-$type1 rel

=cut

sub editor_can_edit
{
    my ($self, $editor, $type0, $type1) = @_;
    my @types = sort ($type0, $type1);
    my $is_area_url = $types[0] eq 'area' && $types[1] eq 'url';
    my $is_area_area = $types[0] eq 'area' && $types[1] eq 'area';
    return (!$is_area_url && !$is_area_area) || $editor->is_location_editor;
}

__PACKAGE__->meta->make_immutable;
no Moose;
1;

=head1 NAME

MusicBrainz::Server::Data::Relationship

=head1 COPYRIGHT

Copyright (C) 2009 Lukas Lalinsky

This program is free software; you can redistribute it and/or modify
it under the terms of the GNU General Public License as published by
the Free Software Foundation; either version 2 of the License, or
(at your option) any later version.

This program is distributed in the hope that it will be useful,
but WITHOUT ANY WARRANTY; without even the implied warranty of
MERCHANTABILITY or FITNESS FOR A PARTICULAR PURPOSE.  See the
GNU General Public License for more details.

You should have received a copy of the GNU General Public License
along with this program; if not, write to the Free Software
Foundation, Inc., 675 Mass Ave, Cambridge, MA 02139, USA.

=cut<|MERGE_RESOLUTION|>--- conflicted
+++ resolved
@@ -148,15 +148,6 @@
               JOIN $target ON $target_id = ${target}.id
             WHERE " . join(" OR ", @cond) . "
             ORDER BY $order, url";
-<<<<<<< HEAD
-        } elsif ($target eq 'area' || $target eq 'place') {
-            $query = "
-            SELECT $select
-              JOIN $target ON $target_id = ${target}.id
-            WHERE " . join(" OR ", @cond) . "
-            ORDER BY $order, musicbrainz_collate(name)";
-=======
->>>>>>> c3bb94c7
         } else {
             $query = "
             SELECT $select
