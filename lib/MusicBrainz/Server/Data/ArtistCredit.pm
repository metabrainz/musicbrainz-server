package MusicBrainz::Server::Data::ArtistCredit;
use Moose;

use List::MoreUtils qw( part zip );
use MusicBrainz::Server::Entity::Artist;
use MusicBrainz::Server::Entity::ArtistCredit;
use MusicBrainz::Server::Entity::ArtistCreditName;
use MusicBrainz::Server::Data::Artist;
use MusicBrainz::Server::Data::Utils qw( placeholders load_subobjects );

extends 'MusicBrainz::Server::Data::Entity';
with 'MusicBrainz::Server::Data::Role::EntityCache' => { prefix => 'ac' };

sub get_by_ids
{
    my ($self, @ids) = @_;
    my $query = "SELECT artist, artist_name.name, join_phrase, artist_credit,
                        artist.id, gid, n2.name AS artist_name,
                        n3.name AS sort_name " .
                "FROM artist_credit_name " .
                "JOIN artist_name ON artist_name.id=artist_credit_name.name " .
                "JOIN artist ON artist.id=artist_credit_name.artist " .
                "JOIN artist_name n2 ON n2.id=artist.name " .
                "JOIN artist_name n3 ON n3.id=artist.sort_name " .
                "WHERE artist_credit IN (" . placeholders(@ids) . ") " .
                "ORDER BY artist_credit, position";
    my %result;
    my %counts;
    foreach my $id (@ids) {
        my $obj = MusicBrainz::Server::Entity::ArtistCredit->new(id => $id);
        $result{$id} = $obj;
        $counts{$id} = 0;
    }
    $self->sql->select($query, @ids);
    while (1) {
        my $row = $self->sql->next_row_hash_ref or last;
        my %info = (
            artist_id => $row->{artist},
            name => $row->{name}
        );
        $info{join_phrase} = $row->{join_phrase} if defined $row->{join_phrase};
        my $obj = MusicBrainz::Server::Entity::ArtistCreditName->new(%info);
        $obj->artist(MusicBrainz::Server::Entity::Artist->new(
            id => $row->{id},
            gid => $row->{gid},
            name => $row->{artist_name},
            sort_name => $row->{sort_name}
        ));
        my $id = $row->{artist_credit};
        $result{$id}->add_name($obj);
        $counts{$id} += 1;
    }
    $self->sql->finish;
    foreach my $id (@ids) {
        $result{$id}->artist_count($counts{$id});
    }
    return \%result;
}

sub load
{
    my ($self, @objs) = @_;
    load_subobjects($self, 'artist_credit', @objs);
}

sub _find
{
<<<<<<< HEAD
    my ($self, $artist_credit) = @_;

    my @names = @{ $artist_credit->{names} };
=======
    my ($self, @artist_joinphrase) = @_;
    my $i = 0;
    my ($credits, $join_phrases) = part { $i++ % 2 } @artist_joinphrase;
    my @positions = (0..scalar @$credits - 1);
    my @artists = map { $_->{artist} } @$credits;
    my @names = map { $_->{name} } @$credits;
>>>>>>> 2d514375

    # remove unused trailing artistcredit slots.
    while (!defined $names[$#names]->{name} &&
           !defined $names[$#names]->{artist}->{id})
    {
        pop @names;
    }

    my @positions = (0..$#names);
    my @artists = map { $_->{artist}->{id} } @names;
    my @credits = map { $_->{name} } @names;
    my @join_phrases = map { $_->{join_phrase} } @names;

    my $name = "";
    my (@joins, @conditions);
    for my $i (@positions) {
        my $ac_name = $names[$i];
        my $join = "JOIN artist_credit_name acn_$i ON acn_$i.artist_credit = ac.id " .
                   "JOIN artist_name an_$i ON an_$i.id = acn_$i.name";
        my $condition = "acn_$i.position = ? AND ".
                        "acn_$i.artist = ? AND ".
                        "an_$i.name = ?";
        $condition .= " AND acn_$i.join_phrase = ?" if defined $ac_name->{join_phrase};
        push @joins, $join;
        push @conditions, $condition;
        $name .= $ac_name->{name};
        $name .= $ac_name->{join_phrase} if $ac_name->{join_phrase};
    }

    my $query = "SELECT ac.id FROM artist_credit ac " .
                join(" ", @joins) .
                " WHERE " . join(" AND ", @conditions) . " AND ac.artist_count = ?";
<<<<<<< HEAD
    my @args = zip @positions, @artists, @credits, @join_phrases;
    pop @args unless defined $join_phrases[$#credits];
    my $id = $self->sql->select_single_value($query, @args, scalar @credits);
=======
    my @args = zip @positions, @artists, @names, @$join_phrases;
    pop @args unless defined $join_phrases->[$#names];

    my $id = $self->sql->select_single_value($query, @args, scalar @names);
>>>>>>> 2d514375

    return ($id, $name, \@positions, \@names, \@artists, $join_phrases);
}

sub find
{
    my ($self, @artist_joinphrase) = @_;

    my ($id, $name, $positions, $names, $artists, $join_phrases) =
        $self->_find (@artist_joinphrase);

    return $id;
}

sub find_or_insert
{
    my ($self, @artist_joinphrase) = @_;

    my ($id, $name, $positions, $names, $artists, $join_phrases) =
        $self->_find (@artist_joinphrase);

    if(!defined $id)
    {
<<<<<<< HEAD
        my %names_id = $self->c->model('Artist')->find_or_insert_names(@credits, $name);
        $id = $self->sql->insert_row('artist_credit', {
            name => $names_id{$name},
            artist_count => scalar @credits,
=======
        my %names_id = $self->c->model('Artist')->find_or_insert_names(@$names, $name);
        $id = $self->sql->insert_row('artist_credit', {
            name => $names_id{$name},
            artist_count => scalar @$names,
>>>>>>> 2d514375
        }, 'id');
        for my $i (@$positions)
        {
            $self->sql->insert_row('artist_credit_name', {
                    artist_credit => $id,
                    position => $i,
<<<<<<< HEAD
                    artist => $artists[$i],
                    name => $names_id{$credits[$i]},
                    join_phrase => $join_phrases[$i],
=======
                    artist => $artists->[$i],
                    name => $names_id{$names->[$i]},
                    join_phrase => $join_phrases->[$i],
>>>>>>> 2d514375
                });
        }
    }

    return $id;
}

sub merge_artists
{
    my ($self, $new_id, $old_ids, %opts) = @_;
    if ($opts{rename}) {
        $self->sql->do(
            'UPDATE artist_credit_name acn SET name = artist.name
               FROM artist
              WHERE artist.id = ?
                AND acn.artist IN (' . placeholders(@$old_ids) . ')',
            $new_id, @$old_ids);
    }
    $self->sql->do(
        'UPDATE artist_credit_name SET artist = ?
          WHERE artist IN ('.placeholders(@$old_ids).')',
        $new_id, @$old_ids);
}

__PACKAGE__->meta->make_immutable;
no Moose;
1;

=head1 COPYRIGHT

Copyright (C) 2009 Lukas Lalinsky

This program is free software; you can redistribute it and/or modify
it under the terms of the GNU General Public License as published by
the Free Software Foundation; either version 2 of the License, or
(at your option) any later version.

This program is distributed in the hope that it will be useful,
but WITHOUT ANY WARRANTY; without even the implied warranty of
MERCHANTABILITY or FITNESS FOR A PARTICULAR PURPOSE.  See the
GNU General Public License for more details.

You should have received a copy of the GNU General Public License
along with this program; if not, write to the Free Software
Foundation, Inc., 675 Mass Ave, Cambridge, MA 02139, USA.

=cut<|MERGE_RESOLUTION|>--- conflicted
+++ resolved
@@ -65,18 +65,9 @@
 
 sub _find
 {
-<<<<<<< HEAD
     my ($self, $artist_credit) = @_;
 
     my @names = @{ $artist_credit->{names} };
-=======
-    my ($self, @artist_joinphrase) = @_;
-    my $i = 0;
-    my ($credits, $join_phrases) = part { $i++ % 2 } @artist_joinphrase;
-    my @positions = (0..scalar @$credits - 1);
-    my @artists = map { $_->{artist} } @$credits;
-    my @names = map { $_->{name} } @$credits;
->>>>>>> 2d514375
 
     # remove unused trailing artistcredit slots.
     while (!defined $names[$#names]->{name} &&
@@ -109,18 +100,12 @@
     my $query = "SELECT ac.id FROM artist_credit ac " .
                 join(" ", @joins) .
                 " WHERE " . join(" AND ", @conditions) . " AND ac.artist_count = ?";
-<<<<<<< HEAD
+
     my @args = zip @positions, @artists, @credits, @join_phrases;
     pop @args unless defined $join_phrases[$#credits];
     my $id = $self->sql->select_single_value($query, @args, scalar @credits);
-=======
-    my @args = zip @positions, @artists, @names, @$join_phrases;
-    pop @args unless defined $join_phrases->[$#names];
 
-    my $id = $self->sql->select_single_value($query, @args, scalar @names);
->>>>>>> 2d514375
-
-    return ($id, $name, \@positions, \@names, \@artists, $join_phrases);
+    return ($id, $name, \@positions, \@credits, \@artists, $join_phrases);
 }
 
 sub find
@@ -137,37 +122,24 @@
 {
     my ($self, @artist_joinphrase) = @_;
 
-    my ($id, $name, $positions, $names, $artists, $join_phrases) =
+    my ($id, $name, $positions, $credits, $artists, $join_phrases) =
         $self->_find (@artist_joinphrase);
 
     if(!defined $id)
     {
-<<<<<<< HEAD
-        my %names_id = $self->c->model('Artist')->find_or_insert_names(@credits, $name);
-        $id = $self->sql->insert_row('artist_credit', {
-            name => $names_id{$name},
-            artist_count => scalar @credits,
-=======
-        my %names_id = $self->c->model('Artist')->find_or_insert_names(@$names, $name);
+        my %names_id = $self->c->model('Artist')->find_or_insert_names(@$credits, $name);
         $id = $self->sql->insert_row('artist_credit', {
             name => $names_id{$name},
             artist_count => scalar @$names,
->>>>>>> 2d514375
         }, 'id');
         for my $i (@$positions)
         {
             $self->sql->insert_row('artist_credit_name', {
                     artist_credit => $id,
                     position => $i,
-<<<<<<< HEAD
-                    artist => $artists[$i],
-                    name => $names_id{$credits[$i]},
-                    join_phrase => $join_phrases[$i],
-=======
                     artist => $artists->[$i],
-                    name => $names_id{$names->[$i]},
+                    name => $names_id{$credits->[$i]},
                     join_phrase => $join_phrases->[$i],
->>>>>>> 2d514375
                 });
         }
     }
