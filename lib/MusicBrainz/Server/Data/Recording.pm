--- conflicted
+++ resolved
@@ -234,7 +234,6 @@
         $query, $artist_id, $offset || 0);
 }
 
-<<<<<<< HEAD
 =method appears_on
 
 This method will return a list of release groups the recording appears
@@ -271,15 +270,14 @@
     }
 
     return \@ret;
-=======
+}
+
 sub editor_can_create_recordings {
     my ($self, $editor) = @_;
-    warn $editor->registration_date;
     return DateTime::Duration->compare(
         DateTime->now - $editor->registration_date,
         DateTime::Duration->new( weeks => 2 )
       ) && $editor->accepted_edits >= 10;
->>>>>>> 57a24ec5
 }
 
 __PACKAGE__->meta->make_immutable;
