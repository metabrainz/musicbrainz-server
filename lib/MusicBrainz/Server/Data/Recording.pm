--- conflicted
+++ resolved
@@ -177,11 +177,7 @@
         my ($obj, $row) = @_;
         $obj->rating($row->{rating}) if defined $row->{rating};
         $obj->rating_count($row->{rating_count}) if defined $row->{rating_count};
-<<<<<<< HEAD
-        $obj->last_update_date($row->{last_update}) if defined $row->{last_update};
-=======
         $obj->last_updated_date($row->{last_updated}) if defined $row->{last_updated};
->>>>>>> 389945b1
     }, @_);
 }
 
