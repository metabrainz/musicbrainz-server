--- conflicted
+++ resolved
@@ -39,13 +39,8 @@
 {
     return 'editor.id, editor.name, password, privs, email, website, bio,
             member_since, email_confirm_date, last_login_date, edits_accepted,
-<<<<<<< HEAD
             edits_rejected, auto_edits_accepted, edits_failed, gender, area,
-            birth_date';
-=======
-            edits_rejected, auto_edits_accepted, edits_failed, gender, country,
             birth_date, ha1';
->>>>>>> 22560ed7
 }
 
 sub _column_mapping
@@ -66,14 +61,9 @@
         registration_date       => 'member_since',
         last_login_date         => 'last_login_date',
         gender_id               => 'gender',
-<<<<<<< HEAD
         area_id                 => 'area',
-        birth_date              => 'birth_date'
-=======
-        country_id              => 'country',
         birth_date              => 'birth_date',
         ha1                     => 'ha1'
->>>>>>> 22560ed7
     };
 }
 
