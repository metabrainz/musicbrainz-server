package MusicBrainz::Server::Data::Area;

use Moose;
use namespace::autoclean;
use List::AllUtils qw( any );
use MusicBrainz::Server::Constants qw( $STATUS_OPEN $AREA_TYPE_COUNTRY );
use MusicBrainz::Server::Data::Edit;
use MusicBrainz::Server::Entity::Area;
use MusicBrainz::Server::Entity::PartialDate;
use Readonly;
use MusicBrainz::Server::Data::Utils qw(
    add_partial_date_to_row
    hash_to_row
    load_subobjects
    merge_table_attributes
    merge_partial_date
    placeholders
    object_to_ids
);

extends 'MusicBrainz::Server::Data::CoreEntity';
with 'MusicBrainz::Server::Data::Role::Annotation' => { type => 'area' };
with 'MusicBrainz::Server::Data::Role::Name';
with 'MusicBrainz::Server::Data::Role::Browse';
with 'MusicBrainz::Server::Data::Role::Alias' => { type => 'area' };
with 'MusicBrainz::Server::Data::Role::CoreEntityCache' => { prefix => 'area' };
with 'MusicBrainz::Server::Data::Role::Editable' => { table => 'area' };
with 'MusicBrainz::Server::Data::Role::Merge';
with 'MusicBrainz::Server::Data::Role::LinksToEdit' => { table => 'area' };
with 'MusicBrainz::Server::Data::Role::Tag' => { type => 'area' };

Readonly my @CODE_TYPES => qw( iso_3166_1 iso_3166_2 iso_3166_3 );

<<<<<<< HEAD
sub _columns {
    return 'area.id, area.gid, area.name, area.comment, area.type, ' .
           'area.edits_pending, area.begin_date_year, area.begin_date_month, area.begin_date_day, ' .
           'area.end_date_year, area.end_date_month, area.end_date_day, area.ended, area.last_updated, ' .
           '(SELECT array_agg(code) FROM iso_3166_1 WHERE iso_3166_1.area = area.id) AS iso_3166_1, ' .
           '(SELECT array_agg(code) FROM iso_3166_2 WHERE iso_3166_2.area = area.id) AS iso_3166_2, ' .
           '(SELECT array_agg(code) FROM iso_3166_3 WHERE iso_3166_3.area = area.id) AS iso_3166_3';
=======
sub _type { 'area' }

sub _table
{
    my $self = shift;
    return $self->_main_table . ' ' .
           'LEFT JOIN (SELECT area, array_agg(code) AS codes FROM iso_3166_1 GROUP BY area) iso_3166_1s ON iso_3166_1s.area = area.id ' .
           'LEFT JOIN (SELECT area, array_agg(code) AS codes FROM iso_3166_2 GROUP BY area) iso_3166_2s ON iso_3166_2s.area = area.id ' .
           'LEFT JOIN (SELECT area, array_agg(code) AS codes FROM iso_3166_3 GROUP BY area) iso_3166_3s ON iso_3166_3s.area = area.id';
}

sub _columns
{
    return 'area.id, gid, area.name, area.comment, area.type, ' .
           'area.edits_pending, begin_date_year, begin_date_month, begin_date_day, ' .
           'end_date_year, end_date_month, end_date_day, ended, area.last_updated, ' .
           'iso_3166_1s.codes AS iso_3166_1, iso_3166_2s.codes AS iso_3166_2, ' .
           'iso_3166_3s.codes AS iso_3166_3';
>>>>>>> 121d4156
}

sub _id_column
{
    return 'area.id';
}

sub _column_mapping
{
    return {
        begin_date => sub { MusicBrainz::Server::Entity::PartialDate->new_from_row(shift, shift() . 'begin_date_') },
        end_date => sub { MusicBrainz::Server::Entity::PartialDate->new_from_row(shift, shift() . 'end_date_') },
        type_id => 'type',
        map {$_ => $_} qw( id gid name comment edits_pending last_updated ended iso_3166_1 iso_3166_2 iso_3166_3 )
    };
}

sub load
{
    my ($self, @objs) = @_;
    load_subobjects($self, ['area', 'begin_area', 'end_area', 'country'], @objs);
}

sub load_containment
{
    my ($self, @areas) = @_;
    # Define a map of area_type IDs to what property they correspond to
    # on an Entity::Area.
    my %type_parent_attribute = (
        $AREA_TYPE_COUNTRY => 'parent_country',
        2 => 'parent_subdivision',
        3 => 'parent_city',
    );

    # This helper function determines if a given area object should continue with loading
    # it won't include an object if all the containments are already loaded, or with undef.
    my $use_object = sub {
        my $obj = $_;
        return 0 if !defined $obj;
        my $obj_type = ( defined $obj->type ? $obj->type->id : $obj->type_id );
        # For each containment type, loading should continue
        # if the object type differs and the parent property is undefined
        # If all containments are loaded or match the object type, no loading needs to happen.
        return any { !defined($obj->{$type_parent_attribute{$_}}) && $obj_type != $_ } keys %type_parent_attribute;
    };
    my @objects_to_use = grep { $use_object->($_) } @areas;
    return unless @objects_to_use;
    my %obj_id_map = object_to_ids(@objects_to_use);
    my @all_ids = keys %obj_id_map;

    # See admin/sql/CreateViews.sql for a description of the area_containment view.
    # If more types are added to %type_parent_attribute the view should be updated.
    my $query = "SELECT descendant, parent, type, array_length(descendant_hierarchy,1) AS depth FROM area_containment WHERE descendant = any(?)";
    my $containment = $self->sql->select_list_of_hashes($query, \@all_ids);

    my @parent_ids = grep { defined } map { $_->{parent} } @$containment;

    # Having determined the IDs for all the parents, actually load them and attach to the
    # descendant objects.
    my $parent_objects = $self->get_by_ids(@parent_ids);
    for my $data (@$containment) {
        if (my $entities = $obj_id_map{$data->{descendant}}) {
            my $type = $type_parent_attribute{$data->{type}};
            my $type_depth = $type . '_depth';
            my $parent_obj = $parent_objects->{$data->{parent}};
            for my $entity (@$entities) {
                $entity->$type($parent_obj);
                $entity->$type_depth($data->{depth});
            }
        }
    }
}

sub _set_codes
{
    my ($self, $area, $type, $codes) = @_;
    $self->sql->do("DELETE FROM $type WHERE area = ?", $area);
    $self->sql->do(
        "INSERT INTO $type (area, code) VALUES " .
            join(', ', ("(?, ?)") x @$codes),
        map { $area, $_ } @$codes
   ) if @$codes;
}

sub set_all_codes
{
    my ($self, $area, $codes) = @_;
    for my $type (@CODE_TYPES) {
        $self->_set_codes($area, $type, $codes->{$type}) if exists $codes->{$type};
    }
}

sub _insert_hook_after_each {
    my ($self, $created, $area) = @_;
    $self->set_all_codes($created->{id}, $area);
}

sub update
{
    my ($self, $area_id, $update) = @_;

    my $row = $self->_hash_to_row($update);

    $self->sql->update_row('area', $row, { id => $area_id }) if %$row;

    $self->set_all_codes($area_id, $update);

    return 1;
}

sub can_delete
{
    my ($self, $area_id) = @_;

    # Check no releases use the area
    my $refcount = $self->sql->select_single_column_array('select 1 from release_country WHERE country = ?', $area_id);
    return 0 if @$refcount != 0;

    # Check no artists use the area
    $refcount = $self->sql->select_single_column_array('select 1 from artist WHERE begin_area = ? OR end_area = ? OR area = ?', $area_id, $area_id, $area_id);
    return 0 if @$refcount != 0;

    # Check no labels use the area
    $refcount = $self->sql->select_single_column_array('select 1 from label WHERE area = ?', $area_id);
    return 0 if @$refcount != 0;

    return 1;
}

sub delete
{
    my ($self, @area_ids) = @_;

    $self->c->model('Relationship')->delete_entities('area', @area_ids);
    $self->annotation->delete(@area_ids);
    $self->alias->delete_entities(@area_ids);
    $self->tags->delete(@area_ids);
    $self->remove_gid_redirects(@area_ids);
    for my $code_table (@CODE_TYPES) {
        $self->sql->do("DELETE FROM $code_table WHERE area IN (" . placeholders(@area_ids) . ")", @area_ids);
    }
    $self->sql->do('DELETE FROM area WHERE id IN (' . placeholders(@area_ids) . ')', @area_ids);
    return 1;
}

sub _merge_impl
{
    my ($self, $new_id, @old_ids) = @_;

    $self->alias->merge($new_id, @old_ids);
    $self->annotation->merge($new_id, @old_ids);
    $self->tags->merge($new_id, @old_ids);
    $self->c->model('Edit')->merge_entities('area', $new_id, @old_ids);
    $self->c->model('Relationship')->merge_entities('area', $new_id, @old_ids);
    $self->merge_codes($new_id, @old_ids);

    # If any of the areas being merged is a country, then the new area is a
    # country
    $self->sql->do(
        'INSERT INTO country_area (area)
         SELECT DISTINCT ?::int
         FROM country_area
         WHERE area = any(?) AND NOT EXISTS (
           SELECT TRUE from country_area WHERE area = ?
         )',
         $new_id, \@old_ids, $new_id
    );

    for my $update (
        [ artist => "area" ],
        [ artist => "begin_area" ],
        [ artist => "end_area" ],
        [ label => "area" ],
        [ place => "area" ],
        [ editor => "area" ],
        [ release_country => "country" ]
    ) {
        my ($table, $column) = @$update;
        $self->sql->do(
            "UPDATE $table SET $column = ? WHERE $column = any(?)",
            $new_id, \@old_ids
        );
    }

    $self->sql->do(
        'DELETE FROM country_area WHERE area = any(?)',
        \@old_ids
    );

    merge_table_attributes(
        $self->sql => (
            table => 'area',
            columns => [ qw( type ) ],
            old_ids => \@old_ids,
            new_id => $new_id
        )
    );

    merge_partial_date(
        $self->sql => (
            table => 'area',
            field => $_,
            old_ids => \@old_ids,
            new_id => $new_id
        )
    ) for qw( begin_date end_date );

    $self->_delete_and_redirect_gids('area', $new_id, @old_ids);
    return 1;
}

sub merge_codes
{
    my ($self, $new_id, @old_ids) = @_;

    my @ids = ($new_id, @old_ids);

    for my $type (@CODE_TYPES) {
        # No work needed to keep codes distinct, as `code` is the PK
        # Simply move everything to the new area
        $self->sql->do('UPDATE ' . $type . ' SET area = ?
                  WHERE area IN ('.placeholders(@old_ids).')',
                  $new_id, @old_ids);
    }
}

sub _hash_to_row
{
    my ($self, $area) = @_;
    my $row = hash_to_row($area, {
        type => 'type_id',
        ended => 'ended',
        name => 'name',
        map { $_ => $_ } qw( comment )
    });

    add_partial_date_to_row($row, $area->{begin_date}, 'begin_date');
    add_partial_date_to_row($row, $area->{end_date}, 'end_date');

    return $row;
}

sub get_by_iso_3166_1 {
    shift->_get_by_iso('iso_3166_1', @_);
}

sub get_by_iso_3166_2 {
    shift->_get_by_iso('iso_3166_2', @_);
}

sub get_by_iso_3166_3 {
    shift->_get_by_iso('iso_3166_3', @_);
}

sub _get_by_iso {
    my ($self, $table, @codes) = @_;
    my $query = "SELECT ${table}s.codes AS iso_codes, " . $self->_columns .
        " FROM " . $self->_table . " WHERE ${table}s.codes && ?";

    my %ret = map { $_ => undef } @codes;
    for my $row (@{ $self->sql->select_list_of_hashes($query, \@codes) }) {
        for my $code (@codes) {
            if (any {$_ eq $code} @{ $row->{iso_codes} }) {
                $ret{$code} = $self->_new_from_row($row);
            }
        }
    }

    return \%ret;
}

__PACKAGE__->meta->make_immutable;
no Moose;
1;

=head1 COPYRIGHT

Copyright (C) 2013 MetaBrainz Foundation

This program is free software; you can redistribute it and/or modify
it under the terms of the GNU General Public License as published by
the Free Software Foundation; either version 2 of the License, or
(at your option) any later version.

This program is distributed in the hope that it will be useful,
but WITHOUT ANY WARRANTY; without even the implied warranty of
MERCHANTABILITY or FITNESS FOR A PARTICULAR PURPOSE.  See the
GNU General Public License for more details.

You should have received a copy of the GNU General Public License
along with this program; if not, write to the Free Software
Foundation, Inc., 675 Mass Ave, Cambridge, MA 02139, USA.

=cut<|MERGE_RESOLUTION|>--- conflicted
+++ resolved
@@ -31,7 +31,8 @@
 
 Readonly my @CODE_TYPES => qw( iso_3166_1 iso_3166_2 iso_3166_3 );
 
-<<<<<<< HEAD
+sub _type { 'area' }
+
 sub _columns {
     return 'area.id, area.gid, area.name, area.comment, area.type, ' .
            'area.edits_pending, area.begin_date_year, area.begin_date_month, area.begin_date_day, ' .
@@ -39,26 +40,6 @@
            '(SELECT array_agg(code) FROM iso_3166_1 WHERE iso_3166_1.area = area.id) AS iso_3166_1, ' .
            '(SELECT array_agg(code) FROM iso_3166_2 WHERE iso_3166_2.area = area.id) AS iso_3166_2, ' .
            '(SELECT array_agg(code) FROM iso_3166_3 WHERE iso_3166_3.area = area.id) AS iso_3166_3';
-=======
-sub _type { 'area' }
-
-sub _table
-{
-    my $self = shift;
-    return $self->_main_table . ' ' .
-           'LEFT JOIN (SELECT area, array_agg(code) AS codes FROM iso_3166_1 GROUP BY area) iso_3166_1s ON iso_3166_1s.area = area.id ' .
-           'LEFT JOIN (SELECT area, array_agg(code) AS codes FROM iso_3166_2 GROUP BY area) iso_3166_2s ON iso_3166_2s.area = area.id ' .
-           'LEFT JOIN (SELECT area, array_agg(code) AS codes FROM iso_3166_3 GROUP BY area) iso_3166_3s ON iso_3166_3s.area = area.id';
-}
-
-sub _columns
-{
-    return 'area.id, gid, area.name, area.comment, area.type, ' .
-           'area.edits_pending, begin_date_year, begin_date_month, begin_date_day, ' .
-           'end_date_year, end_date_month, end_date_day, ended, area.last_updated, ' .
-           'iso_3166_1s.codes AS iso_3166_1, iso_3166_2s.codes AS iso_3166_2, ' .
-           'iso_3166_3s.codes AS iso_3166_3';
->>>>>>> 121d4156
 }
 
 sub _id_column
