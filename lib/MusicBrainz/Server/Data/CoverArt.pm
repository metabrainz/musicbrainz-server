package MusicBrainz::Server::Data::CoverArt;
use Moose;

use aliased 'MusicBrainz::Server::CoverArt::Provider::RegularExpression'  => 'RegularExpressionProvider';
use aliased 'MusicBrainz::Server::CoverArt::Provider::WebService::Amazon' => 'AmazonProvider';

use DateTime::Format::Pg;
use MusicBrainz::Server::Data::Utils qw( placeholders );

with 'MusicBrainz::Server::Data::Role::Context';

has 'providers' => (
    isa => 'ArrayRef',
    is  => 'ro',
    lazy_build => 1
);

sub _build_providers {
    my ($self) = @_;

    return [
        RegularExpressionProvider->new(
            name                 => "CD Baby",
            domain               => 'cdbaby.com',
            uri_expression       => 'http://(www\.)?cdbaby\.com/cd/(\w)(\w)(\w*)',
            image_uri_template   => 'http://cdbaby.name/$2/$3/$2$3$4.jpg',
            release_uri_template => 'http://www.cdbaby.com/cd/$2$3$4/from/musicbrainz',
        ),
        RegularExpressionProvider->new(
            name                 => "CD Baby",
            domain               => 'cdbaby.name',
            uri_expression       => "http://(www\.)?cdbaby\.name/([a-z0-9])/([a-z0-9])/([A-Za-z0-9]*).jpg",
            image_uri_template   => 'http://cdbaby.name/$2/$3/$4.jpg',
            release_uri_template => 'http://www.cdbaby.com/cd/$4/from/musicbrainz',
        ),
        RegularExpressionProvider->new(
            name               => 'archive.org',
            domain             => 'archive.org',
            uri_expression     => '^(.*\.(jpg|jpeg|png|gif))$',
            image_uri_template => '$1',
        ),
        RegularExpressionProvider->new(
            name                 => "Jamendo",
            domain               => 'www.jamendo.com',
            uri_expression       => 'http://www\.jamendo\.com/(\w\w/)?album/(\d+)',
            image_uri_template   => 'http://img.jamendo.com/albums/$2/covers/1.200.jpg',
            release_uri_template => 'http://www.jamendo.com/album/$2',
        ),
        RegularExpressionProvider->new(
            name               => '8bitpeoples.com',
            domain             => '8bitpeoples.com',
            uri_expression     => '^(.*)$',
            image_uri_template => '$1',
        ),
        RegularExpressionProvider->new(
            name                 => 'www.ozon.ru',
            domain               => 'www.ozon.ru',
            uri_expression       => 'http://www.ozon\.ru/context/detail/id/(\d+)',
            image_uri_template   => '',
            release_uri_template => 'http://www.ozon.ru/context/detail/id/$1/?partner=musicbrainz',
        ),
        RegularExpressionProvider->new(
            name                 => 'Encyclopédisque',
            domain               => 'encyclopedisque.fr',
            uri_expression       => 'http://www.encyclopedisque.fr/images/imgdb/(thumb250|main)/(\d+).jpg',
            image_uri_template   => 'http://www.encyclopedisque.fr/images/imgdb/thumb250/$2.jpg',
            release_uri_template => 'http://www.encyclopedisque.fr/',
        ),
        RegularExpressionProvider->new(
            name                 => 'Manj\'Disc',
            domain               => 'www.mange-disque.tv',
            uri_expression       => 'http://(www\.)?mange-disque\.tv/(fstb/tn_md_|fs/md_|info_disque\.php3\?dis_code=)(\d+)(\.jpg)?',
            image_uri_template   => 'http://www.mange-disque.tv/fs/md_$3.jpg',
            release_uri_template => 'http://www.mange-disque.tv/info_disque.php3?dis_code=$3',
        ),
        RegularExpressionProvider->new(
            name               => 'Thastrom',
            domain             => 'www.thastrom.se',
            uri_expression     => '^(.*)$',
            image_uri_template => '$1',
        ),
        RegularExpressionProvider->new(
            name               => 'Universal Poplab',
            domain             => 'www.universalpoplab.com',
            uri_expression     => '^(.*)$',
            image_uri_template => '$1',
        ),
        RegularExpressionProvider->new(
            name               => 'Magnatune',
            domain             => 'magnatune.com',
            uri_expression     => '^(.*)$',
            image_uri_template => '$1',
        ),
        AmazonProvider->new(
            name => 'Amazon',
        )
    ];
}

has '_handled_link_types' => (
    isa        => 'HashRef',
    is         => 'ro',
    lazy_build => 1,
    traits     => [ 'Hash' ],
    handles    => {
        can_parse     => 'exists',
        get_providers => 'get',
        handled_types => 'keys',
    }
);

sub _build__handled_link_types {
    my $self = shift;
    my %types;
    for my $provider (@{ $self->providers }) {
        $types{$provider->link_type_name} ||= [];
        push @{ $types{$provider->link_type_name} }, $provider;
    }

    return \%types;
}

sub load
{
    my ($self, @releases) = @_;
    for my $release (@releases) {
        for my $relationship ($release->all_relationships) {
            my $lt_name = $relationship->link->type->name;

            my $cover_art = $self->parse_from_type_url($lt_name, $relationship->target->url)
                # Couldn't parse cover art from this relationship, try another
                or next;

            # Loaded fine, finish parsing this release and move onto the next
            $release->cover_art($cover_art);
            last;
        }
    }
}

sub find_outdated_releases
{
    my ($self, $since) = @_;

    my @url_types = $self->handled_types;

    my $query = '
        SELECT url.url, l.entity0 AS release, link_type.name AS link_type
          FROM l_release_url l
          JOIN link      ON l.link = link.id
          JOIN link_type ON link.link_type = link_type.id
          JOIN url       ON l.entity1 = url.id
         WHERE l.entity0 IN (
                 SELECT id FROM release_coverart
<<<<<<< HEAD
                  WHERE last_update IS NULL
                     OR NOW() - last_update > ?
=======
                  WHERE last_updated IS NULL
                     OR NOW() - last_updated > ?
>>>>>>> 389945b1
             ) AND
               link_type.name IN ('  . placeholders(@url_types) . ')';

    my $pg_date_formatter = DateTime::Format::Pg->new;
    my $sql = Sql->new($self->c->dbh);
    return $sql->select_list_of_hashes($query, $pg_date_formatter->format_duration($since),
                                       @url_types);
}

sub cache_cover_art
{
    my ($self, $release_id, $link_type, $url) = @_;
    my $cover_art =  $self->parse_from_type_url($link_type, $url)
        or return;

    my $meta_update  = $cover_art->cache_data;
    my $cover_update = {
<<<<<<< HEAD
        last_update => DateTime->now,
=======
        last_updated => DateTime->now,
>>>>>>> 389945b1
        cover_art_url  => $cover_art->image_uri
    };

    my $sql = Sql->new($self->c->dbh);
    $sql->update_row('release_meta', $meta_update, { id => $release_id });
    $sql->update_row('release_coverart', $cover_update, { id => $release_id });
}

sub parse_from_type_url
{
    my ($self, $type, $url) = @_;
    return unless $self->can_parse($type);

    my $cover_art;
    for my $provider (@{ $self->get_providers($type) }) {
        next unless $provider->handles($url);
        $cover_art = $provider->lookup_cover_art($url)
            and last;
    }

    return $cover_art;
}

1;

=head1 COPYRIGHT

Copyright (C) 2010 MetaBrainz Foundation

This program is free software; you can redistribute it and/or modify
it under the terms of the GNU General Public License as published by
the Free Software Foundation; either version 2 of the License, or
(at your option) any later version.

This program is distributed in the hope that it will be useful,
but WITHOUT ANY WARRANTY; without even the implied warranty of
MERCHANTABILITY or FITNESS FOR A PARTICULAR PURPOSE.  See the
GNU General Public License for more details.

You should have received a copy of the GNU General Public License
along with this program; if not, write to the Free Software
Foundation, Inc., 675 Mass Ave, Cambridge, MA 02139, USA.

=cut<|MERGE_RESOLUTION|>--- conflicted
+++ resolved
@@ -152,13 +152,8 @@
           JOIN url       ON l.entity1 = url.id
          WHERE l.entity0 IN (
                  SELECT id FROM release_coverart
-<<<<<<< HEAD
-                  WHERE last_update IS NULL
-                     OR NOW() - last_update > ?
-=======
                   WHERE last_updated IS NULL
                      OR NOW() - last_updated > ?
->>>>>>> 389945b1
              ) AND
                link_type.name IN ('  . placeholders(@url_types) . ')';
 
@@ -176,11 +171,7 @@
 
     my $meta_update  = $cover_art->cache_data;
     my $cover_update = {
-<<<<<<< HEAD
-        last_update => DateTime->now,
-=======
         last_updated => DateTime->now,
->>>>>>> 389945b1
         cover_art_url  => $cover_art->image_uri
     };
 
