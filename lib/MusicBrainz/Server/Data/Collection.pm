package MusicBrainz::Server::Data::Collection;

use Moose;

use Carp;
use Sql;
use MusicBrainz::Server::Entity::Collection;
use MusicBrainz::Server::Data::Utils qw(
    generate_gid
    placeholders
    query_to_list
    query_to_list_limited
);
use List::MoreUtils qw( zip );

extends 'MusicBrainz::Server::Data::CoreEntity';

sub _table
{
    return 'editor_collection';
}

sub _columns
{
    return 'id, gid, editor, name, public';
}

sub _id_column
{
    return 'id';
}

sub _column_mapping
{
    return {
        id => 'id',
        gid => 'gid',
        editor_id => 'editor',
        name => 'name',
        public => 'public',
    };
}

sub _entity_class
{
    return 'MusicBrainz::Server::Entity::Collection';
}

sub add_releases_to_collection
{
    my ($self, $collection_id, @release_ids) = @_;
    return unless @release_ids;

    $self->sql->auto_commit;

    my $added = $self->sql->select_single_column_array("SELECT release FROM editor_collection_release
       WHERE collection = ? AND release IN (" . placeholders(@release_ids) . ")",
                             $collection_id, @release_ids);

    my %added = map { $_ => 1 } @$added;

    @release_ids = grep { !exists $added{$_} } @release_ids;

    return unless @release_ids;

    my @collection_ids = ($collection_id) x @release_ids;
    $self->sql->do("INSERT INTO editor_collection_release (collection, release) VALUES " . join(', ', ("(?, ?)") x @release_ids),
             zip @collection_ids, @release_ids);
}

sub remove_releases_from_collection
{
    my ($self, $collection_id, @release_ids) = @_;
    return unless @release_ids;

    $self->sql->auto_commit;
    $self->sql->do("DELETE FROM editor_collection_release
              WHERE collection = ? AND release IN (" . placeholders(@release_ids) . ")",
              $collection_id, @release_ids);
}

sub check_release
{
    my ($self, $collection_id, $release_id) = @_;

    return $self->sql->select_single_value("
        SELECT 1 FROM editor_collection_release
        WHERE collection = ? AND release = ?",
        $collection_id, $release_id) ? 1 : 0;
}

sub merge_releases
{
    my ($self, $new_id, @old_ids) = @_;

    my @ids = ($new_id, @old_ids);

    # Remove duplicate joins (ie, rows with release from @old_ids and pointing to
    # a collection that already contains $new_id)
    $self->sql->do(
        "DELETE FROM editor_collection_release
               WHERE release IN (" . placeholders(@ids) . ")
<<<<<<< HEAD
                 AND NOT IN (
=======
                 AND (collection, release) NOT IN (
>>>>>>> c24ece10
                     SELECT DISTINCT ON (collection) collection, release
                       FROM editor_collection_release
                      WHERE release IN (" . placeholders(@ids) . ")
                 )",
        @ids, @ids);

    # Move all remaining joins to the new release
    $self->sql->do("UPDATE editor_collection_release SET release = ?
              WHERE release IN (".placeholders(@ids).")",
              $new_id, @ids);
}

sub delete_releases
{
    my ($self, @ids) = @_;

    $self->sql->do("DELETE FROM editor_collection_release
              WHERE release IN (".placeholders(@ids).")", @ids);
}

sub find_by_editor
{
    my ($self, $id, $show_private, $limit, $offset) = @_;
    my $query = "SELECT " . $self->_columns . "
                 FROM " . $self->_table . "
                 WHERE editor=? ";

    if (!$show_private) {
        $query .= "AND public=true ";
    }

    $query .= "ORDER BY musicbrainz_collate(name)
                 OFFSET ?";
    return query_to_list_limited(
        $self->c->sql, $offset, $limit, sub { $self->_new_from_row(@_) },
        $query, $id, $offset || 0);
}

sub get_first_collection
{
    my ($self, $editor_id) = @_;
    my $query = 'SELECT id FROM ' . $self->_table . ' WHERE editor = ? ORDER BY id ASC LIMIT 1';
    return $self->sql->select_single_value($query, $editor_id);
}

sub find_all_by_editor
{
    my ($self, $id) = @_;
    my $query = "SELECT " . $self->_columns . "
                 FROM " . $self->_table . "
                 WHERE editor=? ";

    $query .= "ORDER BY musicbrainz_collate(name)";
    return query_to_list(
        $self->c->sql, sub { $self->_new_from_row(@_) },
        $query, $id);
}

sub insert
{
    my ($self, $editor_id, @collections) = @_;
    my $class = $self->_entity_class;
    my @created;
    for my $collection (@collections) {
        my $row = $self->_hash_to_row($collection);
        $row->{editor} = $editor_id;
        $row->{gid} = $collection->{gid} || generate_gid();

        push @created, $class->new(
            id => $self->sql->insert_row('editor_collection', $row, 'id'),
            gid => $row->{gid}
        );
    }
    return @created > 1 ? @created : $created[0];
}

sub load_release_count {
    my ($self, @collections) = @_;
    my %collection_map = map { $_->id => $_ } grep { defined } @collections;
    my $query =
        'SELECT id, coalesce(
           (SELECT count(release)
              FROM editor_collection_release
             WHERE collection = col.id), 0)
           FROM (
              VALUES '. join(', ', ("(?::integer)") x keys %collection_map) .'
                ) col (id)';

    $self->sql->select($query, keys %collection_map);
    while (my ($id, $count) = $self->sql->next_row) {
        $collection_map{$id}->release_count($count);
    }
    $self->sql->finish;
}

sub update
{
    my ($self, $collection_id, $update) = @_;
    croak '$collection_id must be present and > 0' unless $collection_id > 0;
    my $row = $self->_hash_to_row($update);
    $self->sql->auto_commit;
    $self->sql->update_row('editor_collection', $row, { id => $collection_id });
}

sub delete
{
    my ($self, @collection_ids) = @_;

    $self->sql->auto_commit;
    $self->sql->do('DELETE FROM editor_collection_release
                    WHERE collection IN (' . placeholders(@collection_ids) . ')', @collection_ids);
    $self->sql->auto_commit;
    $self->sql->do('DELETE FROM editor_collection
                    WHERE id IN (' . placeholders(@collection_ids) . ')', @collection_ids);
    return;
}

sub _hash_to_row
{
    my ($self, $values) = @_;

    my %row = (
        name => $values->{name},
        public => $values->{public}
    );

    return \%row;
}

__PACKAGE__->meta->make_immutable;
no Moose;
1;

=head1 COPYRIGHT

Copyright (C) 2009 Lukas Lalinsky
Copyright (C) 2010 Sean Burke

This program is free software; you can redistribute it and/or modify
it under the terms of the GNU General Public License as published by
the Free Software Foundation; either version 2 of the License, or
(at your option) any later version.

This program is distributed in the hope that it will be useful,
but WITHOUT ANY WARRANTY; without even the implied warranty of
MERCHANTABILITY or FITNESS FOR A PARTICULAR PURPOSE.  See the
GNU General Public License for more details.

You should have received a copy of the GNU General Public License
along with this program; if not, write to the Free Software
Foundation, Inc., 675 Mass Ave, Cambridge, MA 02139, USA.

=cut<|MERGE_RESOLUTION|>--- conflicted
+++ resolved
@@ -100,11 +100,7 @@
     $self->sql->do(
         "DELETE FROM editor_collection_release
                WHERE release IN (" . placeholders(@ids) . ")
-<<<<<<< HEAD
-                 AND NOT IN (
-=======
                  AND (collection, release) NOT IN (
->>>>>>> c24ece10
                      SELECT DISTINCT ON (collection) collection, release
                        FROM editor_collection_release
                       WHERE release IN (" . placeholders(@ids) . ")
