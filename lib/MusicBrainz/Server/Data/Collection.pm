package MusicBrainz::Server::Data::Collection;

use Moose;

use Carp;
use Sql;
use MusicBrainz::Server::Entity::Collection;
use MusicBrainz::Server::Data::Utils qw(
    generate_gid
    placeholders
    query_to_list
    query_to_list_limited
);
use List::MoreUtils qw( zip );

extends 'MusicBrainz::Server::Data::CoreEntity';

sub _table
{
    return 'editor_collection';
}

sub _columns
{
    return 'id, gid, editor, name, public';
}

sub _id_column
{
    return 'id';
}

sub _column_mapping
{
    return {
        id => 'id',
        gid => 'gid',
        editor_id => 'editor',
        name => 'name',
        public => 'public',
    };
}

sub _entity_class
{
    return 'MusicBrainz::Server::Entity::Collection';
}

sub add_releases_to_collection
{
    my ($self, $collection_id, @release_ids) = @_;
    return unless @release_ids;

    $self->sql->auto_commit;

    my @collection_ids = ($collection_id) x @release_ids;
    $self->sql->do("
        INSERT INTO editor_collection_release (collection, release)
           SELECT DISTINCT add.collection, add.release
             FROM (VALUES " . join(', ', ("(?::integer, ?::integer)") x @release_ids) . ") add (collection, release)
            WHERE NOT EXISTS (
              SELECT TRUE FROM editor_collection_release
              WHERE collection = add.collection AND release = add.release
              LIMIT 1
            )", zip @collection_ids, @release_ids);
}

sub remove_releases_from_collection
{
    my ($self, $collection_id, @release_ids) = @_;
    return unless @release_ids;

    $self->sql->auto_commit;
    $self->sql->do("DELETE FROM editor_collection_release
              WHERE collection = ? AND release IN (" . placeholders(@release_ids) . ")",
              $collection_id, @release_ids);
}

sub check_release
{
    my ($self, $collection_id, $release_id) = @_;

    return $self->sql->select_single_value("
        SELECT 1 FROM editor_collection_release
        WHERE collection = ? AND release = ?",
        $collection_id, $release_id) ? 1 : 0;
}

sub merge_releases
{
    my ($self, $new_id, @old_ids) = @_;

    my @ids = ($new_id, @old_ids);

    # Remove duplicate joins (ie, rows with release from @old_ids and pointing to
    # a collection that already contains $new_id)
    $self->sql->do(
        "DELETE FROM editor_collection_release
               WHERE release IN (" . placeholders(@ids) . ")
                 AND (collection, release) NOT IN (
                     SELECT DISTINCT ON (collection) collection, release
                       FROM editor_collection_release
                      WHERE release IN (" . placeholders(@ids) . ")
                 )",
        @ids, @ids);

    # Move all remaining joins to the new release
    $self->sql->do("UPDATE editor_collection_release SET release = ?
              WHERE release IN (".placeholders(@ids).")",
              $new_id, @ids);
}

sub delete_releases
{
    my ($self, @ids) = @_;

    $self->sql->do("DELETE FROM editor_collection_release
              WHERE release IN (".placeholders(@ids).")", @ids);
}

sub find_by_editor
{
    my ($self, $id, $show_private, $limit, $offset) = @_;
    my $query = "SELECT " . $self->_columns . "
                 FROM " . $self->_table . "
                 WHERE editor=? ";

    if (!$show_private) {
        $query .= "AND public=true ";
    }

    $query .= "ORDER BY musicbrainz_collate(name)
                 OFFSET ?";
    return query_to_list_limited(
        $self->c->sql, $offset, $limit, sub { $self->_new_from_row(@_) },
        $query, $id, $offset || 0);
}

sub get_first_collection
{
    my ($self, $editor_id) = @_;
    my $query = 'SELECT id FROM ' . $self->_table . ' WHERE editor = ? ORDER BY id ASC LIMIT 1';
    return $self->sql->select_single_value($query, $editor_id);
}

sub find_all_by_editor
{
    my ($self, $id) = @_;
    my $query = "SELECT " . $self->_columns . "
                 FROM " . $self->_table . "
                 WHERE editor=? ";

    $query .= "ORDER BY musicbrainz_collate(name)";
    return query_to_list(
        $self->c->sql, sub { $self->_new_from_row(@_) },
        $query, $id);
}

<<<<<<< HEAD
sub find_by_release
{
    my ($self, $id) = @_;
    my $query = "SELECT " . $self->_columns . "
                 FROM " . $self->_table . "
                    JOIN editor_collection_release cr
                        ON editor_collection.id = cr.collection
                 WHERE cr.release = ? ";

    $query .= "ORDER BY musicbrainz_collate(name)";
    return query_to_list(
        $self->c->sql, sub { $self->_new_from_row(@_) },
        $query, $id);
}
=======
sub find_all_by_release
{
    my ($self, $release_id) = @_;
    my $query = "SELECT editor_collection_release.collection, editor_collection_release.release,
                 editor_collection.gid, editor_collection.name, editor_collection.public
                 FROM editor_collection_release
                 JOIN editor_collection ON editor_collection.id=editor_collection_release.collection
                 WHERE editor_collection_release.release=? ";

    $query .= "ORDER BY editor_collection.name";

    return query_to_list(
        $self->c->sql, sub { $self->_new_from_row(@_) },
        $query, $release_id);}
>>>>>>> 459bc2d2

sub insert
{
    my ($self, $editor_id, @collections) = @_;
    my $class = $self->_entity_class;
    my @created;
    for my $collection (@collections) {
        my $row = $self->_hash_to_row($collection);
        $row->{editor} = $editor_id;
        $row->{gid} = $collection->{gid} || generate_gid();

        push @created, $class->new(
            id => $self->sql->insert_row('editor_collection', $row, 'id'),
            gid => $row->{gid}
        );
    }
    return @created > 1 ? @created : $created[0];
}

sub load_release_count {
    my ($self, @collections) = @_;
    return unless @collections;
    my %collection_map = map { $_->id => $_ } grep { defined } @collections;
    my $query =
        'SELECT id, coalesce(
           (SELECT count(release)
              FROM editor_collection_release
             WHERE collection = col.id), 0)
           FROM (
              VALUES '. join(', ', ("(?::integer)") x keys %collection_map) .'
                ) col (id)';

    $self->sql->select($query, keys %collection_map);
    while (my ($id, $count) = $self->sql->next_row) {
        $collection_map{$id}->release_count($count);
    }
    $self->sql->finish;
}

sub update
{
    my ($self, $collection_id, $update) = @_;
    croak '$collection_id must be present and > 0' unless $collection_id > 0;
    my $row = $self->_hash_to_row($update);
    $self->sql->auto_commit;
    $self->sql->update_row('editor_collection', $row, { id => $collection_id });
}

sub delete
{
    my ($self, @collection_ids) = @_;
    return unless @collection_ids;

    $self->sql->auto_commit;
    $self->sql->do('DELETE FROM editor_collection_release
                    WHERE collection IN (' . placeholders(@collection_ids) . ')', @collection_ids);
    $self->sql->auto_commit;
    $self->sql->do('DELETE FROM editor_collection
                    WHERE id IN (' . placeholders(@collection_ids) . ')', @collection_ids);
    return;
}

sub delete_editor {
    my ($self, $editor_id) = @_;
    $self->delete(
        @{ $self->sql->select_single_column_array(
            'SELECT id FROM editor_collection WHERE editor = ?',
            $editor_id
        ) }
    );
}

sub _hash_to_row
{
    my ($self, $values) = @_;

    my %row = (
        name => $values->{name},
        public => $values->{public}
    );

    return \%row;
}

__PACKAGE__->meta->make_immutable;
no Moose;
1;

=head1 COPYRIGHT

Copyright (C) 2009 Lukas Lalinsky
Copyright (C) 2010 Sean Burke

This program is free software; you can redistribute it and/or modify
it under the terms of the GNU General Public License as published by
the Free Software Foundation; either version 2 of the License, or
(at your option) any later version.

This program is distributed in the hope that it will be useful,
but WITHOUT ANY WARRANTY; without even the implied warranty of
MERCHANTABILITY or FITNESS FOR A PARTICULAR PURPOSE.  See the
GNU General Public License for more details.

You should have received a copy of the GNU General Public License
along with this program; if not, write to the Free Software
Foundation, Inc., 675 Mass Ave, Cambridge, MA 02139, USA.

=cut<|MERGE_RESOLUTION|>--- conflicted
+++ resolved
@@ -156,8 +156,7 @@
         $query, $id);
 }
 
-<<<<<<< HEAD
-sub find_by_release
+sub find_all_by_release
 {
     my ($self, $id) = @_;
     my $query = "SELECT " . $self->_columns . "
@@ -171,22 +170,6 @@
         $self->c->sql, sub { $self->_new_from_row(@_) },
         $query, $id);
 }
-=======
-sub find_all_by_release
-{
-    my ($self, $release_id) = @_;
-    my $query = "SELECT editor_collection_release.collection, editor_collection_release.release,
-                 editor_collection.gid, editor_collection.name, editor_collection.public
-                 FROM editor_collection_release
-                 JOIN editor_collection ON editor_collection.id=editor_collection_release.collection
-                 WHERE editor_collection_release.release=? ";
-
-    $query .= "ORDER BY editor_collection.name";
-
-    return query_to_list(
-        $self->c->sql, sub { $self->_new_from_row(@_) },
-        $query, $release_id);}
->>>>>>> 459bc2d2
 
 sub insert
 {
