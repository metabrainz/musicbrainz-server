package MusicBrainz::Server::Data::URL;
use Moose;
use namespace::autoclean;

use Carp;
use MusicBrainz::Server::Data::Utils
    qw( generate_gid hash_to_row query_to_list );
use MusicBrainz::Server::Entity::URL;

extends 'MusicBrainz::Server::Data::CoreEntity';
with
    'MusicBrainz::Server::Data::Role::Editable' => { table => 'url' },
    'MusicBrainz::Server::Data::Role::LinksToEdit' => { table => 'url' },
    'MusicBrainz::Server::Data::Role::Merge';

my %URL_SPECIALIZATIONS = (
<<<<<<< HEAD
=======

    # External links section
>>>>>>> 5e0915c0
    '45cat'            => qr{^https?://(?:www.)?45cat.com/}i,
    'Allmusic'         => qr{^https?://(?:www.)?allmusic.com/}i,
    'AnimeNewsNetwork' => qr{^https?://(?:www.)?animenewsnetwork.com/}i,
    'ASIN'             => qr{^https?://(?:www.)?amazon(.*?)(?:\:[0-9]+)?/.*/([0-9B][0-9A-Z]{9})(?:[^0-9A-Z]|$)}i,
    'BBCMusic'         => qr{^https?://(?:www.)?bbc.co.uk/music/}i,
<<<<<<< HEAD
=======
    'Bandcamp'         => qr{^https?://([^/]+.)?bandcamp.com/}i,
>>>>>>> 5e0915c0
    'Canzone'          => qr{^https?://(?:www.)?discografia.dds.it/}i,
    'CDBaby'           => qr{^https?://(?:www.)?cdbaby.com/}i,
    'DHHU'             => qr{^https?://(?:www.)?dhhu.dk/}i,
    'Discogs'          => qr{^https?://(?:www.)?discogs.com/}i,
    'DiscosDoBrasil'   => qr{^https?://(?:www.)?discosdobrasil.com.br/}i,
    'Encyclopedisque'  => qr{^https?://(?:www.)?encyclopedisque.fr/}i,
    'ESTERTallinn'     => qr{^https?://tallinn.ester.ee/}i,
    'ESTERTartu'       => qr{^https?://tartu.ester.ee/}i,
    'Facebook'         => qr{^https?://(?:www.)?facebook.com/}i,
    'Generasia'        => qr{^https?://(?:www.)?generasia.com/wiki/}i,
    'GooglePlus'       => qr{^https?://(?:www.)?plus.google.com/}i,
    'IBDb'             => qr{^https?://(?:www.)?ibdb.com/}i,
    'IMDb'             => qr{^https?://(?:www.)?imdb.com/}i,
    'IMSLP'            => qr{^https?://(?:www.)?imslp.org/wiki/}i,
    'IOBDb'            => qr{^https?://(?:www.)?lortel.org/}i,
    'InternetArchive'  => qr{^https?://(?:www.)?archive.org/details/}i,
<<<<<<< HEAD
=======
    'iTunes'           => qr{^https?://itunes.apple.com/}i,
>>>>>>> 5e0915c0
    'ISRCTW'           => qr{^https?://(?:www.)?isrc.ncl.edu.tw/}i,
    'Jamendo'          => qr{^https?://(?:www.)?jamendo.com/}i,
    'LastFM'           => qr{^https?://(?:www.)?last.fm/}i,
    'Lieder'           => qr{^https?://(?:www.)?recmusic.org/lieder/}i,
    'LyricWiki'        => qr{^https?://lyrics.wikia.com/}i,
    'MetalArchives'    => qr{^https?://(?:www.)?metal-archives.com/}i,
    'MusicMoz'         => qr{^https?://(?:www.)?musicmoz.org/}i,
    'MusikSammler'     => qr{^https?://(?:www.)?musik-sammler.de/}i,
    'MySpace'          => qr{^https?://(?:www.)?myspace.com/}i,
    'OCReMix'          => qr{^https?://(?:www.)?ocremix.org/}i,
    'OpenLibrary'      => qr{^https?://(?:www.)?openlibrary.org/}i,
    'Ozon'             => qr{^https?://(?:www.)?ozon.ru/}i,
    'PsyDB'            => qr{^https?://(?:www.)?psydb.net/}i,
    'PureVolume'       => qr{^https?://(?:www.)?purevolume.com/}i,
    'Rateyourmusic'    => qr{^https?://(?:www.)?rateyourmusic.com/}i,
    'RockInChina'      => qr{^https?://(?:www.)?rockinchina.com/}i,
    'Rolldabeats'      => qr{^https?://(?:www.)?rolldabeats.com/}i,
    'SecondHandSongs'  => qr{^https?://(?:www.)?secondhandsongs.com/}i,
    'Songfacts'        => qr{^https?://(?:www.)?songfacts.com/}i,
    'SoundCloud'       => qr{^https?://(?:www.)?soundcloud.com/}i,
    'STcollector'      => qr{^https?://(?:www.)?soundtrackcollector.com/}i,
<<<<<<< HEAD
=======
    'Spotify'          => qr{^https?://([^/]+.)?spotify.com/}i,
>>>>>>> 5e0915c0
    'SpiritOfMetal'    => qr{^https?://(?:www.)?spirit-of-metal.com/}i,
    'Theatricalia'     => qr{^https?://(?:www.)?theatricalia.com/}i,
    'TheSession'       => qr{^https?://(?:www.)?thesession.org/}i,
    'Trove'            => qr{^https?://(?:www.)?(?:trove.)?nla.gov.au/}i,
    'Twitter'          => qr{^https?://(?:www.)?twitter.com/}i,
    'VGMdb'            => qr{^https?://(?:www.)?vgmdb.net/}i,
    'VIAF'             => qr{^https?://(?:www.)?viaf.org/}i,
    'Wikipedia'        => qr{^https?://([\w-]{2,})\.wikipedia.org/wiki/}i,
    'Worldcat'         => qr{^https?://(?:www.)?worldcat.org/}i,
    'YouTube'          => qr{^https?://(?:www.)?youtube.com/}i,
<<<<<<< HEAD
=======

    # License links
    'CCBY'              => qr{^http://creativecommons.org/licenses/by/}i,
    'CCBYND'            => qr{^http://creativecommons.org/licenses/by-nd/}i,
    'CCBYNC'            => qr{^http://creativecommons.org/licenses/by-nc/}i,
    'CCBYNCND'          => qr{^http://creativecommons.org/licenses/by-nc-nd/}i,
    'CCBYNCSA'          => qr{^http://creativecommons.org/licenses/by-nc-sa/}i,
    'CCBYSA'            => qr{^http://creativecommons.org/licenses/by-sa/}i,
    'CC0'               => qr{^http://creativecommons.org/publicdomain/zero/}i,
    'CCPD'              => qr{^http://creativecommons.org/licenses/publicdomain/}i,
    'CCSampling'        => qr{^http://creativecommons.org/licenses/sampling/}i,
    'CCNCSamplingPlus'  => qr{^http://creativecommons.org/licenses/nc-sampling\+/}i,
    'CCSamplingPlus'    => qr{^http://creativecommons.org/licenses/sampling\+/}i,
    'ArtLibre'          => qr{^http://artlibre.org/licence/lal}i,

>>>>>>> 5e0915c0
);

sub _gid_redirect_table
{
    return 'url_gid_redirect';
}

sub _table
{
    return 'url';
}

sub _columns
{
    return 'id, gid, url, edits_pending';
}

sub _entity_class
{
    my ($self, $row) = @_;
    if ($row->{url}) {
        for my $class (keys %URL_SPECIALIZATIONS) {
            my $regex = $URL_SPECIALIZATIONS{$class};
            return "MusicBrainz::Server::Entity::URL::$class"
                if ($row->{url} =~ $regex);
        }
    }
    return 'MusicBrainz::Server::Entity::URL';
}

sub _merge_impl
{
    my ($self, $new_id, @old_ids) = @_;

    # A URL is automatically deleted if it has no relationships, so we have
    # manually do this merge. We add the GID redirect first, then merge
    # all relationships (which will in turn delete the old URL).

    my @old_gids = @{
        $self->c->sql->select_single_column_array(
            'SELECT gid FROM url WHERE id = any(?)', \@old_ids
        )
    };

    # Update all GID redirects from @old_ids to $new_id
    $self->update_gid_redirects($new_id, @old_ids);

    # Add new GID redirects
    $self->add_gid_redirects(map { $_ => $new_id } @old_gids);

    $self->c->model('Edit')->merge_entities('url', $new_id, @old_ids);
    $self->c->model('Relationship')->merge_entities('url', $new_id, @old_ids);

    $self->_delete(@old_ids);

    return 1;
}

sub find_by_url {
    my ($self, $url) = @_;
    my $query = 'SELECT ' . $self->_columns . ' FROM ' . $self->_table .
                ' WHERE url = ?';
    return query_to_list(
        $self->sql, sub { $self->_new_from_row(@_) },
        $query, $url
    );
}

sub update
{
    my ($self, $url_id, $url_hash) = @_;
    croak '$url_id must be present and > 0' unless $url_id > 0;

    my ($merge_into) = grep { $_->id != $url_id }
        $self->find_by_url($url_hash->{url});

    if ($merge_into) {
        $self->merge($merge_into->id, $url_id);
        return $merge_into->id;
    }
    else {
        my $row = $self->_hash_to_row($url_hash);
        $self->sql->update_row('url', $row, { id => $url_id });
        return $url_id;
    }
}

sub _delete {
    my ($self, @ids) = @_;
    $self->sql->do('DELETE FROM url WHERE id = any(?)', \@ids);
}

sub _hash_to_row
{
    my ($self, $values) = @_;
    return hash_to_row($values, {
        url => 'url',
    });
}

sub find_or_insert
{
    my ($self, $url) = @_;
    my $id = $self->sql->select_single_value('SELECT id FROM url WHERE url = ?',
                                             $url);
    unless ($id) {
        $self->sql->auto_commit(1);
        $id = $self->sql->insert_row('url', {
            url => $url,
            gid => generate_gid()
        }, 'id');
    }

    return $self->_new_from_row({
        id => $id,
        url => $url
    });
}

__PACKAGE__->meta->make_immutable;
no Moose;
1;

=head1 COPYRIGHT

Copyright (C) 2009 Lukas Lalinsky

This program is free software; you can redistribute it and/or modify
it under the terms of the GNU General Public License as published by
the Free Software Foundation; either version 2 of the License, or
(at your option) any later version.

This program is distributed in the hope that it will be useful,
but WITHOUT ANY WARRANTY; without even the implied warranty of
MERCHANTABILITY or FITNESS FOR A PARTICULAR PURPOSE.  See the
GNU General Public License for more details.

You should have received a copy of the GNU General Public License
along with this program; if not, write to the Free Software
Foundation, Inc., 675 Mass Ave, Cambridge, MA 02139, USA.

=cut<|MERGE_RESOLUTION|>--- conflicted
+++ resolved
@@ -14,20 +14,14 @@
     'MusicBrainz::Server::Data::Role::Merge';
 
 my %URL_SPECIALIZATIONS = (
-<<<<<<< HEAD
-=======
 
     # External links section
->>>>>>> 5e0915c0
     '45cat'            => qr{^https?://(?:www.)?45cat.com/}i,
     'Allmusic'         => qr{^https?://(?:www.)?allmusic.com/}i,
     'AnimeNewsNetwork' => qr{^https?://(?:www.)?animenewsnetwork.com/}i,
     'ASIN'             => qr{^https?://(?:www.)?amazon(.*?)(?:\:[0-9]+)?/.*/([0-9B][0-9A-Z]{9})(?:[^0-9A-Z]|$)}i,
     'BBCMusic'         => qr{^https?://(?:www.)?bbc.co.uk/music/}i,
-<<<<<<< HEAD
-=======
     'Bandcamp'         => qr{^https?://([^/]+.)?bandcamp.com/}i,
->>>>>>> 5e0915c0
     'Canzone'          => qr{^https?://(?:www.)?discografia.dds.it/}i,
     'CDBaby'           => qr{^https?://(?:www.)?cdbaby.com/}i,
     'DHHU'             => qr{^https?://(?:www.)?dhhu.dk/}i,
@@ -44,10 +38,7 @@
     'IMSLP'            => qr{^https?://(?:www.)?imslp.org/wiki/}i,
     'IOBDb'            => qr{^https?://(?:www.)?lortel.org/}i,
     'InternetArchive'  => qr{^https?://(?:www.)?archive.org/details/}i,
-<<<<<<< HEAD
-=======
     'iTunes'           => qr{^https?://itunes.apple.com/}i,
->>>>>>> 5e0915c0
     'ISRCTW'           => qr{^https?://(?:www.)?isrc.ncl.edu.tw/}i,
     'Jamendo'          => qr{^https?://(?:www.)?jamendo.com/}i,
     'LastFM'           => qr{^https?://(?:www.)?last.fm/}i,
@@ -69,10 +60,7 @@
     'Songfacts'        => qr{^https?://(?:www.)?songfacts.com/}i,
     'SoundCloud'       => qr{^https?://(?:www.)?soundcloud.com/}i,
     'STcollector'      => qr{^https?://(?:www.)?soundtrackcollector.com/}i,
-<<<<<<< HEAD
-=======
     'Spotify'          => qr{^https?://([^/]+.)?spotify.com/}i,
->>>>>>> 5e0915c0
     'SpiritOfMetal'    => qr{^https?://(?:www.)?spirit-of-metal.com/}i,
     'Theatricalia'     => qr{^https?://(?:www.)?theatricalia.com/}i,
     'TheSession'       => qr{^https?://(?:www.)?thesession.org/}i,
@@ -83,8 +71,6 @@
     'Wikipedia'        => qr{^https?://([\w-]{2,})\.wikipedia.org/wiki/}i,
     'Worldcat'         => qr{^https?://(?:www.)?worldcat.org/}i,
     'YouTube'          => qr{^https?://(?:www.)?youtube.com/}i,
-<<<<<<< HEAD
-=======
 
     # License links
     'CCBY'              => qr{^http://creativecommons.org/licenses/by/}i,
@@ -100,7 +86,6 @@
     'CCSamplingPlus'    => qr{^http://creativecommons.org/licenses/sampling\+/}i,
     'ArtLibre'          => qr{^http://artlibre.org/licence/lal}i,
 
->>>>>>> 5e0915c0
 );
 
 sub _gid_redirect_table
