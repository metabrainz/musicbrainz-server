package MusicBrainz::Server::Data::Tracklist;

use Moose;
use MusicBrainz::Server::Entity::Tracklist;
use MusicBrainz::Server::Data::Utils qw( load_subobjects placeholders );

extends 'MusicBrainz::Server::Data::Entity';

sub _table
{
    return 'tracklist';
}

sub _columns
{
    return 'id, track_count';
}

sub _entity_class
{
    return 'MusicBrainz::Server::Entity::Tracklist';
}

sub insert
{
    my ($self, $tracks) = @_;
    my $sql = Sql->new($self->c->dbh);
    my $id = $sql->insert_row('tracklist', { track_count => 0 }, 'id');
    $self->_add_tracks($id, $tracks);
    my $class = $self->_entity_class;
    return $class->new( id => $id );
}

sub delete
{
    my ($self, @tracklist_ids) = @_;
    my $sql = Sql->new($self->c->dbh);
    my $query = 'DELETE FROM track WHERE tracklist IN (' . placeholders(@tracklist_ids). ')';
    $sql->do($query, @tracklist_ids);
    $query = 'DELETE FROM tracklist WHERE id IN ('. placeholders(@tracklist_ids) . ')';
    $sql->do($query, @tracklist_ids);
}

sub replace
{
    my ($self, $tracklist_id, $tracks) = @_;
    $self->sql->do('DELETE FROM track WHERE tracklist = ?', $tracklist_id);
    $self->_add_tracks($tracklist_id, $tracks);
}

sub _add_tracks {
    my ($self, $id, $tracks) = @_;
    my $i = 1;
    for (@$tracks) {
        $_->{tracklist} = $id;
        $_->{position} = $i++;
    }
    $self->c->model('Track')->insert(@$tracks);
}

sub load
{
    my ($self, @objs) = @_;
    load_subobjects($self, 'tracklist', @objs);
}

sub usage_count
{
    my ($self, $tracklist_id) = @_;
    $self->sql->select_single_value(
        'SELECT count(*) FROM medium
           JOIN tracklist ON medium.tracklist = tracklist.id
          WHERE tracklist.id = ?', $tracklist_id);
}

<<<<<<< HEAD
sub set_lengths_to_cdtoc
{
    my ($self, $tracklist_id, $cdtoc_id) = @_;
    my $cdtoc = $self->c->model('CDTOC')->get_by_id($cdtoc_id)
        or die "Could not load CDTOC";

    my @info = @{ $cdtoc->track_details };
    for my $i (0..$#info) {
        my $query = 'UPDATE track SET length = ? WHERE tracklist = ? AND position = ?';
        $self->sql->do($query, $info[$i]->{length_time}, $tracklist_id, $i + 1);
=======
sub merge
{
    my ($self, $new_tracklist_id, $old_tracklist_id) = @_;
    my @recording_merges = @{
        $self->sql->select_list_of_lists(
            'SELECT newr.id AS new, oldr.id AS old
               FROM track oldt
               JOIN track newt ON newt.position = oldt.position
               JOIN recording newr ON newt.recording = newr.id
               JOIN recording oldr ON oldt.recording = oldr.id
              WHERE newt.tracklist = ? AND oldt.tracklist = ?',
            $new_tracklist_id, $old_tracklist_id
        )
    };

    for my $recording_merge (@recording_merges) {
        $self->c->model('Recording')->merge(@$recording_merge);
>>>>>>> d99e4a0d
    }
}

__PACKAGE__->meta->make_immutable;
no Moose;
1;

=head1 COPYRIGHT

Copyright (C) 2009 Lukas Lalinsky

This program is free software; you can redistribute it and/or modify
it under the terms of the GNU General Public License as published by
the Free Software Foundation; either version 2 of the License, or
(at your option) any later version.

This program is distributed in the hope that it will be useful,
but WITHOUT ANY WARRANTY; without even the implied warranty of
MERCHANTABILITY or FITNESS FOR A PARTICULAR PURPOSE.  See the
GNU General Public License for more details.

You should have received a copy of the GNU General Public License
along with this program; if not, write to the Free Software
Foundation, Inc., 675 Mass Ave, Cambridge, MA 02139, USA.

=cut<|MERGE_RESOLUTION|>--- conflicted
+++ resolved
@@ -73,7 +73,6 @@
           WHERE tracklist.id = ?', $tracklist_id);
 }
 
-<<<<<<< HEAD
 sub set_lengths_to_cdtoc
 {
     my ($self, $tracklist_id, $cdtoc_id) = @_;
@@ -84,7 +83,9 @@
     for my $i (0..$#info) {
         my $query = 'UPDATE track SET length = ? WHERE tracklist = ? AND position = ?';
         $self->sql->do($query, $info[$i]->{length_time}, $tracklist_id, $i + 1);
-=======
+    }
+}
+
 sub merge
 {
     my ($self, $new_tracklist_id, $old_tracklist_id) = @_;
@@ -102,7 +103,6 @@
 
     for my $recording_merge (@recording_merges) {
         $self->c->model('Recording')->merge(@$recording_merge);
->>>>>>> d99e4a0d
     }
 }
 
