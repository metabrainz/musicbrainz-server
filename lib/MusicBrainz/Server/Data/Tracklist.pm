--- conflicted
+++ resolved
@@ -196,10 +196,7 @@
                 $_->{name},
                 $self->c->model('ArtistCredit')->find_or_insert($_->{artist_credit}),
                 $_->{recording_id},
-<<<<<<< HEAD
-=======
                 defined($_->{length}) ? $_->{length} : (),
->>>>>>> 2932f0eb
                 $i++,
             } @$tracks),
             scalar(@$tracks)
