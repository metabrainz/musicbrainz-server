--- conflicted
+++ resolved
@@ -265,12 +265,8 @@
     my $row = hash_to_row($label, {
         country => 'country_id',
         type => 'type_id',
-<<<<<<< HEAD
+        ended => 'ended',
         map { $_ => $_ } qw( label_code comment )
-=======
-        ended => 'ended',
-        map { $_ => $_ } qw( ipi_code label_code comment )
->>>>>>> 751e59b4
     });
 
     add_partial_date_to_row($row, $label->{begin_date}, 'begin_date');
