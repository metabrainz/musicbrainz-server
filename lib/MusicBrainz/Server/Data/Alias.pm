--- conflicted
+++ resolved
@@ -40,23 +40,8 @@
     return sprintf '%s.id, name, sort_name, %s, locale,
                     edits_pending, begin_date_year, begin_date_month,
                     begin_date_day, end_date_year, end_date_month,
-<<<<<<< HEAD
                     end_date_day, type AS type_id, primary_for_locale, ended',
-        $self->table, $self->_name, $self->_sort_name, $self->type;
-}
-
-sub _name {
-    my $self = shift;
-    return $self->type eq 'area' ? $self->table . '.name' : 'name.name';
-}
-
-sub _sort_name {
-    my $self = shift;
-    return $self->type eq 'area' ? $self->table . '.sort_name' : 'sort_name.name';
-=======
-                    end_date_day, type AS type_id, primary_for_locale',
         $self->table, $self->type;
->>>>>>> 124e6931
 }
 
 sub _column_mapping
