package MusicBrainz::Server::Data::Search;

use Moose;
use Class::MOP;
use JSON;
use Sql;
use Readonly;
use Data::Page;
use URI::Escape qw( uri_escape_utf8 );
use List::UtilsBy qw( partition_by );
use MusicBrainz::Server::Entity::Annotation;
use MusicBrainz::Server::Entity::ArtistType;
use MusicBrainz::Server::Entity::Barcode;
use MusicBrainz::Server::Entity::Gender;
use MusicBrainz::Server::Entity::ISRC;
use MusicBrainz::Server::Entity::ISWC;
use MusicBrainz::Server::Entity::LabelType;
use MusicBrainz::Server::Entity::Language;
use MusicBrainz::Server::Entity::Link;
use MusicBrainz::Server::Entity::LinkType;
use MusicBrainz::Server::Entity::Relationship;
use MusicBrainz::Server::Entity::Release;
use MusicBrainz::Server::Entity::ReleaseGroup;
use MusicBrainz::Server::Entity::ReleaseGroupType;
use MusicBrainz::Server::Entity::Script;
use MusicBrainz::Server::Entity::SearchResult;
use MusicBrainz::Server::Entity::WorkType;
use MusicBrainz::Server::Exceptions;
use MusicBrainz::Server::Data::Artist;
use MusicBrainz::Server::Data::Label;
use MusicBrainz::Server::Data::Recording;
use MusicBrainz::Server::Data::Release;
use MusicBrainz::Server::Data::ReleaseGroup;
use MusicBrainz::Server::Data::Tag;
use MusicBrainz::Server::Data::Work;
use MusicBrainz::Server::Constants qw( $DARTIST_ID $DLABEL_ID );
use MusicBrainz::Server::Data::Utils qw( type_to_model );
use feature "switch";

extends 'MusicBrainz::Server::Data::Entity';

Readonly my %TYPE_TO_DATA_CLASS => (
    artist        => 'MusicBrainz::Server::Data::Artist',
    label         => 'MusicBrainz::Server::Data::Label',
    recording     => 'MusicBrainz::Server::Data::Recording',
    release       => 'MusicBrainz::Server::Data::Release',
    release_group => 'MusicBrainz::Server::Data::ReleaseGroup',
    work          => 'MusicBrainz::Server::Data::Work',
    tag           => 'MusicBrainz::Server::Data::Tag',
    editor        => 'MusicBrainz::Server::Data::Editor'
);

use Sub::Exporter -setup => {
    exports => [qw( escape_query alias_query )]
};

sub search
{
    my ($self, $type, $query_str, $limit, $offset, $where) = @_;
    return ([], 0) unless $query_str && $type;

    $offset ||= 0;

    my $query;
    my $use_hard_search_limit = 1;
    my $hard_search_limit;
    my $deleted_entity = undef;

    my @where_args;

    if ($type eq "artist" || $type eq "label") {

        $deleted_entity = ($type eq "artist") ? $DARTIST_ID : $DLABEL_ID;

        my $extra_columns = '';
        $extra_columns .= 'entity.label_code,' if $type eq 'label';

        $query = "
            SELECT
                entity.id,
                entity.gid,
                entity.comment,
                aname.name AS name,
                asort_name.name AS sort_name,
                entity.type,
                entity.begin_date_year, entity.begin_date_month, entity.begin_date_day,
                entity.end_date_year, entity.end_date_month, entity.end_date_day,
                entity.ended,
                $extra_columns
                MAX(rank) AS rank
            FROM
                (
                    SELECT id, ts_rank_cd(to_tsvector('mb_simple', name), query, 2) AS rank
                    FROM ${type}_name, plainto_tsquery('mb_simple', ?) AS query
                    WHERE to_tsvector('mb_simple', name) @@ query OR name = ?
                    ORDER BY rank DESC
                    LIMIT ?
                ) AS r
                LEFT JOIN ${type}_alias AS alias ON alias.name = r.id
                JOIN ${type} AS entity ON (r.id = entity.name OR r.id = entity.sort_name OR alias.${type} = entity.id)
                JOIN ${type}_name AS aname ON entity.name = aname.id
                JOIN ${type}_name AS asort_name ON entity.sort_name = asort_name.id
                WHERE entity.id != ?
            GROUP BY
                $extra_columns entity.id, entity.gid, entity.comment, aname.name, asort_name.name, entity.type,
                entity.begin_date_year, entity.begin_date_month, entity.begin_date_day,
                entity.end_date_year, entity.end_date_month, entity.end_date_day, entity.ended
            ORDER BY
                rank DESC, sort_name, name
            OFFSET
                ?
        ";

        $hard_search_limit = $offset * 2;
    }
    elsif ($type eq "recording" || $type eq "release" || $type eq "release_group" || $type eq "work") {
        my $type2 = $type;
        $type2 = "track" if $type eq "recording";
        $type2 = "release" if $type eq "release_group";

        my $extra_columns = "";
        $extra_columns .= 'entity.type AS primary_type_id,'
            if ($type eq 'release_group');

        $extra_columns = "entity.length,"
            if ($type eq "recording");

        $extra_columns .= 'entity.language, entity.script, entity.country, entity.barcode,
            entity.date_year, entity.date_month, entity.date_day,'
            if ($type eq 'release');

        $extra_columns .= 'entity.language AS language_id,'
            if ($type eq 'work');

        my ($join_sql, $where_sql)
            = ("JOIN ${type} entity ON r.id = entity.name", '');

        if ($type eq 'release' && $where && exists $where->{track_count}) {
            $join_sql .= '
                JOIN medium ON medium.release = entity.id
                JOIN tracklist ON medium.tracklist = tracklist.id';
            $where_sql = 'WHERE tracklist.track_count = ?';
            push @where_args, $where->{track_count};
        }
        elsif ($type eq 'recording') {
            if ($where && exists $where->{artist})
            {
                $join_sql .= " JOIN artist_credit ON artist_credit.id = entity.artist_credit"
                    ." JOIN artist_name ON artist_credit.name = artist_name.id";
                $where_sql = 'WHERE artist_name.name LIKE ?';
                push @where_args, "%".$where->{artist}."%";
            }
        }

        $query = "
            SELECT DISTINCT
                entity.id,
                entity.gid,
                entity.comment,
                entity.artist_credit AS artist_credit_id,
                $extra_columns
                r.name,
                r.rank
            FROM
                (
                    SELECT id, name, ts_rank_cd(to_tsvector('mb_simple', name), query, 2) AS rank
                    FROM ${type2}_name, plainto_tsquery('mb_simple', ?) AS query
                    WHERE to_tsvector('mb_simple', name) @@ query OR name = ?
                    ORDER BY rank DESC
                    LIMIT ?
                ) AS r
                $join_sql
                $where_sql
            ORDER BY
                r.rank DESC, r.name, entity.artist_credit
            OFFSET
                ?
        ";
        $hard_search_limit = int($offset * 1.2);
    }
    elsif ($type eq "tag") {
        $query = "
            SELECT id, name, ts_rank_cd(to_tsvector('mb_simple', name), query, 2) AS rank
            FROM tag, plainto_tsquery('mb_simple', ?) AS query
            WHERE to_tsvector('mb_simple', name) @@ query OR name = ?
            ORDER BY rank DESC, tag.name
            OFFSET ?
        ";
        $use_hard_search_limit = 0;
    }
    elsif ($type eq 'editor') {
        $query = "SELECT id, name, ts_rank_cd(to_tsvector('mb_simple', name), query, 2) AS rank
                  FROM editor, plainto_tsquery('mb_simple', ?) AS query
                  WHERE to_tsvector('mb_simple', name) @@ query OR name = ?
                  ORDER BY rank DESC
                  OFFSET ?";
        $use_hard_search_limit = 0;
    }

    if ($use_hard_search_limit) {
        $hard_search_limit += $limit * 3;
    }

    my $fuzzy_search_limit = 10000;
    my $search_timeout = 60 * 1000;

    $self->sql->auto_commit;
    $self->sql->do('SET SESSION gin_fuzzy_search_limit TO ?', $fuzzy_search_limit);
    $self->sql->auto_commit;
    $self->sql->do('SET SESSION statement_timeout TO ?', $search_timeout);

    my @query_args = ();
    push @query_args, $hard_search_limit if $use_hard_search_limit;
    push @query_args, $deleted_entity if $deleted_entity;
    push @query_args, @where_args;
    push @query_args, $offset;

    $self->sql->select($query, $query_str, $query_str, @query_args);

    my @result;
    my $pos = $offset + 1;
    while ($limit--) {
        my $row = $self->sql->next_row_hash_ref or last;
        my $res = MusicBrainz::Server::Entity::SearchResult->new(
            position => $pos++,
            score => int(100 * $row->{rank}),
            entity => $TYPE_TO_DATA_CLASS{$type}->_new_from_row($row)
        );
        push @result, $res;
    }
    my $hits = $self->sql->row_count + $offset;
    $self->sql->finish;

    return (\@result, $hits);

}

# ---------------- External (Indexed) Search ----------------------

# The XML schema uses a slightly different terminology for things
# and the schema defines how data is passed between the main
# server and the search server. In order to shove the dat back into
# the object model, we need to do some ugly ass tweaking....

# The mapping of XML/JSON centric terms to object model terms.
my %mapping = (
    'disambiguation' => 'comment',
    'sort-name'      => 'sort_name',
    'title'          => 'name',
    'artist-credit'  => 'artist_credit',
    'status'         => '',
    'label-code'     => 'label_code',
);

# Fix up the key names so that the data returned from the JSON service
# matches up with the data returned from the DB for easy object creation
sub schema_fixup
{
    my ($self, $data, $type) = @_;

    return unless (ref($data) eq 'HASH');

    if (exists $data->{id} && $type eq 'freedb')
    {
        $data->{discid} = $data->{id};
        delete $data->{name};
    }

    # Special case to handle the ids
    $data->{gid} = $data->{id};
    $data->{id} = 1;

    foreach my $k (keys %mapping)
    {
        if (exists $data->{$k})
        {
            $data->{$mapping{$k}} = $data->{$k} if ($mapping{$k});
            delete $data->{$k};
        }
    }

    if (exists $data->{country})
    {
        $data->{country} = $self->c->model('Country')->find_by_code ($data->{country});
        delete $data->{country} unless defined $data->{country};
    }

    if ($type eq 'artist' && exists $data->{type})
    {
        $data->{type} = MusicBrainz::Server::Entity::ArtistType->new( name => $data->{type} );
    }
    if (($type eq 'artist' || $type eq 'label') && exists $data->{'life-span'})
    {
        $data->{begin_date} = MusicBrainz::Server::Entity::PartialDate->new($data->{'life-span'}->{begin})
            if (exists $data->{'life-span'}->{begin});
        $data->{end_date} = MusicBrainz::Server::Entity::PartialDate->new($data->{'life-span'}->{end})
            if (exists $data->{'life-span'}->{end});
    }
    if($type eq 'artist' && exists $data->{gender}) {
        $data->{gender} = MusicBrainz::Server::Entity::Gender->new( name => $data->{gender} );
    }
    if ($type eq 'label' && exists $data->{type})
    {
        $data->{type} = MusicBrainz::Server::Entity::LabelType->new( name => $data->{type} );
    }
    if ($type eq 'release-group' && exists $data->{type})
    {
        $data->{primary_type} = MusicBrainz::Server::Entity::ReleaseGroupType->new( name => $data->{type} );
    }
    if ($type eq 'cdstub' && exists $data->{gid})
    {
        $data->{discid} = $data->{gid};
        delete $data->{gid};
        $data->{title} = $data->{name};
        delete $data->{name};
    }
    if ($type eq 'annotation' && exists $data->{entity})
    {
        my $parent_type = $data->{type};
        $parent_type =~ s/-/_/g;
        my $entity_model = $self->c->model( type_to_model($parent_type) )->_entity_class;
        $data->{parent} = $entity_model->new( { name => $data->{name}, gid => $data->{entity} });
        delete $data->{entity};
        delete $data->{type};
    }
    if ($type eq 'freedb' && exists $data->{name})
    {
        $data->{title} = $data->{name};
        delete $data->{name};
    }
    if (($type eq 'cdstub' || $type eq 'freedb') && (exists $data->{"track-list"} && exists $data->{"track-list"}->{count}))
    {
        if (exists $data->{barcode})
        {
            $data->{barcode} = MusicBrainz::Server::Entity::Barcode->new( $data->{barcode} );
        }

        $data->{track_count} = $data->{"track-list"}->{count};
        delete $data->{"track-list"}->{count};
    }
    if ($type eq 'release')
    {
        if (exists $data->{date})
        {
            $data->{date} = MusicBrainz::Server::Entity::PartialDate->new( name => $data->{date} );
        }
        if (exists $data->{barcode})
        {
            $data->{barcode} = MusicBrainz::Server::Entity::Barcode->new( $data->{barcode} );
        }
        if (exists $data->{"text-representation"} &&
            exists $data->{"text-representation"}->{language})
        {
            $data->{language} = MusicBrainz::Server::Entity::Language->new( {
                iso_code_3 => $data->{"text-representation"}->{language}
            } );
        }
        if (exists $data->{"text-representation"} &&
            exists $data->{"text-representation"}->{script})
        {
            $data->{script} = MusicBrainz::Server::Entity::Script->new(
                    { iso_code => $data->{"text-representation"}->{script} }
            );
        }
        if (exists $data->{"medium-list"} &&
            exists $data->{"medium-list"}->{medium})
        {
            $data->{mediums} = [];
            for my $medium_data (@{$data->{"medium-list"}->{medium}})
            {
                if (exists $medium_data->{"track-list"})
                {
                    my $medium = MusicBrainz::Server::Entity::Medium->new(
                        tracklist => MusicBrainz::Server::Entity::Tracklist->new(
                            track_count => $medium_data->{"track-list"}->{count}
                        )
                    );
                    push @{$data->{mediums}}, $medium;
                }
            }
            delete $data->{"medium-list"};
        }
    }
    if ($type eq 'recording' &&
        exists $data->{"release-list"} &&
        exists $data->{"release-list"}->{release}->[0] &&
        exists $data->{"release-list"}->{release}->[0]->{"medium-list"} &&
        exists $data->{"release-list"}->{release}->[0]->{"medium-list"}->{medium})
    {
        my @releases;

        foreach my $release (@{$data->{"release-list"}->{release}})
        {
            my $tracklist = MusicBrainz::Server::Entity::Tracklist->new(
                track_count => $release->{"medium-list"}->{medium}->[0]->{"track-list"}->{count},
                tracks => [ MusicBrainz::Server::Entity::Track->new(
                    position => $release->{"medium-list"}->{medium}->[0]->{"track-list"}->{offset} + 1,
                    recording => MusicBrainz::Server::Entity::Recording->new(
                        gid => $data->{gid}
                    )
                ) ]
            );
            my $release_group = MusicBrainz::Server::Entity::ReleaseGroup->new(
                primary_type => MusicBrainz::Server::Entity::ReleaseGroupType->new(
                    name => $release->{"release-group"}->{type} || ''
                )
            );
            push @releases, MusicBrainz::Server::Entity::Release->new(
                gid     => $release->{id},
                name    => $release->{title},
                mediums => [
                    MusicBrainz::Server::Entity::Medium->new(
                         tracklist => $tracklist,
                         position  => $release->{"medium-list"}->{medium}->[0]->{"position"}
                    )
                ],
                release_group => $release_group
            );
        }
        $data->{_extra} = \@releases;
    }

    if ($type eq 'recording' && exists $data->{'isrc-list'}) {
        $data->{isrcs} = [
            map { MusicBrainz::Server::Entity::ISRC->new( isrc => $_->{id} ) } @{ $data->{'isrc-list'}{'isrc'} }
        ];
    }

    if (exists $data->{"relation-list"} &&
        exists $data->{"relation-list"}->[0] &&
        exists $data->{"relation-list"}->[0]->{"relation"})
    {
        my @relationships;

        foreach my $rel_group (@{ $data->{"relation-list"} })
        {
            my $entity_type = $rel_group->{'target-type'};

            foreach my $rel (@{ $rel_group->{"relation"} })
            {
                my %entity = %{ $rel->{$entity_type} };

                # The search server returns the MBID in the 'id' attribute, so we
                # need to rename that.
                $entity{gid} = delete $entity{id};

                my $entity = $self->c->model( type_to_model ($entity_type) )->
                    _entity_class->new (%entity);

                push @relationships, MusicBrainz::Server::Entity::Relationship->new(
                    entity1 => $entity,
                    link => MusicBrainz::Server::Entity::Link->new(
                        type => MusicBrainz::Server::Entity::LinkType->new(
                            name => $rel->{type}
                        )
                    )
                );
            }
        }

        $data->{relationships} = \@relationships;
    }


    foreach my $k (keys %{$data})
    {
        if (ref($data->{$k}) eq 'HASH')
        {
            $self->schema_fixup($data->{$k}, $type);
        }
        if (ref($data->{$k}) eq 'ARRAY')
        {
            foreach my $item (@{$data->{$k}})
            {
                $self->schema_fixup($item, $type);
            }
        }
    }

    if (exists $data->{'artist_credit'})
    {
        my @credits;
        foreach my $namecredit (@{$data->{"artist_credit"}->{"name-credit"}})
        {
            my $artist = MusicBrainz::Server::Entity::Artist->new($namecredit->{artist});
            push @credits, MusicBrainz::Server::Entity::ArtistCreditName->new( {
                    artist => $artist,
                    name => $namecredit->{name} || $artist->{name},
                    join_phrase => $namecredit->{joinphrase} || '' } );
        }
        $data->{'artist_credit'} = MusicBrainz::Server::Entity::ArtistCredit->new( { names => \@credits } );
    }

    if ($type eq 'work') {
        if (exists $data->{relationships}) {
            my %relationship_map = partition_by { $_->entity1->gid }
                @{ $data->{relationships} };
<<<<<<< HEAD

            $data->{writers} = [
                map {
                    my @relationships = @{ $relationship_map{$_} };
                    {
                        entity => $relationships[0]->entity1,
                            roles  => [ map { $_->link->type->name } @relationships ]
                        }
                } keys %relationship_map
            ];
        }

        if(exists $data->{type}) {
            $data->{type} = MusicBrainz::Server::Entity::WorkType->new( name => $data->{type} );
        }

        if (exists $data->{language}) {
            $data->{language} = MusicBrainz::Server::Entity::Language->new({
                iso_code_3 => $data->{language}
            });
=======

            $data->{writers} = [
                map {
                    my @relationships = @{ $relationship_map{$_} };
                    {
                        entity => $relationships[0]->entity1,
                        roles  => [ map { $_->link->type->name } @relationships ]
                    }
                } keys %relationship_map
            ];
        }

        if(exists $data->{type}) {
            $data->{type} = MusicBrainz::Server::Entity::WorkType->new( name => $data->{type} );
        }

        if(exists $data->{'iswc-list'}) {
            $data->{iswcs} = [
                map {
                    MusicBrainz::Server::Entity::ISWC->new( iswc => $_ )
                } @{ $data->{'iswc-list'}{iswc} }
            ]
>>>>>>> f8d3793f
        }
    }
}

# Escape special characters in a Lucene search query
sub escape_query
{
    my $str = shift;

    return "" unless $str;

    $str =~  s/([+\-&|!(){}\[\]\^"~*?:\\])/\\$1/g;
    return $str;
}

# add alias/sortname queries for entity
sub alias_query
{
    my ($type, $query) = @_;

    return "$type:\"$query\"^1.6 " .
        "(+sortname:\"$query\"^1.6 -$type:\"$query\") " .
        "(+alias:\"$query\" -$type:\"$query\" -sortname:\"$query\") " .
        "(+($type:($query)^0.8) -$type:\"$query\" -sortname:\"$query\" -alias:\"$query\") " .
        "(+(sortname:($query)^0.8) -$type:($query) -sortname:\"$query\" -alias:\"$query\") " .
        "(+(alias:($query)^0.4) -$type:($query) -sortname:($query) -alias:\"$query\")";
}

sub external_search
{
    my ($self, $type, $query, $limit, $page, $adv, $ua) = @_;

    my $entity_model = $self->c->model( type_to_model($type) )->_entity_class;
    Class::MOP::load_class($entity_model);
    my $offset = ($page - 1) * $limit;

    $query = uri_escape_utf8($query);
    $type =~ s/release_group/release-group/;
    my $search_url = sprintf("http://%s/ws/2/%s/?query=%s&offset=%s&max=%s&fmt=json&dismax=%s",
                                 DBDefs::LUCENE_SERVER,
                                 $type,
                                 $query,
                                 $offset,
                                 $limit,
                                 $adv ? 'false' : 'true',
                                 );

    if (&DBDefs::_RUNNING_TESTS)
    {
        $ua = MusicBrainz::Server::Test::mock_search_server($type);
    }
    else
    {
        $ua = LWP::UserAgent->new if (!defined $ua);
    }

    $ua->timeout (5);
    $ua->env_proxy;

    # Dispatch the search request.
    my $response = $ua->get($search_url);
    unless ($response->is_success)
    {
        return { code => $response->code, error => $response->content };
    }
    elsif ($response->status_line eq "200 Assumed OK")
    {
        if ($response->content =~ /<title>([0-9]{3})/)
        {
            return { code => $1, error => $response->content };
        }
        else
        {
            return { code => 500, error => $response->content };
        }
    }
    else
    {
        my $data = JSON->new->utf8->decode($response->content);

        my @results;
        my $xmltype = $type;
        $xmltype =~ s/freedb/freedb-disc/;
        my $pos = 0;
        foreach my $t (@{$data->{"$xmltype-list"}->{$xmltype}})
        {
            $self->schema_fixup($t, $type);
            push @results, MusicBrainz::Server::Entity::SearchResult->new(
                    position => $pos++,
                    score  => $t->{score},
                    entity => $entity_model->new($t),
                    extra  => $t->{_extra} || []   # Not all data fits into the object model, this is for those cases
                );
        }
        my ($total_hits) = $data->{"$xmltype-list"}->{count};

        # If the user searches for annotations, they will get the results in wikiformat - we need to
        # convert this to HTML.
        if ($type eq 'annotation')
        {
            foreach my $result (@results)
            {
                $result->{type} = ref($result->{entity}->{parent});
                $result->{type} =~ s/MusicBrainz::Server::Entity:://;
                $result->{type} = lc($result->{type});
            }
        }

        if ($type eq 'work')
        {
            my @entities = map { $_->entity } @results;
            $self->c->model('Work')->load_ids(@entities);
            $self->c->model('Work')->load_recording_artists(@entities);
        }

        my $pager = Data::Page->new;
        $pager->current_page($page);
        $pager->entries_per_page($limit);
        $pager->total_entries($total_hits);

        return { pager => $pager, offset => $offset, results => \@results };
    }
}

sub combine_rules
{
    my ($inputs, %rules) = @_;

    my @parts;
    for my $key (keys %rules) {
        my $spec = $rules{$key};
        my $parameter = $spec->{parameter} || $key;
        next unless exists $inputs->{$parameter};

        my $input = $inputs->{$parameter};
        next if exists $spec->{check} && !$spec->{check}->($input);

        $input = escape_query($input) if $spec->{escape};
        my $process = $spec->{process} || sub { shift };
        $input = $process->($input);
        $input = join(' AND ', split /\s+/, $input) if $spec->{split};

        my $predicate = $spec->{predicate} || sub { "$key:($input)" };
        push @parts, $predicate->($input);
    }

    return join(' AND ', map { "($_)" } @parts);
}

sub xml_search
{
    my ($self, %options) = @_;

    my $die = sub {
        MusicBrainz::Server::Exceptions::InvalidSearchParameters->throw( message => shift );
    };

    my $query   = $options{query};
    my $limit   = $options{limit} || 25;
    my $offset  = $options{offset} || 0;
    my $type    = $options{type} or $die->('type is a required parameter');
    my $version = $options{version} || 2;

    $type =~ s/release_group/release-group/;

    unless ($query) {
        given ($type) {
            when ('artist') {
                my $name = escape_query($options{name}) or $die->('name is a required parameter');
                $name =~ tr/A-Z/a-z/;
                $name =~ s/\s*(.*?)\s*$/$1/;
                $query = "artist:($name)(sortname:($name) alias:($name) !artist:($name))";
            }
            when ('label') {
                my $term = escape_query($options{name}) or $die->('name is a required parameter');
                $term =~ tr/A-Z/a-z/;
                $term =~ s/\s*(.*?)\s*$/$1/;
                $query = "label:($term)(sortname:($term) alias:($term) !label:($term))";
            }

            when ('release') {
                $query = combine_rules(
                    \%options,
                    DEFAULT => {
                        parameter => 'title',
                        escape    => 1,
                        process => sub {
                            my $term = shift;
                            $term =~ s/\s*(.*?)\s*$/$1/;
                            $term =~ tr/A-Z/a-z/;
                            $term;
                        },
                        split     => 1,
                        predicate => sub { shift }
                    },
                    arid => {
                        parameter => 'artistid',
                        escape    => 1
                    },
                    artist => {
                        parameter => 'artist',
                        escape    => 1,
                        split     => 1,
                        process   => sub { my $term = shift; $term =~ s/\s*(.*?)\s*$/$1/; $term }
                    },
                    type => {
                        parameter => 'releasetype',
                    },
                    status => {
                        parameter => 'releasestatus',
                        check     => sub { shift() =~ /^\d+$/ },
                        process   => sub { shift() . '^0.0001' }
                    },
                    tracks => {
                        parameter => 'count',
                        check     => sub { shift > 0 },
                    },
                    discids => {
                        check     => sub { shift > 0 },
                    },
                    date   => {},
                    asin   => {},
                    lang   => {},
                    script => {}
                );
            }

            when ('release-group') {
                $query = combine_rules(
                    \%options,
                    DEFAULT => {
                        parameter => 'title',
                        escape    => 1,
                        process => sub {
                            my $term = shift;
                            $term =~ s/\s*(.*?)\s*$/$1/;
                            $term =~ tr/A-Z/a-z/;
                            $term;
                        },
                        split     => 1,
                        predicate => sub { shift }
                    },
                    arid => {
                        parameter => 'artistid',
                        escape    => 1
                    },
                    artist => {
                        parameter => 'artist',
                        escape    => 1,
                        split     => 1,
                        process   => sub { my $term = shift; $term =~ s/\s*(.*?)\s*$/$1/; $term }
                    },
                    type => {
                        parameter => 'releasetype',
                        check     => sub { shift =~ /^\d+$/ },
                        process   => sub { my $type = shift; return $type . '^.0001' }
                    },
                );
            }

            when ('recording') {
                $query = combine_rules(
                    \%options,
                    DEFAULT => {
                        parameter => 'title',
                        escape    => 1,
                        process => sub {
                            my $term = shift;
                            $term =~ s/\s*(.*?)\s*$/$1/;
                            $term =~ tr/A-Z/a-z/;
                            $term;
                        },
                        predicate => sub { shift },
                        split     => 1,
                    },
                    arid => {
                        parameter => 'artistid',
                        escape    => 1
                    },
                    artist => {
                        parameter => 'artist',
                        escape    => 1,
                        split     => 1,
                        process   => sub { my $term = shift; $term =~ s/\s*(.*?)\s*$/$1/; $term }
                    },
                    reid => {
                        parameter => 'releaseid',
                        escape    => 1
                    },
                    release => {
                        parameter => 'release',
                        process   => sub { my $term = shift; $term =~ s/\s*(.*?)\s*$/$1/; $term; },
                        split     => 1,
                        escape    => 1
                    },
                    duration => {
                        predicate => sub {
                            my $dur = int(shift() / 2000);
                            return "qdur:$dur OR qdur:(" . ($dur - 1) . ") OR qdur:(" . ($dur + 1) . ")";
                        }
                    },
                    tnum => {
                        parameter => 'tracknumber',
                        check => sub { shift() >= 0 },
                    },
                    type   => { parameter => 'releasetype' },
                    tracks => { parameter => 'count' },
                );
            }
        }
    }

    $query = uri_escape_utf8($query);
    my $search_url = sprintf("http://%s/ws/%d/%s/?query=%s&offset=%s&max=%s&fmt=xml",
                                 DBDefs::LUCENE_SERVER,
                                 $version,
                                 $type,
                                 $query,
                                 $offset,
                                 $limit,);

    my $ua = LWP::UserAgent->new;
    $ua->timeout (5);
    $ua->env_proxy;

    # Dispatch the search request.
    my $response = $ua->get($search_url);
    unless ($response->is_success)
    {
        return;
    }
    else
    {
        return $response->decoded_content;
    }
}

__PACKAGE__->meta->make_immutable;
no Moose;
1;

=head1 NAME

MusicBrainz::Server::Data::Search

=head1 COPYRIGHT

Copyright (C) 2009 Lukas Lalinsky

This program is free software; you can redistribute it and/or modify
it under the terms of the GNU General Public License as published by
the Free Software Foundation; either version 2 of the License, or
(at your option) any later version.

This program is distributed in the hope that it will be useful,
but WITHOUT ANY WARRANTY; without even the implied warranty of
MERCHANTABILITY or FITNESS FOR A PARTICULAR PURPOSE.  See the
GNU General Public License for more details.

You should have received a copy of the GNU General Public License
along with this program; if not, write to the Free Software
Foundation, Inc., 675 Mass Ave, Cambridge, MA 02139, USA.

=cut<|MERGE_RESOLUTION|>--- conflicted
+++ resolved
@@ -495,7 +495,6 @@
         if (exists $data->{relationships}) {
             my %relationship_map = partition_by { $_->entity1->gid }
                 @{ $data->{relationships} };
-<<<<<<< HEAD
 
             $data->{writers} = [
                 map {
@@ -516,21 +515,6 @@
             $data->{language} = MusicBrainz::Server::Entity::Language->new({
                 iso_code_3 => $data->{language}
             });
-=======
-
-            $data->{writers} = [
-                map {
-                    my @relationships = @{ $relationship_map{$_} };
-                    {
-                        entity => $relationships[0]->entity1,
-                        roles  => [ map { $_->link->type->name } @relationships ]
-                    }
-                } keys %relationship_map
-            ];
-        }
-
-        if(exists $data->{type}) {
-            $data->{type} = MusicBrainz::Server::Entity::WorkType->new( name => $data->{type} );
         }
 
         if(exists $data->{'iswc-list'}) {
@@ -539,7 +523,6 @@
                     MusicBrainz::Server::Entity::ISWC->new( iswc => $_ )
                 } @{ $data->{'iswc-list'}{iswc} }
             ]
->>>>>>> f8d3793f
         }
     }
 }
