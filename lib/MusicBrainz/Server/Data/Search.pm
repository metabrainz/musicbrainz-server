--- conflicted
+++ resolved
@@ -386,11 +386,7 @@
     {
         $data->{coordinates} = MusicBrainz::Server::Entity::Coordinates->new( $data->{coordinates} );
     }
-<<<<<<< HEAD
-    if (($type eq 'artist' || $type eq 'label' || $type eq 'area' || $type eq 'place') && defined $data->{'life-span'})
-=======
-    if (($type ~~ [qw(artist event label area place)]) && exists $data->{'life-span'})
->>>>>>> daaf5160
+    if (($type ~~ [qw(artist event label area place)]) && defined $data->{'life-span'})
     {
         $data->{begin_date} = MusicBrainz::Server::Entity::PartialDate->new($data->{'life-span'}->{begin})
             if (defined $data->{'life-span'}->{begin});
