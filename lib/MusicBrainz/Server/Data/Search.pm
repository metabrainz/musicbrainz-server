--- conflicted
+++ resolved
@@ -338,18 +338,9 @@
 
 sub schema_fixup_type {
     my ($self, $data, $type) = @_;
-<<<<<<< HEAD
-    if (defined $data->{type} && $type ~~ [qw(area artist instrument label place series release-group work)]) {
-        my $type_model = $type;
-        $type_model =~ s/-/_/g; # fix release-group to release_group
-        my $prop = $type eq 'release-group' ? 'primary_type' : 'type';
-        my $model = 'MusicBrainz::Server::Entity::' . type_to_model($type_model) . 'Type';
-        $data->{$prop} = $model->new( name => $data->{type} );
-=======
-    if (exists $data->{type} && $type ~~ [ entities_with(['type', 'simple']) ]) {
+    if (defined $data->{type} && $type ~~ [ entities_with(['type', 'simple']) ]) {
         my $model = 'MusicBrainz::Server::Entity::' . type_to_model($type) . 'Type';
         $data->{type} = $model->new( name => $data->{type} );
->>>>>>> 167f6694
     }
     return $data;
 }
@@ -386,12 +377,8 @@
     }
 
     $data = $self->schema_fixup_type($data, $type);
-<<<<<<< HEAD
+
     if ($type eq 'place' && defined $data->{coordinates})
-=======
-
-    if ($type eq 'place' && exists $data->{coordinates})
->>>>>>> 167f6694
     {
         $data->{coordinates} = MusicBrainz::Server::Entity::Coordinates->new( $data->{coordinates} );
     }
@@ -535,28 +522,7 @@
         }
 
         my $release_group = delete $data->{'release-group'};
-<<<<<<< HEAD
-
-        my %rg_args;
-        if ($release_group->{'primary-type'}) {
-            $rg_args{primary_type} =
-                MusicBrainz::Server::Entity::ReleaseGroupType->new(
-                    name => $release_group->{'primary-type'}
-                );
-        }
-
-        if ($release_group->{'secondary-types'}) {
-            $rg_args{secondary_types} = [
-                map {
-                    MusicBrainz::Server::Entity::ReleaseGroupSecondaryType->new(
-                        name => $_
-                    )
-                } @{ $release_group->{'secondary-types'} }
-            ]
-        }
-
-=======
->>>>>>> 167f6694
+
         $data->{release_group} = MusicBrainz::Server::Entity::ReleaseGroup->new(
             fixup_rg($release_group)
         );
