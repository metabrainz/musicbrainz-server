package MusicBrainz::Server::Data::Search;

use Carp;
use Try::Tiny;
use Moose;
use Class::Load qw( load_class );
use JSON;
use Sql;
use Readonly;
use Data::Page;
use URI::Escape qw( uri_escape_utf8 );
use List::UtilsBy qw( partition_by );
use List::AllUtils qw( any );
use MusicBrainz::Server::Entity::Annotation;
use MusicBrainz::Server::Entity::Area;
use MusicBrainz::Server::Entity::AreaType;
use MusicBrainz::Server::Entity::ArtistType;
use MusicBrainz::Server::Entity::Barcode;
use MusicBrainz::Server::Entity::Event;
use MusicBrainz::Server::Entity::Gender;
use MusicBrainz::Server::Entity::ISRC;
use MusicBrainz::Server::Entity::ISWC;
use MusicBrainz::Server::Entity::Instrument;
use MusicBrainz::Server::Entity::InstrumentType;
use MusicBrainz::Server::Entity::Label;
use MusicBrainz::Server::Entity::LabelType;
use MusicBrainz::Server::Entity::Language;
use MusicBrainz::Server::Entity::Link;
use MusicBrainz::Server::Entity::LinkAttributeType;
use MusicBrainz::Server::Entity::LinkType;
use MusicBrainz::Server::Entity::Place;
use MusicBrainz::Server::Entity::PlaceType;
use MusicBrainz::Server::Entity::Medium;
use MusicBrainz::Server::Entity::MediumFormat;
use MusicBrainz::Server::Entity::Relationship;
use MusicBrainz::Server::Entity::Release;
use MusicBrainz::Server::Entity::ReleaseLabel;
use MusicBrainz::Server::Entity::ReleaseGroup;
use MusicBrainz::Server::Entity::ReleaseGroupType;
use MusicBrainz::Server::Entity::ReleaseGroupSecondaryType;
use MusicBrainz::Server::Entity::ReleaseStatus;
use MusicBrainz::Server::Entity::ReleasePackaging;
use MusicBrainz::Server::Entity::Script;
use MusicBrainz::Server::Entity::Series;
use MusicBrainz::Server::Entity::SeriesOrderingType;
use MusicBrainz::Server::Entity::SeriesType;
use MusicBrainz::Server::Entity::SearchResult;
use MusicBrainz::Server::Entity::WorkType;
use MusicBrainz::Server::Exceptions;
use MusicBrainz::Server::Data::Artist;
use MusicBrainz::Server::Data::Area;
use MusicBrainz::Server::Data::Event;
use MusicBrainz::Server::Data::Instrument;
use MusicBrainz::Server::Data::Label;
use MusicBrainz::Server::Data::Recording;
use MusicBrainz::Server::Data::Release;
use MusicBrainz::Server::Data::ReleaseGroup;
use MusicBrainz::Server::Data::Series;
use MusicBrainz::Server::Data::Tag;
use MusicBrainz::Server::Data::Utils qw( ref_to_type );
use MusicBrainz::Server::Data::Work;
use MusicBrainz::Server::Constants qw( entities_with $DARTIST_ID $DLABEL_ID );
use MusicBrainz::Server::Data::Utils qw( type_to_model );
use MusicBrainz::Server::ExternalUtils qw( get_chunked_with_retry );
use DateTime::Format::ISO8601;
use feature "switch";

no if $] >= 5.018, warnings => "experimental::smartmatch";

extends 'MusicBrainz::Server::Data::Entity';

use Sub::Exporter -setup => {
    exports => [qw( escape_query alias_query )]
};

sub search
{
    my ($self, $type, $query_str, $limit, $offset, $where) = @_;
    return ([], 0) unless $query_str && $type;

    $offset ||= 0;

    my $query;
    my $use_hard_search_limit = 1;
    my $hard_search_limit;
    my $deleted_entity = undef;

    my @where_args;

    if ($type eq "artist") {

        my $where_deleted = "WHERE entity.id != ?";
        $deleted_entity = $DARTIST_ID;

        my $extra_columns = 'entity.gender, entity.area, entity.begin_area, entity.end_area,' if $type eq 'artist';

        $query = "
            SELECT
                entity.id,
                entity.gid,
                entity.name,
                entity.comment,
                entity.sort_name,
                entity.type,
                entity.begin_date_year, entity.begin_date_month, entity.begin_date_day,
                entity.end_date_year, entity.end_date_month, entity.end_date_day,
                entity.ended,
                $extra_columns
                MAX(rank) AS rank
            FROM
                (
                    SELECT name, ts_rank_cd(to_tsvector('mb_simple', name), query, 2) AS rank
                    FROM
                        (SELECT name              FROM ${type}       UNION ALL
                         SELECT sort_name AS name FROM ${type}       UNION ALL
                         SELECT name              FROM ${type}_alias UNION ALL
                         SELECT sort_name AS name FROM ${type}_alias) names,
                        plainto_tsquery('mb_simple', ?) AS query
                    WHERE to_tsvector('mb_simple', name) @@ query OR name = ?
                    ORDER BY rank DESC
                    LIMIT ?
                ) AS r
                LEFT JOIN ${type}_alias AS alias ON (alias.name = r.name OR alias.sort_name = r.name)
                JOIN ${type} AS entity ON (r.name = entity.name OR r.name = entity.sort_name OR alias.${type} = entity.id)
                $where_deleted
            GROUP BY
                entity.id, entity.gid, entity.comment, entity.name, entity.sort_name, entity.type,
                entity.begin_date_year, entity.begin_date_month, entity.begin_date_day,
                entity.end_date_year, entity.end_date_month, entity.end_date_day, entity.ended
            ORDER BY
                rank DESC, sort_name, name, entity.gid
            OFFSET
                ?
        ";

        $hard_search_limit = $offset * 2;
    }
    elsif ($type ~~ [qw(recording release release_group)]) {
        my $extra_columns = "";
        $extra_columns .= 'entity.type AS primary_type_id,'
            if ($type eq 'release_group');

        $extra_columns = "entity.length, entity.video,"
            if ($type eq "recording");

        $extra_columns .= 'entity.language, entity.script, entity.barcode,
                           entity.release_group, entity.status,'
            if ($type eq 'release');

        my $extra_ordering = '';
        $extra_columns .= 'entity.artist_credit AS artist_credit_id,';
        $extra_ordering = ', entity.artist_credit';

        my ($join_sql, $where_sql)
            = ("JOIN ${type} entity ON r.name = entity.name", '');

        if ($type eq 'release' && $where && exists $where->{track_count}) {
            $join_sql .= ' JOIN medium ON medium.release = entity.id';
            $where_sql = 'WHERE track_count_matches_cdtoc(medium, ?)';
            push @where_args, $where->{track_count};
        }
        elsif ($type eq 'recording') {
            if ($where && exists $where->{artist})
            {
                $join_sql .= " JOIN artist_credit ON artist_credit.id = entity.artist_credit";
                $where_sql = 'WHERE artist_credit.name LIKE ?';
                push @where_args, "%".$where->{artist}."%";
            }
        }

        $query = "
            SELECT DISTINCT
                entity.id,
                entity.gid,
                entity.comment,
                $extra_columns
                r.name,
                r.rank
            FROM
                (
                    SELECT name, ts_rank_cd(to_tsvector('mb_simple', name), query, 2) as rank
                    FROM ${type},
                        plainto_tsquery('mb_simple', ?) AS query
                    WHERE to_tsvector('mb_simple', name) @@ query OR name = ?
                    ORDER BY rank DESC
                    LIMIT ?
                ) AS r
                $join_sql
                $where_sql
            ORDER BY
                r.rank DESC, r.name
                ${extra_ordering}, entity.gid
            OFFSET
                ?
        ";

        $hard_search_limit = int($offset * 1.2);
    }

    elsif ($type ~~ [qw(area event instrument label place series work)]) {
        my $where_deleted = "WHERE entity.id != ?";
        if ($type eq "label") {
            $deleted_entity = $DLABEL_ID;
        } else {
            $where_deleted = "";
        }

        my $extra_columns = '';
        $extra_columns .= 'entity.language,' if $type eq 'work';
        $extra_columns .= 'entity.address, entity.area, entity.begin_date_year, entity.begin_date_month, entity.begin_date_day,
                entity.end_date_year, entity.end_date_month, entity.end_date_day, entity.ended,' if $type eq 'place';
        $extra_columns .= 'entity.description,' if $type eq 'instrument';
        $extra_columns .= 'iso_3166_1s.codes AS iso_3166_1, iso_3166_2s.codes AS iso_3166_2, iso_3166_3s.codes AS iso_3166_3,' if $type eq 'area';
        $extra_columns .= 'entity.label_code, entity.area,' if $type eq 'label';
        $extra_columns .= 'entity.ordering_type,' if $type eq 'series';
        $extra_columns .= 'entity.time, entity.cancelled, entity.begin_date_year, entity.begin_date_month, entity.begin_date_day,
                entity.end_date_year, entity.end_date_month, entity.end_date_day, entity.ended,' if $type eq 'event';

        my $extra_groupby_columns = $extra_columns;
        $extra_groupby_columns =~ s/[^ ,]+ AS //g;

        my $extra_joins = '';
        if ($type eq 'area') {
            $extra_joins .= 'LEFT JOIN (SELECT area, array_agg(code) AS codes FROM iso_3166_1 GROUP BY area) iso_3166_1s ON iso_3166_1s.area = entity.id ' .
                            'LEFT JOIN (SELECT area, array_agg(code) AS codes FROM iso_3166_2 GROUP BY area) iso_3166_2s ON iso_3166_2s.area = entity.id ' .
                            'LEFT JOIN (SELECT area, array_agg(code) AS codes FROM iso_3166_3 GROUP BY area) iso_3166_3s ON iso_3166_3s.area = entity.id';
        }

        $query = "
            SELECT
                entity.id,
                entity.gid,
                entity.name,
                entity.comment,
                entity.type,
                $extra_columns
                MAX(rank) AS rank
            FROM
                (
                    SELECT name, ts_rank_cd(to_tsvector('mb_simple', name), query, 2) AS rank
                    FROM
                        (SELECT name              FROM ${type}       UNION ALL
                         SELECT name              FROM ${type}_alias UNION ALL
                         SELECT sort_name AS name FROM ${type}_alias) names,
                        plainto_tsquery('mb_simple', ?) AS query
                    WHERE to_tsvector('mb_simple', name) @@ query OR name = ?
                    ORDER BY rank DESC
                    LIMIT ?
                ) AS r
                LEFT JOIN ${type}_alias AS alias ON (alias.name = r.name OR alias.sort_name = r.name)
                JOIN ${type} AS entity ON (r.name = entity.name OR alias.${type} = entity.id)
                $extra_joins
                $where_deleted
            GROUP BY
                $extra_groupby_columns entity.id, entity.gid, entity.name, entity.comment, entity.type
            ORDER BY
                rank DESC, entity.name, entity.gid
            OFFSET
                ?
        ";

        $hard_search_limit = $offset * 2;
    }

    elsif ($type eq "tag") {
        $query = "
            SELECT id, name, ts_rank_cd(to_tsvector('mb_simple', name), query, 2) AS rank
            FROM tag, plainto_tsquery('mb_simple', ?) AS query
            WHERE to_tsvector('mb_simple', name) @@ query OR name = ?
            ORDER BY rank DESC, tag.name
            OFFSET ?
        ";
        $use_hard_search_limit = 0;
    }
    elsif ($type eq 'editor') {
        $query = "SELECT id, name, ts_rank_cd(to_tsvector('mb_simple', name), query, 2) AS rank,
                    email
                  FROM editor, plainto_tsquery('mb_simple', ?) AS query
                  WHERE to_tsvector('mb_simple', name) @@ query OR name = ?
                  ORDER BY rank DESC
                  OFFSET ?";
        $use_hard_search_limit = 0;
    }

    if ($use_hard_search_limit) {
        $hard_search_limit += $limit * 3;
    }

    my $fuzzy_search_limit = 10000;
    my $search_timeout = 60 * 1000;

    $self->sql->auto_commit;
    $self->sql->do('SET SESSION gin_fuzzy_search_limit TO ?', $fuzzy_search_limit);
    $self->sql->auto_commit;
    $self->sql->do('SET SESSION statement_timeout TO ?', $search_timeout);

    my @query_args = ();
    push @query_args, $hard_search_limit if $use_hard_search_limit;
    push @query_args, $deleted_entity if $deleted_entity;
    push @query_args, @where_args;
    push @query_args, $offset;

    my @result;
    my $pos = $offset + 1;
    my @rows = @{
        $self->sql->select_list_of_hashes($query, $query_str, $query_str, @query_args)
    };

    for my $row (@rows) {
        last unless ($limit--);

        my $model = 'MusicBrainz::Server::Data::' . type_to_model($type);

        my $res = MusicBrainz::Server::Entity::SearchResult->new(
            position => $pos++,
            score => int(1000 * $row->{rank}),
            entity => $model->_new_from_row($row)
        );
        push @result, $res;
    }

    my $hits = @rows + $offset;

    return (\@result, $hits);

}

# ---------------- External (Indexed) Search ----------------------

# The XML schema uses a slightly different terminology for things
# and the schema defines how data is passed between the main
# server and the search server. In order to shove the dat back into
# the object model, we need to do some ugly ass tweaking....

# The mapping of XML/JSON centric terms to object model terms.
my %mapping = (
    'disambiguation' => 'comment',
    'sort-name'      => 'sort_name',
    'title'          => 'name',
    'artist-credit'  => 'artist_credit',
    'label-code'     => 'label_code',
);

sub schema_fixup_type {
    my ($self, $data, $type) = @_;
    if (defined $data->{type} && $type ~~ [ entities_with(['type', 'simple']) ]) {
        my $model = 'MusicBrainz::Server::Entity::' . type_to_model($type) . 'Type';
        $data->{type} = $model->new( name => $data->{type} );
    }
    return $data;
}

# Fix up the key names so that the data returned from the JSON service
# matches up with the data returned from the DB for easy object creation
sub schema_fixup
{
    my ($self, $data, $type) = @_;

    return unless (ref($data) eq 'HASH');

    if (defined $data->{id} && $type eq 'freedb')
    {
        $data->{discid} = $data->{id};
        delete $data->{name};
    }

    # Special case to handle the ids
    $data->{gid} = $data->{id};
    $data->{id} = 1;

    # MusicBrainz::Server::Entity::Role::Taggable expects 'tags' to contain an ArrayRef[AggregatedTag].
    # If tags are required in search results they will need to be listed under a different key value.
    delete $data->{tags};

    foreach my $k (keys %mapping)
    {
        if (defined $data->{$k})
        {
            $data->{$mapping{$k}} = $data->{$k} if ($mapping{$k});
            delete $data->{$k};
        }
    }

    $data = $self->schema_fixup_type($data, $type);

    if ($type eq 'place' && defined $data->{coordinates})
    {
        $data->{coordinates} = MusicBrainz::Server::Entity::Coordinates->new( $data->{coordinates} );
    }
    if (($type ~~ [qw(artist event label area place)]) && defined $data->{'life-span'})
    {
        $data->{begin_date} = MusicBrainz::Server::Entity::PartialDate->new($data->{'life-span'}->{begin})
            if (defined $data->{'life-span'}->{begin});
        $data->{end_date} = MusicBrainz::Server::Entity::PartialDate->new($data->{'life-span'}->{end})
            if (defined $data->{'life-span'}->{end});
        $data->{ended} = $data->{'life-span'}->{ended} eq 'true'
            if defined $data->{'life-span'}->{ended};
    }
    if ($type eq 'area') {
        for my $prop (qw( iso_3166_1 iso_3166_2 iso_3166_3 )) {
            my $json_prop = $prop . '-codes';
            $json_prop =~ s/_/-/g;
            if (defined $data->{$json_prop}) {
                $data->{$prop} = $data->{$json_prop};
                delete $data->{$json_prop};
            }
        }
    }
    if ($type eq 'artist' || $type eq 'label' || $type eq 'place') {
        for my $prop (qw( area begin_area end_area )) {
            my $json_prop = $prop;
            $json_prop =~ s/_/-/;
            if (defined $data->{$json_prop})
            {
                my $area = delete $data->{$json_prop};
                $area->{gid} = $area->{id};
                $area->{id} = 1;
                $data->{$prop} = MusicBrainz::Server::Entity::Area->new($area);
            }
        }
    }
    if ($type eq 'artist' && defined $data->{gender}) {
        $data->{gender} = MusicBrainz::Server::Entity::Gender->new( name => ucfirst($data->{gender}) );
    }
    if ($type eq 'cdstub' && defined $data->{gid})
    {
        $data->{discid} = $data->{gid};
        delete $data->{gid};
        $data->{title} = $data->{name};
        delete $data->{name};
    }
    if ($type eq 'annotation' && defined $data->{entity})
    {
        my $parent_type = $data->{type};
        $parent_type =~ s/-/_/g;
        my $entity_model = $self->c->model( type_to_model($parent_type) )->_entity_class;
        $data->{parent} = $entity_model->new( { name => $data->{name}, gid => $data->{entity} });
        delete $data->{entity};
        delete $data->{type};
    }
    if ($type eq 'freedb' && defined $data->{name})
    {
        $data->{title} = $data->{name};
        delete $data->{name};
    }
    if (($type eq 'cdstub' || $type eq 'freedb')
        && (defined $data->{"count"}))
    {
        if (defined $data->{barcode})
        {
            $data->{barcode} = MusicBrainz::Server::Entity::Barcode->new( $data->{barcode} );
        }

        $data->{track_count} = $data->{"count"};
        delete $data->{"count"};
    }
    if ($type eq 'release')
    {
        if (defined $data->{"release-events"})
        {
            $data->{events} = [];
            for my $release_event_data (@{$data->{"release-events"}})
            {
                my $release_event = MusicBrainz::Server::Entity::ReleaseEvent->new(
                    country => defined($release_event_data->{area}) ?
                        MusicBrainz::Server::Entity::Area->new( gid => $release_event_data->{area}->{id},
                                                                iso_3166_1 => $release_event_data->{area}->{"iso-3166-1-codes"},
                                                                name => $release_event_data->{area}->{name} )
                        : undef,
                    date => MusicBrainz::Server::Entity::PartialDate->new( $release_event_data->{date} ));

                push @{$data->{events}}, $release_event;
            }
            delete $data->{"release-events"};
        }
        if (defined $data->{barcode})
        {
            $data->{barcode} = MusicBrainz::Server::Entity::Barcode->new( $data->{barcode} );
        }
        if (defined $data->{"text-representation"} &&
            defined $data->{"text-representation"}->{language})
        {
            $data->{language} = MusicBrainz::Server::Entity::Language->new( {
                iso_code_3 => $data->{"text-representation"}->{language}
            } );
        }
        if (defined $data->{"text-representation"} &&
            defined $data->{"text-representation"}->{script})
        {
            $data->{script} = MusicBrainz::Server::Entity::Script->new(
                    { iso_code => $data->{"text-representation"}->{script} }
            );
        }

        if ($data->{'label-info'}) {
            $data->{labels} = [
                map {
                    MusicBrainz::Server::Entity::ReleaseLabel->new(
                        label => $_->{label}->{id} &&
                            MusicBrainz::Server::Entity::Label->new(
                                name => $_->{label}->{name},
                                gid => $_->{label}->{id}
                            ),
                        catalog_number => $_->{'catalog-number'}
                    )
                } @{ $data->{'label-info'}}
            ];
        }

        if (defined $data->{"media"})
        {
            $data->{mediums} = [];
            for my $medium_data (@{$data->{"media"}})
            {
                my $format = $medium_data->{format};
                my $medium = MusicBrainz::Server::Entity::Medium->new(
                    track_count => $medium_data->{"track-count"},
                    format => $format &&
                        MusicBrainz::Server::Entity::MediumFormat->new(
                            name => $format
                        )
                );

                push @{$data->{mediums}}, $medium;
            }
            delete $data->{"media"};
        }

        my $release_group = delete $data->{'release-group'};

        $data->{release_group} = MusicBrainz::Server::Entity::ReleaseGroup->new(
            fixup_rg($release_group)
        );

        if ($data->{status}) {
            $data->{status} = MusicBrainz::Server::Entity::ReleaseStatus->new(
                name => delete $data->{status}
            )
        }
        if ($data->{packaging}) {
            $data->{packaging} = MusicBrainz::Server::Entity::ReleasePackaging->new(
                name => delete $data->{packaging}
            )
        }
    }
    if ($type eq 'release-group') {
        fixup_rg($data, $data);
    }
    if ($type eq 'recording' &&
        defined $data->{"releases"} &&
        defined $data->{"releases"}->[0] &&
        defined $data->{"releases"}->[0]->{"media"} &&
        defined $data->{"releases"}->[0]->{"media"}->[0])
    {
        my @releases;

        foreach my $release (@{$data->{"releases"}})
        {
            my $medium = MusicBrainz::Server::Entity::Medium->new(
                position  => $release->{"media"}->[0]->{"position"},
                track_count => $release->{"media"}->[0]->{"track-count"},
                tracks => [ MusicBrainz::Server::Entity::Track->new(
                    position => $release->{"media"}->[0]->{"track-offset"} + 1,
                    recording => MusicBrainz::Server::Entity::Recording->new(
                        gid => $data->{gid}
                    )
                ) ]
            );
            my $release_group = MusicBrainz::Server::Entity::ReleaseGroup->new(
                primary_type => MusicBrainz::Server::Entity::ReleaseGroupType->new(
                    name => $release->{"release-group"}->{"primary-type"} || ''
                )
            );
            push @releases, MusicBrainz::Server::Entity::Release->new(
                gid     => $release->{id},
                name    => $release->{title},
                mediums => [ $medium ],
                release_group => $release_group
            );
        }
        $data->{_extra} = \@releases;
    }

    if ($type eq 'recording' && defined $data->{'isrcs'}) {
        $data->{isrcs} = [
            map { MusicBrainz::Server::Entity::ISRC->new( isrc => $_->{id} ) } @{ $data->{'isrcs'} }
        ];
    }

    if ($type eq 'recording') {
        $data->{video} = defined $data->{video} && $data->{video} eq 'true';
    }

    if (defined $data->{"relations"} &&
        defined $data->{"relations"}->[0])
    {
        my @relationships;

        foreach my $rel (@{ $data->{"relations"} })
        {
            my $target_type;
            for (entities_with(['mbid', 'relatable'], take => sub { my $type = shift; return shift->{url} // $type })) {
                if (exists $rel->{$_}) {
                    $target_type = $_;
                    last;
                }
            }

            my $entity_type = $target_type;

            my %entity = %{ $rel->{$entity_type} };

            # The search server returns the MBID in the 'id' attribute, so we
            # need to rename that.
            $entity{gid} = delete $entity{id};
            %entity = %{ $self->schema_fixup_type(\%entity, $entity_type) };

            my $entity = $self->c->model( type_to_model ($entity_type) )->
                _entity_class->new(%entity);

            push @relationships, MusicBrainz::Server::Entity::Relationship->new(
                entity1 => $entity,
                link => MusicBrainz::Server::Entity::Link->new(
                    type => MusicBrainz::Server::Entity::LinkType->new(
                        entity1_type => $entity_type,
                        name => $rel->{type}
                    )
                )
            );
        }

        $data->{relationships} = \@relationships;
    }


    foreach my $k (keys %{$data})
    {
        if (ref($data->{$k}) eq 'HASH')
        {
            $self->schema_fixup($data->{$k}, $type);
        }
        if (ref($data->{$k}) eq 'ARRAY')
        {
            foreach my $item (@{$data->{$k}})
            {
                $self->schema_fixup($item, $type);
            }
        }
    }

    if (defined $data->{'artist_credit'}) {
        my @credits;
        foreach my $namecredit (@{$data->{"artist_credit"}})
        {
            my $artist = MusicBrainz::Server::Entity::Artist->new($namecredit->{artist});
            push @credits, MusicBrainz::Server::Entity::ArtistCreditName->new( {
                    artist => $artist,
                    name => $namecredit->{name} || $artist->{name},
                    join_phrase => $namecredit->{joinphrase} || '' } );
        }
        $data->{'artist_credit'} = MusicBrainz::Server::Entity::ArtistCredit->new( { names => \@credits } );
    }

    if ($type eq 'work') {
        if (defined $data->{relationships}) {
            my %relationship_map = partition_by { $_->entity1->gid }
                @{ $data->{relationships} };

            $data->{writers} = [
                map {
                    my @relationships = @{ $relationship_map{$_} };
                    {
                        entity => $relationships[0]->entity1,
                            roles  => [ map { $_->link->type->name } grep { $_->link->type->entity1_type eq 'artist' } @relationships ]
                        }
                } grep {
                    my @relationships = @{ $relationship_map{$_} };
                    any { $_->link->type->entity1_type eq 'artist' } @relationships;
                } keys %relationship_map
            ];
        }

        if (defined $data->{language}) {
            $data->{language} = MusicBrainz::Server::Entity::Language->new({
                iso_code_3 => $data->{language}
            });
        }

        if (defined $data->{'iswcs'}) {
            $data->{iswcs} = [
                map {
                    MusicBrainz::Server::Entity::ISWC->new( iswc => $_ )
                } @{ $data->{'iswcs'} }
            ]
        }
    }
}

sub fixup_rg {
    my $release_group = shift;
    my $rg_args = shift // {};
        # can be passed as a parameter for in-place modification

    if ($release_group->{'primary-type'}) {
        $rg_args->{primary_type} =
            MusicBrainz::Server::Entity::ReleaseGroupType->new(
                name => $release_group->{'primary-type'}
            );
    }

    if ($release_group->{'secondary-types'}) {
        $rg_args->{secondary_types} = [
            map {
                MusicBrainz::Server::Entity::ReleaseGroupSecondaryType->new(
                    name => $_
                )
            } @{ $release_group->{'secondary-types'} }
        ]
    }

    return %$rg_args;
}

# Escape special characters in a Lucene search query
sub escape_query
{
    my $str = shift;

    return "" unless $str;

    $str =~  s/([+\-&|!(){}\[\]\^"~*?:\\\/])/\\$1/g;
    return $str;
}

# add alias/sortname queries for entity
sub alias_query
{
    my ($type, $query) = @_;

    return "$type:\"$query\"^1.6 " .
        "(+sortname:\"$query\"^1.6 -$type:\"$query\") " .
        "(+alias:\"$query\" -$type:\"$query\" -sortname:\"$query\") " .
        "(+($type:($query)^0.8) -$type:\"$query\" -sortname:\"$query\" -alias:\"$query\") " .
        "(+(sortname:($query)^0.8) -$type:($query) -sortname:\"$query\" -alias:\"$query\") " .
        "(+(alias:($query)^0.4) -$type:($query) -sortname:($query) -alias:\"$query\")";
}

sub external_search
{
    my ($self, $type, $query, $limit, $page, $adv) = @_;

    my $entity_model = $self->c->model( type_to_model($type) )->_entity_class;
    load_class($entity_model);
    my $offset = ($page - 1) * $limit;

    $query = uri_escape_utf8($query);
    $type =~ s/release_group/release-group/;
    my $search_url = sprintf("http://%s/ws/2/%s/?query=%s&offset=%s&max=%s&fmt=jsonnew&dismax=%s",
                                 DBDefs->LUCENE_SERVER,
                                 $type,
                                 $query,
                                 $offset,
                                 $limit,
                                 $adv ? 'false' : 'true',
                                 );

<<<<<<< HEAD
    if (DBDefs->_RUNNING_TESTS) {
        $ua = MusicBrainz::Server::Test::mock_search_server($type);
    } else {
        $ua = $self->c->lwp unless defined $ua;
    }
=======
    my $ua = LWP::UserAgent->new;
    $ua->timeout(5);
    $ua->env_proxy;
>>>>>>> f607dc6c

    # Dispatch the search request.
    my $response = get_chunked_with_retry($ua, $search_url);
    if (!defined $response) {
        return { code => 500, error => 'We could not fetch the document from the search server. Please try again.' };
    }
    elsif (!$response->is_success)
    {
        return { code => $response->code, error => $response->content };
    }
    elsif ($response->status_line eq "200 Assumed OK")
    {
        if ($response->content =~ /<title>([0-9]{3})/)
        {
            return { code => $1, error => $response->content };
        }
        else
        {
            return { code => 500, error => $response->content };
        }
    }
    else
    {
        my $data;
        try {
            $data = JSON->new->utf8->decode($response->content);
        }
        catch {
            use Data::Dumper;
            croak "Failed to decode JSON search data:\n" .
                  Dumper($response->content) . "\n" .
                  "Exception:\n" . Dumper($_) . "\n" .
                  "Response headers:\n" .
                  Dumper($response->headers->as_string);
        };

        my @results;
        my $xmltype = $type;
        my $pos = 0;
        my $last_updated = $data->{created} ?
            DateTime::Format::ISO8601->parse_datetime($data->{created}) :
            undef;

        # Use types as provided by jsonnew format
        if ($type ~~ [qw(area artist event instrument label place recording release release-group work annotation cdstub editor)]) {
            $xmltype .= "s";
        }
        $xmltype =~ s/freedb/freedb-discs/;

        foreach my $t (@{$data->{$xmltype}})
        {
            $self->schema_fixup($t, $type);
            push @results, MusicBrainz::Server::Entity::SearchResult->new(
                    position => $pos++,
                    score  => $t->{score},
                    entity => $entity_model->new($t),
                    extra  => $t->{_extra} || []   # Not all data fits into the object model, this is for those cases
                );
        }
        my ($total_hits) = $data->{count};

        # If the user searches for annotations, they will get the results in wikiformat - we need to
        # convert this to HTML.
        if ($type eq 'annotation')
        {
            foreach my $result (@results)
            {
                $result->{type} = ref_to_type($result->{entity}->{parent});
            }
        }

        if ($type eq 'work')
        {
            my @entities = map { $_->entity } @results;
            $self->c->model('Work')->load_ids(@entities);
            $self->c->model('Work')->load_recording_artists(@entities);
        }

        my $pager = Data::Page->new;
        $pager->current_page($page);
        $pager->entries_per_page($limit);
        $pager->total_entries($total_hits);

        return { pager => $pager, offset => $offset, results => \@results, last_updated => $last_updated };
    }
}

sub combine_rules
{
    my ($inputs, %rules) = @_;

    my @parts;
    for my $key (keys %rules) {
        my $spec = $rules{$key};
        my $parameter = $spec->{parameter} || $key;
        next unless defined $inputs->{$parameter};

        my $input = $inputs->{$parameter};
        next if defined $spec->{check} && !$spec->{check}->($input);

        $input = escape_query($input) if $spec->{escape};
        my $process = $spec->{process} || sub { shift };
        $input = $process->($input);
        $input = join(' AND ', split /\s+/, $input) if $spec->{split};

        my $predicate = $spec->{predicate} || sub { "$key:($input)" };
        push @parts, $predicate->($input);
    }

    return join(' AND ', map { "($_)" } @parts);
}

sub xml_search
{
    my ($self, %options) = @_;

    my $die = sub {
        MusicBrainz::Server::Exceptions::InvalidSearchParameters->throw( message => shift );
    };

    my $query   = $options{query};
    my $limit   = $options{limit} || 25;
    my $offset  = $options{offset} || 0;
    my $type    = $options{type} or $die->('type is a required parameter');
    my $version = $options{version} || 2;

    $type =~ s/release_group/release-group/;

    unless ($query) {
        given ($type) {
            when ('artist') {
                my $name = escape_query($options{name}) or $die->('name is a required parameter');
                $name =~ tr/A-Z/a-z/;
                $name =~ s/\s*(.*?)\s*$/$1/;
                $query = "artist:($name)(sortname:($name) alias:($name) !artist:($name))";
            }
            when ('label') {
                my $term = escape_query($options{name}) or $die->('name is a required parameter');
                $term =~ tr/A-Z/a-z/;
                $term =~ s/\s*(.*?)\s*$/$1/;
                $query = "label:($term)(alias:($term) !label:($term))";
            }

            when ('release') {
                $query = combine_rules(
                    \%options,
                    DEFAULT => {
                        parameter => 'title',
                        escape    => 1,
                        process => sub {
                            my $term = shift;
                            $term =~ s/\s*(.*?)\s*$/$1/;
                            $term =~ tr/A-Z/a-z/;
                            $term;
                        },
                        split     => 1,
                        predicate => sub { shift }
                    },
                    arid => {
                        parameter => 'artistid',
                        escape    => 1
                    },
                    artist => {
                        parameter => 'artist',
                        escape    => 1,
                        split     => 1,
                        process   => sub { my $term = shift; $term =~ s/\s*(.*?)\s*$/$1/; $term }
                    },
                    type => {
                        parameter => 'releasetype',
                    },
                    status => {
                        parameter => 'releasestatus',
                        check     => sub { shift() =~ /^\d+$/ },
                        process   => sub { shift() . '^0.0001' }
                    },
                    tracks => {
                        parameter => 'count',
                        check     => sub { shift > 0 },
                    },
                    discids => {
                        check     => sub { shift > 0 },
                    },
                    date   => {},
                    asin   => {},
                    lang   => {},
                    script => {}
                );
            }

            when ('release-group') {
                $query = combine_rules(
                    \%options,
                    DEFAULT => {
                        parameter => 'title',
                        escape    => 1,
                        process => sub {
                            my $term = shift;
                            $term =~ s/\s*(.*?)\s*$/$1/;
                            $term =~ tr/A-Z/a-z/;
                            $term;
                        },
                        split     => 1,
                        predicate => sub { shift }
                    },
                    arid => {
                        parameter => 'artistid',
                        escape    => 1
                    },
                    artist => {
                        parameter => 'artist',
                        escape    => 1,
                        split     => 1,
                        process   => sub { my $term = shift; $term =~ s/\s*(.*?)\s*$/$1/; $term }
                    },
                    type => {
                        parameter => 'releasetype',
                        check     => sub { shift =~ /^\d+$/ },
                        process   => sub { my $type = shift; return $type . '^.0001' }
                    },
                );
            }

            when ('recording') {
                $query = combine_rules(
                    \%options,
                    DEFAULT => {
                        parameter => 'title',
                        escape    => 1,
                        process => sub {
                            my $term = shift;
                            $term =~ s/\s*(.*?)\s*$/$1/;
                            $term =~ tr/A-Z/a-z/;
                            $term;
                        },
                        predicate => sub { shift },
                        split     => 1,
                    },
                    arid => {
                        parameter => 'artistid',
                        escape    => 1
                    },
                    artist => {
                        parameter => 'artist',
                        escape    => 1,
                        split     => 1,
                        process   => sub { my $term = shift; $term =~ s/\s*(.*?)\s*$/$1/; $term }
                    },
                    reid => {
                        parameter => 'releaseid',
                        escape    => 1
                    },
                    release => {
                        parameter => 'release',
                        process   => sub { my $term = shift; $term =~ s/\s*(.*?)\s*$/$1/; $term; },
                        split     => 1,
                        escape    => 1
                    },
                    duration => {
                        predicate => sub {
                            my $dur = int(shift() / 2000);
                            return "qdur:$dur OR qdur:(" . ($dur - 1) . ") OR qdur:(" . ($dur + 1) . ")";
                        }
                    },
                    tnum => {
                        parameter => 'tracknumber',
                        check => sub { shift() >= 0 },
                    },
                    type   => { parameter => 'releasetype' },
                    tracks => { parameter => 'count' },
                );
            }
        }
    }

    $query = uri_escape_utf8($query);
    my $search_url = sprintf("http://%s/ws/%d/%s/?query=%s&offset=%s&max=%s&fmt=xml",
                                 DBDefs->LUCENE_SERVER,
                                 $version,
                                 $type,
                                 $query,
                                 $offset,
                                 $limit,);

    # Dispatch the search request.
    my $response = $self->c->lwp->get($search_url);
    unless ($response->is_success)
    {
        die $response;
    }
    else
    {
        return $response->decoded_content;
    }
}

__PACKAGE__->meta->make_immutable;
no Moose;
1;

=head1 NAME

MusicBrainz::Server::Data::Search

=head1 COPYRIGHT

Copyright (C) 2009 Lukas Lalinsky

This program is free software; you can redistribute it and/or modify
it under the terms of the GNU General Public License as published by
the Free Software Foundation; either version 2 of the License, or
(at your option) any later version.

This program is distributed in the hope that it will be useful,
but WITHOUT ANY WARRANTY; without even the implied warranty of
MERCHANTABILITY or FITNESS FOR A PARTICULAR PURPOSE.  See the
GNU General Public License for more details.

You should have received a copy of the GNU General Public License
along with this program; if not, write to the Free Software
Foundation, Inc., 675 Mass Ave, Cambridge, MA 02139, USA.

=cut<|MERGE_RESOLUTION|>--- conflicted
+++ resolved
@@ -764,20 +764,8 @@
                                  $adv ? 'false' : 'true',
                                  );
 
-<<<<<<< HEAD
-    if (DBDefs->_RUNNING_TESTS) {
-        $ua = MusicBrainz::Server::Test::mock_search_server($type);
-    } else {
-        $ua = $self->c->lwp unless defined $ua;
-    }
-=======
-    my $ua = LWP::UserAgent->new;
-    $ua->timeout(5);
-    $ua->env_proxy;
->>>>>>> f607dc6c
-
     # Dispatch the search request.
-    my $response = get_chunked_with_retry($ua, $search_url);
+    my $response = get_chunked_with_retry($self->c->lwp, $search_url);
     if (!defined $response) {
         return { code => 500, error => 'We could not fetch the document from the search server. Please try again.' };
     }
