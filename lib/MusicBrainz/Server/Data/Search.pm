package MusicBrainz::Server::Data::Search;

use Moose;
use Class::MOP;
use JSON;
use Sql;
use Readonly;
use Data::Page;
use URI::Escape qw( uri_escape_utf8 );
use List::UtilsBy qw( partition_by );
use MusicBrainz::Server::Entity::Annotation;
use MusicBrainz::Server::Entity::Area;
use MusicBrainz::Server::Entity::AreaType;
use MusicBrainz::Server::Entity::ArtistType;
use MusicBrainz::Server::Entity::Barcode;
use MusicBrainz::Server::Entity::Gender;
use MusicBrainz::Server::Entity::ISRC;
use MusicBrainz::Server::Entity::ISWC;
use MusicBrainz::Server::Entity::Label;
use MusicBrainz::Server::Entity::LabelType;
use MusicBrainz::Server::Entity::Language;
use MusicBrainz::Server::Entity::Link;
use MusicBrainz::Server::Entity::LinkType;
use MusicBrainz::Server::Entity::Place;
use MusicBrainz::Server::Entity::Medium;
use MusicBrainz::Server::Entity::MediumFormat;
use MusicBrainz::Server::Entity::Relationship;
use MusicBrainz::Server::Entity::Release;
use MusicBrainz::Server::Entity::ReleaseLabel;
use MusicBrainz::Server::Entity::ReleaseGroup;
use MusicBrainz::Server::Entity::ReleaseGroupType;
use MusicBrainz::Server::Entity::ReleaseGroupSecondaryType;
use MusicBrainz::Server::Entity::ReleaseStatus;
use MusicBrainz::Server::Entity::Script;
use MusicBrainz::Server::Entity::SearchResult;
use MusicBrainz::Server::Entity::WorkType;
use MusicBrainz::Server::Exceptions;
use MusicBrainz::Server::Data::Artist;
use MusicBrainz::Server::Data::Area;
use MusicBrainz::Server::Data::Label;
use MusicBrainz::Server::Data::Recording;
use MusicBrainz::Server::Data::Release;
use MusicBrainz::Server::Data::ReleaseGroup;
use MusicBrainz::Server::Data::Tag;
use MusicBrainz::Server::Data::Utils qw( ref_to_type );
use MusicBrainz::Server::Data::Work;
use MusicBrainz::Server::Constants qw( $DARTIST_ID $DLABEL_ID );
use MusicBrainz::Server::Data::Utils qw( type_to_model );
use DateTime::Format::ISO8601;
use feature "switch";

extends 'MusicBrainz::Server::Data::Entity';

Readonly my %TYPE_TO_DATA_CLASS => (
    artist        => 'MusicBrainz::Server::Data::Artist',
    area          => 'MusicBrainz::Server::Data::Area',
    label         => 'MusicBrainz::Server::Data::Label',
    place         => 'MusicBrainz::Server::Data::Place',
    recording     => 'MusicBrainz::Server::Data::Recording',
    release       => 'MusicBrainz::Server::Data::Release',
    release_group => 'MusicBrainz::Server::Data::ReleaseGroup',
    work          => 'MusicBrainz::Server::Data::Work',
    tag           => 'MusicBrainz::Server::Data::Tag',
    editor        => 'MusicBrainz::Server::Data::Editor'
);

use Sub::Exporter -setup => {
    exports => [qw( escape_query alias_query )]
};

sub search
{
    my ($self, $type, $query_str, $limit, $offset, $where) = @_;
    return ([], 0) unless $query_str && $type;

    $offset ||= 0;

    my $query;
    my $use_hard_search_limit = 1;
    my $hard_search_limit;
    my $deleted_entity = undef;

    my @where_args;

    if ($type eq "artist" || $type eq "label" || $type eq "area") {

        my $where_deleted = "WHERE entity.id != ?";
        if ($type eq "artist") {
            $deleted_entity = $DARTIST_ID;
        } elsif ($type eq "label") {
            $deleted_entity = $DLABEL_ID;
        } else {
            $where_deleted = "";
        }

        my $extra_columns = '';
        $extra_columns .= 'entity.label_code, entity.area,' if $type eq 'label';
        $extra_columns .= 'entity.gender, entity.area, entity.begin_area, entity.end_area,' if $type eq 'artist';

        my $include_comment = $type eq 'area' ? '' : 'entity.comment, ';

        $query = "
            SELECT
                entity.id,
                entity.gid,
                entity.name,
                ${include_comment}
                entity.sort_name,
                entity.type,
                entity.begin_date_year, entity.begin_date_month, entity.begin_date_day,
                entity.end_date_year, entity.end_date_month, entity.end_date_day,
                entity.ended,
                $extra_columns
                MAX(rank) AS rank
            FROM
                (
                    SELECT name, ts_rank_cd(to_tsvector('mb_simple', name), query, 2) AS rank
                    FROM
                        (SELECT name              FROM ${type}       UNION ALL
                         SELECT sort_name AS name FROM ${type}       UNION ALL
                         SELECT name              FROM ${type}_alias UNION ALL
                         SELECT sort_name AS name FROM ${type}_alias) names,
                        plainto_tsquery('mb_simple', ?) AS query
                    WHERE to_tsvector('mb_simple', name) @@ query OR name = ?
                    ORDER BY rank DESC
                    LIMIT ?
                ) AS r
                LEFT JOIN ${type}_alias AS alias ON (alias.name = r.name OR alias.sort_name = r.name)
                JOIN ${type} AS entity ON (r.name = entity.name OR r.name = entity.sort_name OR alias.${type} = entity.id)
                $where_deleted
            GROUP BY
                $extra_columns entity.id, entity.gid, ${include_comment}entity.name, entity.sort_name, entity.type,
                entity.begin_date_year, entity.begin_date_month, entity.begin_date_day,
                entity.end_date_year, entity.end_date_month, entity.end_date_day, entity.ended
            ORDER BY
                rank DESC, sort_name, name
            OFFSET
                ?
        ";

        $hard_search_limit = $offset * 2;
    }
    elsif ($type eq "recording" || $type eq "release" || $type eq "release_group") {
        my $extra_columns = "";
        $extra_columns .= 'entity.type AS primary_type_id,'
            if ($type eq 'release_group');

        $extra_columns = "entity.length,"
            if ($type eq "recording");

        $extra_columns .= 'entity.language, entity.script, entity.barcode,
                           entity.release_group, entity.status,'
            if ($type eq 'release');

        my $extra_ordering = '';
        $extra_columns .= 'entity.artist_credit AS artist_credit_id,';
        $extra_ordering = ', entity.artist_credit';

        my ($join_sql, $where_sql)
            = ("JOIN ${type} entity ON r.name = entity.name", '');

        if ($type eq 'release' && $where && exists $where->{track_count}) {
            $join_sql .= ' JOIN medium ON medium.release = entity.id';
            $where_sql = 'WHERE medium.track_count = ?';
            push @where_args, $where->{track_count};
        }
        elsif ($type eq 'recording') {
            if ($where && exists $where->{artist})
            {
                $join_sql .= " JOIN artist_credit ON artist_credit.id = entity.artist_credit";
                $where_sql = 'WHERE artist_credit.name LIKE ?';
                push @where_args, "%".$where->{artist}."%";
            }
        }

        $query = "
            SELECT DISTINCT
                entity.id,
                entity.gid,
                entity.comment,
                $extra_columns
                r.name,
                r.rank
            FROM
                (
                    SELECT name, ts_rank_cd(to_tsvector('mb_simple', name), query, 2) as rank
                    FROM ${type},
                        plainto_tsquery('mb_simple', ?) AS query
                    WHERE to_tsvector('mb_simple', name) @@ query OR name = ?
                    ORDER BY rank DESC
                    LIMIT ?
                ) AS r
                $join_sql
                $where_sql
            ORDER BY
                r.rank DESC, r.name
                $extra_ordering
            OFFSET
                ?
        ";

        $hard_search_limit = int($offset * 1.2);
    }

    elsif ($type eq "work") {

        $query = "
            SELECT
                entity.id,
                entity.gid,
                entity.name,
                entity.type AS type_id,
                entity.language AS language_id,
                MAX(rank) AS rank
            FROM
                (
<<<<<<< HEAD
                    SELECT id, name, ts_rank_cd(to_tsvector('mb_simple', name), query, 2) AS rank
                    FROM ${type}_name, plainto_tsquery('mb_simple', ?) AS query
                    WHERE to_tsvector('mb_simple', name) @@ query OR name = ?
                    ORDER BY rank DESC
                    LIMIT ?
                ) as r
                LEFT JOIN ${type}_alias AS alias ON alias.name = r.id
                JOIN ${type} AS entity ON (r.id = entity.name OR alias.${type} = entity.id)
                JOIN ${type}_name AS aname ON entity.name = aname.id
            GROUP BY
                entity.id, entity.gid, aname.name, type_id, language_id
            ORDER BY
                rank DESC, aname.name
            OFFSET
                ?
        ";

        $hard_search_limit = $offset * 2;
    }

    # Could be merged with artist/label once name tables are killed
    elsif ($type eq "area" || $type eq "place") {

        my $extra_columns = "";
        $extra_columns .= 'entity.comment,'
            if ($type eq 'place');

        $extra_columns .= 'entity.sort_name,'
            if ($type eq 'area');

        $query = "
            SELECT
                entity.id,
                entity.gid,
                entity.name,
                $extra_columns
                entity.type,
                entity.begin_date_year, entity.begin_date_month, entity.begin_date_day,
                entity.end_date_year, entity.end_date_month, entity.end_date_day,
                entity.ended,
                MAX(rank) AS rank
            FROM
                (
=======
>>>>>>> c3bb94c7
                    SELECT name, ts_rank_cd(to_tsvector('mb_simple', name), query, 2) AS rank
                    FROM
                        (SELECT name              FROM ${type}       UNION ALL
                         SELECT name              FROM ${type}_alias) names,
                        plainto_tsquery('mb_simple', ?) AS query
                    WHERE to_tsvector('mb_simple', name) @@ query OR name = ?
                    ORDER BY rank DESC
                    LIMIT ?
                ) AS r
                LEFT JOIN ${type}_alias AS alias ON alias.name = r.name
                JOIN ${type} AS entity ON (r.name = entity.name OR alias.${type} = entity.id)
            GROUP BY
                entity.id, entity.gid, entity.name, type_id, language_id
            ORDER BY
                rank DESC, entity.name
            OFFSET
                ?
        ";

        $hard_search_limit = $offset * 2;
    }

    elsif ($type eq "tag") {
        $query = "
            SELECT id, name, ts_rank_cd(to_tsvector('mb_simple', name), query, 2) AS rank
            FROM tag, plainto_tsquery('mb_simple', ?) AS query
            WHERE to_tsvector('mb_simple', name) @@ query OR name = ?
            ORDER BY rank DESC, tag.name
            OFFSET ?
        ";
        $use_hard_search_limit = 0;
    }
    elsif ($type eq 'editor') {
        $query = "SELECT id, name, ts_rank_cd(to_tsvector('mb_simple', name), query, 2) AS rank,
                    email
                  FROM editor, plainto_tsquery('mb_simple', ?) AS query
                  WHERE to_tsvector('mb_simple', name) @@ query OR name = ?
                  ORDER BY rank DESC
                  OFFSET ?";
        $use_hard_search_limit = 0;
    }

    if ($use_hard_search_limit) {
        $hard_search_limit += $limit * 3;
    }

    my $fuzzy_search_limit = 10000;
    my $search_timeout = 60 * 1000;

    $self->sql->auto_commit;
    $self->sql->do('SET SESSION gin_fuzzy_search_limit TO ?', $fuzzy_search_limit);
    $self->sql->auto_commit;
    $self->sql->do('SET SESSION statement_timeout TO ?', $search_timeout);

    my @query_args = ();
    push @query_args, $hard_search_limit if $use_hard_search_limit;
    push @query_args, $deleted_entity if $deleted_entity;
    push @query_args, @where_args;
    push @query_args, $offset;

    $self->sql->select($query, $query_str, $query_str, @query_args);

    my @result;
    my $pos = $offset + 1;
    while ($limit--) {
        my $row = $self->sql->next_row_hash_ref or last;
        my $res = MusicBrainz::Server::Entity::SearchResult->new(
            position => $pos++,
            score => int(100 * $row->{rank}),
            entity => $TYPE_TO_DATA_CLASS{$type}->_new_from_row($row)
        );
        push @result, $res;
    }
    my $hits = $self->sql->row_count + $offset;
    $self->sql->finish;

    return (\@result, $hits);

}

# ---------------- External (Indexed) Search ----------------------

# The XML schema uses a slightly different terminology for things
# and the schema defines how data is passed between the main
# server and the search server. In order to shove the dat back into
# the object model, we need to do some ugly ass tweaking....

# The mapping of XML/JSON centric terms to object model terms.
my %mapping = (
    'disambiguation' => 'comment',
    'sort-name'      => 'sort_name',
    'title'          => 'name',
    'artist-credit'  => 'artist_credit',
    'label-code'     => 'label_code',
);

# Fix up the key names so that the data returned from the JSON service
# matches up with the data returned from the DB for easy object creation
sub schema_fixup
{
    my ($self, $data, $type) = @_;

    return unless (ref($data) eq 'HASH');

    if (exists $data->{id} && $type eq 'freedb')
    {
        $data->{discid} = $data->{id};
        delete $data->{name};
    }

    # Special case to handle the ids
    $data->{gid} = $data->{id};
    $data->{id} = 1;

    foreach my $k (keys %mapping)
    {
        if (exists $data->{$k})
        {
            $data->{$mapping{$k}} = $data->{$k} if ($mapping{$k});
            delete $data->{$k};
        }
    }

    if ($type eq 'artist' && exists $data->{type})
    {
        $data->{type} = MusicBrainz::Server::Entity::ArtistType->new( name => $data->{type} );
    }
    if ($type eq 'area' && exists $data->{type})
    {
        $data->{type} = MusicBrainz::Server::Entity::AreaType->new( name => $data->{type} );
    }
    if (($type eq 'artist' || $type eq 'label' || $type eq 'area') && exists $data->{'life-span'})
    {
        $data->{begin_date} = MusicBrainz::Server::Entity::PartialDate->new($data->{'life-span'}->{begin})
            if (exists $data->{'life-span'}->{begin});
        $data->{end_date} = MusicBrainz::Server::Entity::PartialDate->new($data->{'life-span'}->{end})
            if (exists $data->{'life-span'}->{end});
    }
    if ($type eq 'area') {
        for my $prop (qw( iso_3166_1 iso_3166_2 iso_3166_3 )) {
            my $json_subprop = $prop . '-code';
            $json_subprop =~ s/_/-/g;
            my $json_prop = $json_subprop . '-list';
            if (exists $data->{$json_prop}) {
                $data->{$prop} = $data->{$json_prop}->{$json_subprop};
                delete $data->{$json_prop};
            }
        }
    }
    if ($type eq 'artist' || $type eq 'label') {
        for my $prop (qw( area begin_area end_area )) {
            my $json_prop = $prop;
            $json_prop =~ s/_/-/;
            if (exists $data->{$json_prop})
            {
                my $area = delete $data->{$json_prop};
                $area->{gid} = $area->{id};
                $area->{id} = 1;
                $data->{$prop} = MusicBrainz::Server::Entity::Area->new($area);
            }
        }
    }
    if($type eq 'artist' && exists $data->{gender}) {
        $data->{gender} = MusicBrainz::Server::Entity::Gender->new( name => ucfirst($data->{gender}) );
    }
    if ($type eq 'label' && exists $data->{type})
    {
        $data->{type} = MusicBrainz::Server::Entity::LabelType->new( name => $data->{type} );
    }
    if ($type eq 'release-group' && exists $data->{type})
    {
        $data->{primary_type} = MusicBrainz::Server::Entity::ReleaseGroupType->new( name => $data->{type} );
    }
    if ($type eq 'cdstub' && exists $data->{gid})
    {
        $data->{discid} = $data->{gid};
        delete $data->{gid};
        $data->{title} = $data->{name};
        delete $data->{name};
    }
    if ($type eq 'annotation' && exists $data->{entity})
    {
        my $parent_type = $data->{type};
        $parent_type =~ s/-/_/g;
        my $entity_model = $self->c->model( type_to_model($parent_type) )->_entity_class;
        $data->{parent} = $entity_model->new( { name => $data->{name}, gid => $data->{entity} });
        delete $data->{entity};
        delete $data->{type};
    }
    if ($type eq 'freedb' && exists $data->{name})
    {
        $data->{title} = $data->{name};
        delete $data->{name};
    }
    if (($type eq 'cdstub' || $type eq 'freedb')
        && (exists $data->{"track-list"} && exists $data->{"track-list"}->{count}))
    {
        if (exists $data->{barcode})
        {
            $data->{barcode} = MusicBrainz::Server::Entity::Barcode->new( $data->{barcode} );
        }

        $data->{track_count} = $data->{"track-list"}->{count};
        delete $data->{"track-list"}->{count};
    }
    if ($type eq 'release')
    {
        if (exists $data->{"release-event-list"} &&
            exists $data->{"release-event-list"}->{"release-event"})
        {
            $data->{events} = [];
            for my $release_event_data (@{$data->{"release-event-list"}->{"release-event"}})
            {
                my $release_event = MusicBrainz::Server::Entity::ReleaseEvent->new(
                    country => defined($release_event_data->{area}) ?
                        MusicBrainz::Server::Entity::Area->new( gid => $release_event_data->{area}->{id},
                                                                iso_3166_1 => $release_event_data->{area}->{"iso-3166-1-code-list"}->{"iso-3166-1-code"},
                                                                name => $release_event_data->{area}->{name},
                                                                sort_name => $release_event_data->{area}->{'sort-name'} )
                        : undef,
                    date => MusicBrainz::Server::Entity::PartialDate->new( $release_event_data->{date} ));

                push @{$data->{events}}, $release_event;
            }
            delete $data->{"release-event-list"};
        }
        if (exists $data->{barcode})
        {
            $data->{barcode} = MusicBrainz::Server::Entity::Barcode->new( $data->{barcode} );
        }
        if (exists $data->{"text-representation"} &&
            exists $data->{"text-representation"}->{language})
        {
            $data->{language} = MusicBrainz::Server::Entity::Language->new( {
                iso_code_3 => $data->{"text-representation"}->{language}
            } );
        }
        if (exists $data->{"text-representation"} &&
            exists $data->{"text-representation"}->{script})
        {
            $data->{script} = MusicBrainz::Server::Entity::Script->new(
                    { iso_code => $data->{"text-representation"}->{script} }
            );
        }

        if ($data->{'label-info-list'}) {
            $data->{labels} = [
                map {
                    MusicBrainz::Server::Entity::ReleaseLabel->new(
                        label => $_->{label} &&
                            MusicBrainz::Server::Entity::Label->new(
                                name => $_->{label}{name},
                                gid => $_->{label}{id}
                            ),
                        catalog_number => $_->{'catalog-number'}
                    )
                } @{ $data->{'label-info-list'}{'label-info'} // [] }
            ];
        }

        if (exists $data->{"medium-list"} &&
            exists $data->{"medium-list"}->{medium})
        {
            $data->{mediums} = [];
            for my $medium_data (@{$data->{"medium-list"}->{medium}})
            {
                my $format = $medium_data->{format};
                my $medium = MusicBrainz::Server::Entity::Medium->new(
                    track_count => $medium_data->{"track-list"}->{"count"},
                    format => $format &&
                        MusicBrainz::Server::Entity::MediumFormat->new(
                            name => $format
                        )
                );

                push @{$data->{mediums}}, $medium;
            }
            delete $data->{"medium-list"};
        }

        my $release_group = delete $data->{'release-group'};

        my %rg_args;
        if ($release_group->{'primary-type'}) {
            $rg_args{primary_type} =
                MusicBrainz::Server::Entity::ReleaseGroupType->new(
                    name => $release_group->{'primary-type'}
                );
        }

        if ($release_group->{'secondary-type-list'}) {
            $rg_args{secondary_types} = [
                map {
                    MusicBrainz::Server::Entity::ReleaseGroupSecondaryType->new(
                        name => $_
                    )
                } @{ $release_group->{'secondary-type-list'}{'secondary-type'} }
            ]
        }

        $data->{release_group} = MusicBrainz::Server::Entity::ReleaseGroup->new(
            %rg_args
        );

        if ($data->{status}) {
            $data->{status} = MusicBrainz::Server::Entity::ReleaseStatus->new(
                name => delete $data->{status}
            )
        }
    }
    if ($type eq 'recording' &&
        exists $data->{"release-list"} &&
        exists $data->{"release-list"}->{release}->[0] &&
        exists $data->{"release-list"}->{release}->[0]->{"medium-list"} &&
        exists $data->{"release-list"}->{release}->[0]->{"medium-list"}->{medium})
    {
        my @releases;

        foreach my $release (@{$data->{"release-list"}->{release}})
        {
            my $medium = MusicBrainz::Server::Entity::Medium->new(
                position  => $release->{"medium-list"}->{medium}->[0]->{"position"},
                track_count => $release->{"medium-list"}->{medium}->[0]->{"track-list"}->{"count"},
                tracks => [ MusicBrainz::Server::Entity::Track->new(
                    position => $release->{"medium-list"}->{medium}->[0]->{"track-list"}->{"offset"} + 1,
                    recording => MusicBrainz::Server::Entity::Recording->new(
                        gid => $data->{gid}
                    )
                ) ]
            );
            my $release_group = MusicBrainz::Server::Entity::ReleaseGroup->new(
                primary_type => MusicBrainz::Server::Entity::ReleaseGroupType->new(
                    name => $release->{"release-group"}->{type} || ''
                )
            );
            push @releases, MusicBrainz::Server::Entity::Release->new(
                gid     => $release->{id},
                name    => $release->{title},
                mediums => [ $medium ],
                release_group => $release_group
            );
        }
        $data->{_extra} = \@releases;
    }

    if ($type eq 'recording' && exists $data->{'isrc-list'}) {
        $data->{isrcs} = [
            map { MusicBrainz::Server::Entity::ISRC->new( isrc => $_->{id} ) } @{ $data->{'isrc-list'}{'isrc'} }
        ];
    }

    if (exists $data->{"relation-list"} &&
        exists $data->{"relation-list"}->[0] &&
        exists $data->{"relation-list"}->[0]->{"relation"})
    {
        my @relationships;

        foreach my $rel_group (@{ $data->{"relation-list"} })
        {
            my $entity_type = $rel_group->{'target-type'};

            foreach my $rel (@{ $rel_group->{"relation"} })
            {
                my %entity = %{ $rel->{$entity_type} };

                # The search server returns the MBID in the 'id' attribute, so we
                # need to rename that.
                $entity{gid} = delete $entity{id};

                my $entity = $self->c->model( type_to_model ($entity_type) )->
                    _entity_class->new (%entity);

                push @relationships, MusicBrainz::Server::Entity::Relationship->new(
                    entity1 => $entity,
                    link => MusicBrainz::Server::Entity::Link->new(
                        type => MusicBrainz::Server::Entity::LinkType->new(
                            name => $rel->{type}
                        )
                    )
                );
            }
        }

        $data->{relationships} = \@relationships;
    }


    foreach my $k (keys %{$data})
    {
        if (ref($data->{$k}) eq 'HASH')
        {
            $self->schema_fixup($data->{$k}, $type);
        }
        if (ref($data->{$k}) eq 'ARRAY')
        {
            foreach my $item (@{$data->{$k}})
            {
                $self->schema_fixup($item, $type);
            }
        }
    }

    if (exists $data->{'artist_credit'})
    {
        my @credits;
        foreach my $namecredit (@{$data->{"artist_credit"}->{"name-credit"}})
        {
            my $artist = MusicBrainz::Server::Entity::Artist->new($namecredit->{artist});
            push @credits, MusicBrainz::Server::Entity::ArtistCreditName->new( {
                    artist => $artist,
                    name => $namecredit->{name} || $artist->{name},
                    join_phrase => $namecredit->{joinphrase} || '' } );
        }
        $data->{'artist_credit'} = MusicBrainz::Server::Entity::ArtistCredit->new( { names => \@credits } );
    }

    if ($type eq 'work') {
        if (exists $data->{relationships}) {
            my %relationship_map = partition_by { $_->entity1->gid }
                @{ $data->{relationships} };

            $data->{writers} = [
                map {
                    my @relationships = @{ $relationship_map{$_} };
                    {
                        entity => $relationships[0]->entity1,
                            roles  => [ map { $_->link->type->name } @relationships ]
                        }
                } keys %relationship_map
            ];
        }

        if(exists $data->{type}) {
            $data->{type} = MusicBrainz::Server::Entity::WorkType->new( name => $data->{type} );
        }

        if (exists $data->{language}) {
            $data->{language} = MusicBrainz::Server::Entity::Language->new({
                iso_code_3 => $data->{language}
            });
        }

        if(exists $data->{'iswc-list'}) {
            $data->{iswcs} = [
                map {
                    MusicBrainz::Server::Entity::ISWC->new( iswc => $_ )
                } @{ $data->{'iswc-list'}{iswc} }
            ]
        }
    }
}

# Escape special characters in a Lucene search query
sub escape_query
{
    my $str = shift;

    return "" unless $str;

    $str =~  s/([+\-&|!(){}\[\]\^"~*?:\\\/])/\\$1/g;
    return $str;
}

# add alias/sortname queries for entity
sub alias_query
{
    my ($type, $query) = @_;

    return "$type:\"$query\"^1.6 " .
        "(+sortname:\"$query\"^1.6 -$type:\"$query\") " .
        "(+alias:\"$query\" -$type:\"$query\" -sortname:\"$query\") " .
        "(+($type:($query)^0.8) -$type:\"$query\" -sortname:\"$query\" -alias:\"$query\") " .
        "(+(sortname:($query)^0.8) -$type:($query) -sortname:\"$query\" -alias:\"$query\") " .
        "(+(alias:($query)^0.4) -$type:($query) -sortname:($query) -alias:\"$query\")";
}

sub external_search
{
    my ($self, $type, $query, $limit, $page, $adv, $ua) = @_;

    my $entity_model = $self->c->model( type_to_model($type) )->_entity_class;
    Class::MOP::load_class($entity_model);
    my $offset = ($page - 1) * $limit;

    $query = uri_escape_utf8($query);
    $type =~ s/release_group/release-group/;
    my $search_url = sprintf("http://%s/ws/2/%s/?query=%s&offset=%s&max=%s&fmt=json&dismax=%s",
                                 DBDefs->LUCENE_SERVER,
                                 $type,
                                 $query,
                                 $offset,
                                 $limit,
                                 $adv ? 'false' : 'true',
                                 );

    if (DBDefs->_RUNNING_TESTS)
    {
        $ua = MusicBrainz::Server::Test::mock_search_server($type);
    }
    else
    {
        $ua = LWP::UserAgent->new if (!defined $ua);
    }

    $ua->timeout (5);
    $ua->env_proxy;

    # Dispatch the search request.
    my $response = $ua->get($search_url);
    unless ($response->is_success)
    {
        return { code => $response->code, error => $response->content };
    }
    elsif ($response->status_line eq "200 Assumed OK")
    {
        if ($response->content =~ /<title>([0-9]{3})/)
        {
            return { code => $1, error => $response->content };
        }
        else
        {
            return { code => 500, error => $response->content };
        }
    }
    else
    {
        my $data = JSON->new->utf8->decode($response->content);

        my @results;
        my $xmltype = $type;
        $xmltype =~ s/freedb/freedb-disc/;
        my $pos = 0;
        my $last_updated = $data->{created} ?
            DateTime::Format::ISO8601->parse_datetime($data->{created}) :
            undef;

        foreach my $t (@{$data->{"$xmltype-list"}->{$xmltype}})
        {
            $self->schema_fixup($t, $type);
            push @results, MusicBrainz::Server::Entity::SearchResult->new(
                    position => $pos++,
                    score  => $t->{score},
                    entity => $entity_model->new($t),
                    extra  => $t->{_extra} || []   # Not all data fits into the object model, this is for those cases
                );
        }
        my ($total_hits) = $data->{"$xmltype-list"}->{count};

        # If the user searches for annotations, they will get the results in wikiformat - we need to
        # convert this to HTML.
        if ($type eq 'annotation')
        {
            foreach my $result (@results)
            {
                $result->{type} = ref_to_type($result->{entity}->{parent});
            }
        }

        if ($type eq 'work')
        {
            my @entities = map { $_->entity } @results;
            $self->c->model('Work')->load_ids(@entities);
            $self->c->model('Work')->load_recording_artists(@entities);
        }

        my $pager = Data::Page->new;
        $pager->current_page($page);
        $pager->entries_per_page($limit);
        $pager->total_entries($total_hits);

        return { pager => $pager, offset => $offset, results => \@results, last_updated => $last_updated };
    }
}

sub combine_rules
{
    my ($inputs, %rules) = @_;

    my @parts;
    for my $key (keys %rules) {
        my $spec = $rules{$key};
        my $parameter = $spec->{parameter} || $key;
        next unless exists $inputs->{$parameter};

        my $input = $inputs->{$parameter};
        next if exists $spec->{check} && !$spec->{check}->($input);

        $input = escape_query($input) if $spec->{escape};
        my $process = $spec->{process} || sub { shift };
        $input = $process->($input);
        $input = join(' AND ', split /\s+/, $input) if $spec->{split};

        my $predicate = $spec->{predicate} || sub { "$key:($input)" };
        push @parts, $predicate->($input);
    }

    return join(' AND ', map { "($_)" } @parts);
}

sub xml_search
{
    my ($self, %options) = @_;

    my $die = sub {
        MusicBrainz::Server::Exceptions::InvalidSearchParameters->throw( message => shift );
    };

    my $query   = $options{query};
    my $limit   = $options{limit} || 25;
    my $offset  = $options{offset} || 0;
    my $type    = $options{type} or $die->('type is a required parameter');
    my $version = $options{version} || 2;

    $type =~ s/release_group/release-group/;

    unless ($query) {
        given ($type) {
            when ('artist') {
                my $name = escape_query($options{name}) or $die->('name is a required parameter');
                $name =~ tr/A-Z/a-z/;
                $name =~ s/\s*(.*?)\s*$/$1/;
                $query = "artist:($name)(sortname:($name) alias:($name) !artist:($name))";
            }
            when ('label') {
                my $term = escape_query($options{name}) or $die->('name is a required parameter');
                $term =~ tr/A-Z/a-z/;
                $term =~ s/\s*(.*?)\s*$/$1/;
                $query = "label:($term)(sortname:($term) alias:($term) !label:($term))";
            }

            when ('release') {
                $query = combine_rules(
                    \%options,
                    DEFAULT => {
                        parameter => 'title',
                        escape    => 1,
                        process => sub {
                            my $term = shift;
                            $term =~ s/\s*(.*?)\s*$/$1/;
                            $term =~ tr/A-Z/a-z/;
                            $term;
                        },
                        split     => 1,
                        predicate => sub { shift }
                    },
                    arid => {
                        parameter => 'artistid',
                        escape    => 1
                    },
                    artist => {
                        parameter => 'artist',
                        escape    => 1,
                        split     => 1,
                        process   => sub { my $term = shift; $term =~ s/\s*(.*?)\s*$/$1/; $term }
                    },
                    type => {
                        parameter => 'releasetype',
                    },
                    status => {
                        parameter => 'releasestatus',
                        check     => sub { shift() =~ /^\d+$/ },
                        process   => sub { shift() . '^0.0001' }
                    },
                    tracks => {
                        parameter => 'count',
                        check     => sub { shift > 0 },
                    },
                    discids => {
                        check     => sub { shift > 0 },
                    },
                    date   => {},
                    asin   => {},
                    lang   => {},
                    script => {}
                );
            }

            when ('release-group') {
                $query = combine_rules(
                    \%options,
                    DEFAULT => {
                        parameter => 'title',
                        escape    => 1,
                        process => sub {
                            my $term = shift;
                            $term =~ s/\s*(.*?)\s*$/$1/;
                            $term =~ tr/A-Z/a-z/;
                            $term;
                        },
                        split     => 1,
                        predicate => sub { shift }
                    },
                    arid => {
                        parameter => 'artistid',
                        escape    => 1
                    },
                    artist => {
                        parameter => 'artist',
                        escape    => 1,
                        split     => 1,
                        process   => sub { my $term = shift; $term =~ s/\s*(.*?)\s*$/$1/; $term }
                    },
                    type => {
                        parameter => 'releasetype',
                        check     => sub { shift =~ /^\d+$/ },
                        process   => sub { my $type = shift; return $type . '^.0001' }
                    },
                );
            }

            when ('recording') {
                $query = combine_rules(
                    \%options,
                    DEFAULT => {
                        parameter => 'title',
                        escape    => 1,
                        process => sub {
                            my $term = shift;
                            $term =~ s/\s*(.*?)\s*$/$1/;
                            $term =~ tr/A-Z/a-z/;
                            $term;
                        },
                        predicate => sub { shift },
                        split     => 1,
                    },
                    arid => {
                        parameter => 'artistid',
                        escape    => 1
                    },
                    artist => {
                        parameter => 'artist',
                        escape    => 1,
                        split     => 1,
                        process   => sub { my $term = shift; $term =~ s/\s*(.*?)\s*$/$1/; $term }
                    },
                    reid => {
                        parameter => 'releaseid',
                        escape    => 1
                    },
                    release => {
                        parameter => 'release',
                        process   => sub { my $term = shift; $term =~ s/\s*(.*?)\s*$/$1/; $term; },
                        split     => 1,
                        escape    => 1
                    },
                    duration => {
                        predicate => sub {
                            my $dur = int(shift() / 2000);
                            return "qdur:$dur OR qdur:(" . ($dur - 1) . ") OR qdur:(" . ($dur + 1) . ")";
                        }
                    },
                    tnum => {
                        parameter => 'tracknumber',
                        check => sub { shift() >= 0 },
                    },
                    type   => { parameter => 'releasetype' },
                    tracks => { parameter => 'count' },
                );
            }
        }
    }

    $query = uri_escape_utf8($query);
    my $search_url = sprintf("http://%s/ws/%d/%s/?query=%s&offset=%s&max=%s&fmt=xml",
                                 DBDefs->LUCENE_SERVER,
                                 $version,
                                 $type,
                                 $query,
                                 $offset,
                                 $limit,);

    my $ua = LWP::UserAgent->new;
    $ua->timeout (5);
    $ua->env_proxy;

    # Dispatch the search request.
    my $response = $ua->get($search_url);
    unless ($response->is_success)
    {
        die $response;
    }
    else
    {
        return $response->decoded_content;
    }
}

__PACKAGE__->meta->make_immutable;
no Moose;
1;

=head1 NAME

MusicBrainz::Server::Data::Search

=head1 COPYRIGHT

Copyright (C) 2009 Lukas Lalinsky

This program is free software; you can redistribute it and/or modify
it under the terms of the GNU General Public License as published by
the Free Software Foundation; either version 2 of the License, or
(at your option) any later version.

This program is distributed in the hope that it will be useful,
but WITHOUT ANY WARRANTY; without even the implied warranty of
MERCHANTABILITY or FITNESS FOR A PARTICULAR PURPOSE.  See the
GNU General Public License for more details.

You should have received a copy of the GNU General Public License
along with this program; if not, write to the Free Software
Foundation, Inc., 675 Mass Ave, Cambridge, MA 02139, USA.

=cut<|MERGE_RESOLUTION|>--- conflicted
+++ resolved
@@ -214,52 +214,6 @@
                 MAX(rank) AS rank
             FROM
                 (
-<<<<<<< HEAD
-                    SELECT id, name, ts_rank_cd(to_tsvector('mb_simple', name), query, 2) AS rank
-                    FROM ${type}_name, plainto_tsquery('mb_simple', ?) AS query
-                    WHERE to_tsvector('mb_simple', name) @@ query OR name = ?
-                    ORDER BY rank DESC
-                    LIMIT ?
-                ) as r
-                LEFT JOIN ${type}_alias AS alias ON alias.name = r.id
-                JOIN ${type} AS entity ON (r.id = entity.name OR alias.${type} = entity.id)
-                JOIN ${type}_name AS aname ON entity.name = aname.id
-            GROUP BY
-                entity.id, entity.gid, aname.name, type_id, language_id
-            ORDER BY
-                rank DESC, aname.name
-            OFFSET
-                ?
-        ";
-
-        $hard_search_limit = $offset * 2;
-    }
-
-    # Could be merged with artist/label once name tables are killed
-    elsif ($type eq "area" || $type eq "place") {
-
-        my $extra_columns = "";
-        $extra_columns .= 'entity.comment,'
-            if ($type eq 'place');
-
-        $extra_columns .= 'entity.sort_name,'
-            if ($type eq 'area');
-
-        $query = "
-            SELECT
-                entity.id,
-                entity.gid,
-                entity.name,
-                $extra_columns
-                entity.type,
-                entity.begin_date_year, entity.begin_date_month, entity.begin_date_day,
-                entity.end_date_year, entity.end_date_month, entity.end_date_day,
-                entity.ended,
-                MAX(rank) AS rank
-            FROM
-                (
-=======
->>>>>>> c3bb94c7
                     SELECT name, ts_rank_cd(to_tsvector('mb_simple', name), query, 2) AS rank
                     FROM
                         (SELECT name              FROM ${type}       UNION ALL
