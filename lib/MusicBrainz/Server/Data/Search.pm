package MusicBrainz::Server::Data::Search;

use Carp;
use Try::Tiny;
use Moose;
use Class::Load qw( load_class );
use JSON;
use Sql;
use Readonly;
use Data::Page;
use URI::Escape qw( uri_escape_utf8 );
use List::UtilsBy qw( partition_by );
use List::AllUtils qw( any );
use MusicBrainz::Server::Entity::Annotation;
use MusicBrainz::Server::Entity::Area;
use MusicBrainz::Server::Entity::AreaType;
use MusicBrainz::Server::Entity::ArtistType;
use MusicBrainz::Server::Entity::Barcode;
use MusicBrainz::Server::Entity::Event;
use MusicBrainz::Server::Entity::Gender;
use MusicBrainz::Server::Entity::ISRC;
use MusicBrainz::Server::Entity::ISWC;
use MusicBrainz::Server::Entity::Instrument;
use MusicBrainz::Server::Entity::InstrumentType;
use MusicBrainz::Server::Entity::Label;
use MusicBrainz::Server::Entity::LabelType;
use MusicBrainz::Server::Entity::Language;
use MusicBrainz::Server::Entity::Link;
use MusicBrainz::Server::Entity::LinkAttributeType;
use MusicBrainz::Server::Entity::LinkType;
use MusicBrainz::Server::Entity::Place;
use MusicBrainz::Server::Entity::PlaceType;
use MusicBrainz::Server::Entity::Medium;
use MusicBrainz::Server::Entity::MediumFormat;
use MusicBrainz::Server::Entity::Relationship;
use MusicBrainz::Server::Entity::Release;
use MusicBrainz::Server::Entity::ReleaseLabel;
use MusicBrainz::Server::Entity::ReleaseGroup;
use MusicBrainz::Server::Entity::ReleaseGroupType;
use MusicBrainz::Server::Entity::ReleaseGroupSecondaryType;
use MusicBrainz::Server::Entity::ReleaseStatus;
use MusicBrainz::Server::Entity::ReleasePackaging;
use MusicBrainz::Server::Entity::Script;
use MusicBrainz::Server::Entity::Series;
use MusicBrainz::Server::Entity::SeriesOrderingType;
use MusicBrainz::Server::Entity::SeriesType;
use MusicBrainz::Server::Entity::SearchResult;
use MusicBrainz::Server::Entity::WorkLanguage;
use MusicBrainz::Server::Entity::WorkType;
use MusicBrainz::Server::Exceptions;
use MusicBrainz::Server::Data::Artist;
use MusicBrainz::Server::Data::Area;
use MusicBrainz::Server::Data::Event;
use MusicBrainz::Server::Data::Instrument;
use MusicBrainz::Server::Data::Label;
use MusicBrainz::Server::Data::Recording;
use MusicBrainz::Server::Data::Release;
use MusicBrainz::Server::Data::ReleaseGroup;
use MusicBrainz::Server::Data::Series;
use MusicBrainz::Server::Data::Tag;
use MusicBrainz::Server::Data::Utils qw( ref_to_type );
use MusicBrainz::Server::Data::Work;
use MusicBrainz::Server::Constants qw( entities_with $DARTIST_ID $DLABEL_ID );
use MusicBrainz::Server::Data::Utils qw( type_to_model );
use MusicBrainz::Server::ExternalUtils qw( get_chunked_with_retry );
use DateTime::Format::ISO8601;
use feature "switch";

no if $] >= 5.018, warnings => "experimental::smartmatch";

extends 'MusicBrainz::Server::Data::Entity';

use Sub::Exporter -setup => {
    exports => [qw( escape_query )]
};

sub search
{
    my ($self, $type, $query_str, $limit, $offset, $where) = @_;
    return ([], 0) unless $query_str && $type;

    $offset ||= 0;

    my $query;
    my $use_hard_search_limit = 1;
    my $hard_search_limit;
    my $deleted_entity = undef;

    my @where_args;

    if ($type eq "artist") {

        my $where_deleted = "WHERE entity.id != ?";
        $deleted_entity = $DARTIST_ID;

        my $extra_columns = 'entity.gender, entity.area, entity.begin_area, entity.end_area,' if $type eq 'artist';

        $query = "
            SELECT
                entity.id,
                entity.gid,
                entity.name,
                entity.comment,
                entity.sort_name,
                entity.type,
                entity.begin_date_year, entity.begin_date_month, entity.begin_date_day,
                entity.end_date_year, entity.end_date_month, entity.end_date_day,
                entity.ended,
                $extra_columns
                MAX(rank) AS rank
            FROM
                (
                    SELECT name, ts_rank_cd(to_tsvector('mb_simple', name), query, 2) AS rank
                    FROM
                        (SELECT name              FROM ${type}       UNION ALL
                         SELECT sort_name AS name FROM ${type}       UNION ALL
                         SELECT name              FROM ${type}_alias UNION ALL
                         SELECT sort_name AS name FROM ${type}_alias) names,
                        plainto_tsquery('mb_simple', ?) AS query
                    WHERE to_tsvector('mb_simple', name) @@ query OR name = ?
                    ORDER BY rank DESC
                    LIMIT ?
                ) AS r
                LEFT JOIN ${type}_alias AS alias ON (alias.name = r.name OR alias.sort_name = r.name)
                JOIN ${type} AS entity ON (r.name = entity.name OR r.name = entity.sort_name OR alias.${type} = entity.id)
                $where_deleted
            GROUP BY
                entity.id, entity.gid, entity.comment, entity.name, entity.sort_name, entity.type,
                entity.begin_date_year, entity.begin_date_month, entity.begin_date_day,
                entity.end_date_year, entity.end_date_month, entity.end_date_day, entity.ended
            ORDER BY
                rank DESC, sort_name, name, entity.gid
            OFFSET
                ?
        ";

        $hard_search_limit = $offset * 2;
    }
    elsif ($type ~~ [qw(recording release release_group)]) {
        my $extra_columns = "";
        $extra_columns .= 'entity.type AS primary_type_id,'
            if ($type eq 'release_group');

        $extra_columns = "entity.length, entity.video,"
            if ($type eq "recording");

        $extra_columns .= 'entity.language, entity.script, entity.barcode,
                           entity.release_group, entity.status,'
            if ($type eq 'release');

        my $extra_ordering = '';
        $extra_columns .= 'entity.artist_credit AS artist_credit_id,';
        $extra_ordering = ', entity.artist_credit';

        my ($join_sql, $where_sql)
            = (
                "LEFT JOIN ${type}_alias AS alias ON (alias.name = r.name OR alias.sort_name = r.name)
                JOIN ${type} entity ON (r.name = entity.name OR alias.${type} = entity.id)",
                ''
            );

        if ($type eq 'release' && $where && exists $where->{track_count}) {
            $join_sql .= ' JOIN medium ON medium.release = entity.id';
            $where_sql = 'WHERE track_count_matches_cdtoc(medium, ?)';
            push @where_args, $where->{track_count};
        }
        elsif ($type eq 'recording') {
            if ($where && exists $where->{artist})
            {
                $join_sql .= " JOIN artist_credit ON artist_credit.id = entity.artist_credit";
                $where_sql = 'WHERE artist_credit.name LIKE ?';
                push @where_args, "%".$where->{artist}."%";
            }
        }

        $query = "
            SELECT DISTINCT
                entity.id,
                entity.gid,
                entity.name,
                entity.comment,
                $extra_columns
                r.rank
            FROM
                (
                    SELECT name, ts_rank_cd(to_tsvector('mb_simple', name), query, 2) as rank
                    FROM
                        (SELECT name              FROM ${type}       UNION ALL
                         SELECT name              FROM ${type}_alias UNION ALL
                         SELECT sort_name AS name FROM ${type}_alias) names,
                        plainto_tsquery('mb_simple', ?) AS query
                    WHERE to_tsvector('mb_simple', name) @@ query OR name = ?
                    ORDER BY rank DESC
                    LIMIT ?
                ) AS r
                $join_sql
                $where_sql
            ORDER BY
                r.rank DESC, entity.name
                ${extra_ordering}, entity.gid
            OFFSET
                ?
        ";

        $hard_search_limit = int($offset * 1.2);
    }

    elsif ($type ~~ [qw(area event instrument label place series work)]) {
        my $where_deleted = "WHERE entity.id != ?";
        if ($type eq "label") {
            $deleted_entity = $DLABEL_ID;
        } else {
            $where_deleted = "";
        }

        my $extra_columns = '';
        $extra_columns .= 'entity.address, entity.area, entity.begin_date_year, entity.begin_date_month, entity.begin_date_day,
                entity.end_date_year, entity.end_date_month, entity.end_date_day, entity.ended,' if $type eq 'place';
        $extra_columns .= 'entity.description,' if $type eq 'instrument';
        $extra_columns .= 'iso_3166_1s.codes AS iso_3166_1, iso_3166_2s.codes AS iso_3166_2, iso_3166_3s.codes AS iso_3166_3,
                entity.end_date_year, entity.end_date_month, entity.end_date_day, entity.ended,' if $type eq 'area';
        $extra_columns .= 'entity.label_code, entity.area, entity.begin_date_year, entity.begin_date_month, entity.begin_date_day,
                entity.end_date_year, entity.end_date_month, entity.end_date_day, entity.ended,' if $type eq 'label';
        $extra_columns .= 'entity.ordering_type,' if $type eq 'series';
        $extra_columns .= 'entity.time, entity.cancelled, entity.begin_date_year, entity.begin_date_month, entity.begin_date_day,
                entity.end_date_year, entity.end_date_month, entity.end_date_day, entity.ended,' if $type eq 'event';

        my $extra_groupby_columns = $extra_columns =~ s/[^ ,]+ AS //gr;

        my $extra_joins = '';
        if ($type eq 'area') {
            $extra_joins .= 'LEFT JOIN (SELECT area, array_agg(code) AS codes FROM iso_3166_1 GROUP BY area) iso_3166_1s ON iso_3166_1s.area = entity.id ' .
                            'LEFT JOIN (SELECT area, array_agg(code) AS codes FROM iso_3166_2 GROUP BY area) iso_3166_2s ON iso_3166_2s.area = entity.id ' .
                            'LEFT JOIN (SELECT area, array_agg(code) AS codes FROM iso_3166_3 GROUP BY area) iso_3166_3s ON iso_3166_3s.area = entity.id';
        }

        $query = "
            SELECT
                entity.id,
                entity.gid,
                entity.name,
                entity.comment,
                entity.type,
                $extra_columns
                MAX(rank) AS rank
            FROM
                (
                    SELECT name, ts_rank_cd(to_tsvector('mb_simple', name), query, 2) AS rank
                    FROM
                        (SELECT name              FROM ${type}       UNION ALL
                         SELECT name              FROM ${type}_alias UNION ALL
                         SELECT sort_name AS name FROM ${type}_alias) names,
                        plainto_tsquery('mb_simple', ?) AS query
                    WHERE to_tsvector('mb_simple', name) @@ query OR name = ?
                    ORDER BY rank DESC
                    LIMIT ?
                ) AS r
                LEFT JOIN ${type}_alias AS alias ON (alias.name = r.name OR alias.sort_name = r.name)
                JOIN ${type} AS entity ON (r.name = entity.name OR alias.${type} = entity.id)
                $extra_joins
                $where_deleted
            GROUP BY
                $extra_groupby_columns entity.id, entity.gid, entity.name, entity.comment, entity.type
            ORDER BY
                rank DESC, entity.name, entity.gid
            OFFSET
                ?
        ";

        $hard_search_limit = $offset * 2;
    }

    elsif ($type eq "tag") {
        $query = "
            SELECT id, name, ts_rank_cd(to_tsvector('mb_simple', name), query, 2) AS rank
            FROM tag, plainto_tsquery('mb_simple', ?) AS query
            WHERE to_tsvector('mb_simple', name) @@ query OR name = ?
            ORDER BY rank DESC, tag.name
            OFFSET ?
        ";
        $use_hard_search_limit = 0;
    }
    elsif ($type eq 'editor') {
        $query = "SELECT id, name, ts_rank_cd(to_tsvector('mb_simple', name), query, 2) AS rank,
                    email
                  FROM editor, plainto_tsquery('mb_simple', ?) AS query
                  WHERE to_tsvector('mb_simple', name) @@ query OR name = ?
                  ORDER BY rank DESC
                  OFFSET ?";
        $use_hard_search_limit = 0;
    }

    if ($use_hard_search_limit) {
        $hard_search_limit += $limit * 3;
    }

    my $fuzzy_search_limit = 10000;
    my @query_args = ();
    push @query_args, $hard_search_limit if $use_hard_search_limit;
    push @query_args, $deleted_entity if $deleted_entity;
    push @query_args, @where_args;
    push @query_args, $offset;

    my @result;
    my $pos = $offset + 1;
    my @rows;

    Sql::run_in_transaction(sub {
        $self->sql->do('SET LOCAL gin_fuzzy_search_limit TO ?', $fuzzy_search_limit);
        @rows = @{ $self->sql->select_list_of_hashes($query, $query_str, $query_str, @query_args) };
    }, $self->sql);

    for my $row (@rows) {
        last unless ($limit--);

        my $model = 'MusicBrainz::Server::Data::' . type_to_model($type);

        my $res = MusicBrainz::Server::Entity::SearchResult->new(
            position => $pos++,
            score => int(1000 * $row->{rank}),
            entity => $model->_new_from_row($row)
        );
        push @result, $res;
    }

    my $hits = @rows + $offset;

    return (\@result, $hits);

}

# ---------------- External (Indexed) Search ----------------------

# The XML schema uses a slightly different terminology for things
# and the schema defines how data is passed between the main
# server and the search server. In order to shove the dat back into
# the object model, we need to do some ugly ass tweaking....

# The mapping of XML/JSON centric terms to object model terms.
my %mapping = (
    'disambiguation' => 'comment',
    'sort-name'      => 'sort_name',
    'title'          => 'name',
    'artist-credit'  => 'artist_credit',
    'label-code'     => 'label_code',
);

sub schema_fixup_type {
    my ($self, $data, $type) = @_;
    if (defined $data->{type} && $type ~~ [ entities_with(['type', 'simple']) ]) {
        my $model = 'MusicBrainz::Server::Entity::' . type_to_model($type) . 'Type';
        $data->{type} = $model->new( name => $data->{type} );
    }
    return $data;
}

# Fix up the key names so that the data returned from the JSON service
# matches up with the data returned from the DB for easy object creation
sub schema_fixup
{
    my ($self, $data, $type) = @_;

    return unless (ref($data) eq 'HASH');

    # Special case to handle the ids
    $data->{gid} = $data->{id};
    $data->{id} = 1;

    # MusicBrainz::Server::Entity::Role::Taggable expects 'tags' to contain an ArrayRef[AggregatedTag].
    # If tags are required in search results they will need to be listed under a different key value.
    delete $data->{tags};

    foreach my $k (keys %mapping)
    {
        if (defined $data->{$k})
        {
            $data->{$mapping{$k}} = $data->{$k} if ($mapping{$k});
            delete $data->{$k};
        }
    }

    $data = $self->schema_fixup_type($data, $type);

    if ($type eq 'place' && defined $data->{coordinates})
    {
        $data->{coordinates} = MusicBrainz::Server::Entity::Coordinates->new( $data->{coordinates} );
    }
    if (($type ~~ [qw(artist event label area place)]) && defined $data->{'life-span'})
    {
        $data->{begin_date} = MusicBrainz::Server::Entity::PartialDate->new($data->{'life-span'}->{begin})
            if (defined $data->{'life-span'}->{begin});
        $data->{end_date} = MusicBrainz::Server::Entity::PartialDate->new($data->{'life-span'}->{end})
            if (defined $data->{'life-span'}->{end});
        $data->{ended} = $data->{'life-span'}->{ended} == 1
            if defined $data->{'life-span'}->{ended};
    }
    if ($type eq 'area') {
        for my $prop (qw( iso_3166_1 iso_3166_2 iso_3166_3 )) {
            my $json_prop = ($prop =~ tr/_/-/r) . '-codes';
            if (defined $data->{$json_prop}) {
                $data->{$prop} = $data->{$json_prop};
                delete $data->{$json_prop};
            }
        }
    }
    if ($type eq 'artist' || $type eq 'label' || $type eq 'place') {
        for my $prop (qw( area begin_area end_area )) {
            my $json_prop = $prop =~ tr/_/-/r;
            if (defined $data->{$json_prop})
            {
                my $area = delete $data->{$json_prop};
                $area = $self->schema_fixup_type($area, 'area');
                $area->{gid} = $area->{id};
                $area->{id} = 1;
                $data->{$prop} = MusicBrainz::Server::Entity::Area->new($area);
            }
        }
    }
    if ($type eq 'artist' && defined $data->{gender}) {
        $data->{gender} = MusicBrainz::Server::Entity::Gender->new( name => ucfirst($data->{gender}) );
    }
    if ($type eq 'cdstub' && defined $data->{gid})
    {
        $data->{barcode} = MusicBrainz::Server::Entity::Barcode->new($data->{barcode});
        $data->{comment} = (delete $data->{comment}) // '';
        $data->{discid} = delete $data->{gid};
        $data->{title} = delete $data->{name};
        $data->{track_count} = delete $data->{count};
        delete $data->{id};
    }
    if ($type eq 'annotation' && defined $data->{entity})
    {
        my $parent_type = $data->{type};
        $parent_type =~ s/-/_/g;
        my $entity_model = $self->c->model( type_to_model($parent_type) )->_entity_class;
        $data->{parent} = $entity_model->new( { name => $data->{name}, gid => $data->{entity} });
        delete $data->{entity};
        delete $data->{type};
    }
    if ($type eq 'release')
    {
        if (defined $data->{"release-events"})
        {
            $data->{events} = [];
            for my $release_event_data (@{$data->{"release-events"}})
            {
                my $release_event = MusicBrainz::Server::Entity::ReleaseEvent->new(
                    country => defined($release_event_data->{area}) ?
                        MusicBrainz::Server::Entity::Area->new( gid => $release_event_data->{area}->{id},
                                                                iso_3166_1 => $release_event_data->{area}->{"iso-3166-1-codes"},
                                                                name => $release_event_data->{area}->{name} )
                        : undef,
                    date => MusicBrainz::Server::Entity::PartialDate->new( $release_event_data->{date} ));

                push @{$data->{events}}, $release_event;
            }
            delete $data->{"release-events"};
        }
        if (defined $data->{barcode})
        {
            $data->{barcode} = MusicBrainz::Server::Entity::Barcode->new( $data->{barcode} );
        }
        if (defined $data->{"text-representation"} &&
            defined $data->{"text-representation"}->{language})
        {
            $data->{language} = $self->c->model('Language')->find_by_code(
                $data->{"text-representation"}{language}
            );
        }
        if (defined $data->{"text-representation"} &&
            defined $data->{"text-representation"}->{script})
        {
            $data->{script} = $self->c->model('Script')->find_by_code(
                $data->{"text-representation"}{script}
            );
        }

        if ($data->{'label-info'}) {
            $data->{labels} = [
                map {
                    MusicBrainz::Server::Entity::ReleaseLabel->new(
                        label => $_->{label}->{id} &&
                            MusicBrainz::Server::Entity::Label->new(
                                name => $_->{label}->{name},
                                gid => $_->{label}->{id}
                            ),
                        catalog_number => $_->{'catalog-number'}
                    )
                } @{ $data->{'label-info'}}
            ];
        }

        if (defined $data->{"media"})
        {
            $data->{mediums} = [];
            for my $medium_data (@{$data->{"media"}})
            {
                my $format = $medium_data->{format};
                my $medium = MusicBrainz::Server::Entity::Medium->new(
                    track_count => $medium_data->{"track-count"},
                    format => $format &&
                        MusicBrainz::Server::Entity::MediumFormat->new(
                            name => $format
                        )
                );

                push @{$data->{mediums}}, $medium;
            }
            delete $data->{"media"};
        }

        my $release_group = delete $data->{'release-group'};

        $data->{release_group} = MusicBrainz::Server::Entity::ReleaseGroup->new(
            fixup_rg($release_group)
        );

        if ($data->{status}) {
            $data->{status} = MusicBrainz::Server::Entity::ReleaseStatus->new(
                name => delete $data->{status}
            )
        }

        my $packaging = delete $data->{packaging};
        my $packaging_id = delete $data->{'packaging-id'};

        if ($packaging) {
            if (ref($packaging) eq 'HASH') {
                # MB Solr search server v3.1
                $data->{packaging} = MusicBrainz::Server::Entity::ReleasePackaging->new(
                    name => $packaging->{name},
<<<<<<< HEAD
                    gid => $packaging->{id}
=======
                    defined $packaging->{id} ? (gid => $packaging->{id}) : ()
>>>>>>> 452afaa3
                )
            } elsif ($packaging_id) {
                # MB Solr search server v3.2? (SOLR-121)
                $data->{packaging} = MusicBrainz::Server::Entity::ReleasePackaging->new(
                    name => $packaging,
                    gid => $packaging_id
                )
            } else {
                # MB Lucene search server
                $data->{packaging} = MusicBrainz::Server::Entity::ReleasePackaging->new(
                    name => $packaging
                )
            }
        }
    }
    if ($type eq 'release-group') {
        fixup_rg($data, $data);
    }
    if ($type eq 'recording' &&
        defined $data->{"releases"} &&
        defined $data->{"releases"}->[0] &&
        defined $data->{"releases"}->[0]->{"media"} &&
        defined $data->{"releases"}->[0]->{"media"}->[0])
    {
        my @releases;

        foreach my $release (@{$data->{"releases"}})
        {
            my $medium = MusicBrainz::Server::Entity::Medium->new(
                position  => $release->{"media"}->[0]->{"position"},
                track_count => $release->{"media"}->[0]->{"track-count"},
                tracks => [ MusicBrainz::Server::Entity::Track->new(
                    position => $release->{"media"}->[0]->{"track-offset"} + 1,
                    recording => MusicBrainz::Server::Entity::Recording->new(
                        gid => $data->{gid}
                    )
                ) ]
            );
            my $release_group = MusicBrainz::Server::Entity::ReleaseGroup->new(
                fixup_rg($release->{"release-group"})
            );
            push @releases, {
                release            => MusicBrainz::Server::Entity::Release->new(
                    gid            => $release->{id},
                    name           => $release->{title},
                    mediums        => [ $medium ],
                    release_group  => $release_group
                ),
                track_position      => $medium->{tracks}->[0]->{position},
                medium_position     => $medium->{position},
                medium_track_count  => $medium->{track_count}
            };
        }
        $data->{_extra} = \@releases;
    }

    if ($type eq 'recording' && defined $data->{'isrcs'}) {
        $data->{isrcs} = [
            map { MusicBrainz::Server::Entity::ISRC->new(
                isrc => (DBDefs->SEARCH_ENGINE eq 'LUCENE') ? $_->{id} : $_
            ) } @{ $data->{'isrcs'} }
        ];
    }

    if ($type eq 'recording') {
        $data->{video} = defined $data->{video} && $data->{video} == 1;
    }

    if (defined $data->{"relations"} &&
        defined $data->{"relations"}->[0])
    {
        my @relationships;

        foreach my $rel (@{ $data->{"relations"} })
        {
            my $target_type;
            for (entities_with(['mbid', 'relatable'], take => 'url')) {
                if (exists $rel->{$_}) {
                    $target_type = $_;
                    last;
                }
            }

            my $entity_type = $target_type;

            my %entity = %{ $rel->{$entity_type} };

            $self->schema_fixup(\%entity, $entity_type);

            # The search server returns the MBID in the 'id' attribute, so we
            # need to delete that. (`schema_fixup` copies it to gid.)
            delete $entity{id};

            my $entity = $self->c->model( type_to_model ($entity_type) )->
                _entity_class->new(%entity);

            push @relationships, MusicBrainz::Server::Entity::Relationship->new(
                entity1 => $entity,
                target => $entity,
                target_type => $entity->entity_type,
                link => MusicBrainz::Server::Entity::Link->new(
                    type => MusicBrainz::Server::Entity::LinkType->new(
                        entity1_type => $entity_type,
                        name => $rel->{type}
                    )
                )
            );
        }

        $data->{relationships} = \@relationships;
    }


    foreach my $k (keys %{$data})
    {
        next if $k eq '_extra';
        if (ref($data->{$k}) eq 'HASH')
        {
            $self->schema_fixup($data->{$k}, $type);
        }
        if (ref($data->{$k}) eq 'ARRAY')
        {
            foreach my $item (@{$data->{$k}})
            {
                $self->schema_fixup($item, $type);
            }
        }
    }

    if (defined $data->{'artist_credit'}) {
        my @credits;
        foreach my $namecredit (@{$data->{"artist_credit"}})
        {
            my $artist = MusicBrainz::Server::Entity::Artist->new($namecredit->{artist});
            push @credits, MusicBrainz::Server::Entity::ArtistCreditName->new( {
                    artist => $artist,
                    name => $namecredit->{name} || $artist->{name},
                    join_phrase => $namecredit->{joinphrase} || '' } );
        }
        $data->{'artist_credit'} = MusicBrainz::Server::Entity::ArtistCredit->new( { names => \@credits } );
    }

    if ($type eq 'work') {
        if (defined $data->{relationships}) {
            my %relationship_map = partition_by { $_->entity1->gid }
                @{ $data->{relationships} };

            $data->{writers} = [
                map {
                    my @relationships = @{ $relationship_map{$_} };
                    {
                        entity => $relationships[0]->entity1,
                            roles  => [ map { $_->link->type->name } grep { $_->link->type->entity1_type eq 'artist' } @relationships ]
                        }
                } grep {
                    my @relationships = @{ $relationship_map{$_} };
                    any { $_->link->type->entity1_type eq 'artist' } @relationships;
                } keys %relationship_map
            ];
        }

        my @languages = @{ $data->{languages} // [] };
        if (!@languages && defined $data->{language}) {
            push @languages, $data->{language};
        }

        if (@languages) {
            $data->{languages} = [map {
                MusicBrainz::Server::Entity::WorkLanguage->new({
                    language => $self->c->model('Language')->find_by_code($_),
                })
            } @languages];
        }

        if (defined $data->{'iswcs'}) {
            $data->{iswcs} = [
                map {
                    MusicBrainz::Server::Entity::ISWC->new( iswc => $_ )
                } @{ $data->{'iswcs'} }
            ]
        }
    }
}

sub fixup_rg {
    my $release_group = shift;
    my $rg_args = shift // {};
        # can be passed as a parameter for in-place modification

    if ($release_group->{'primary-type'}) {
        $rg_args->{primary_type} =
            MusicBrainz::Server::Entity::ReleaseGroupType->new(
                name => $release_group->{'primary-type'}
            );
    }

    if ($release_group->{'secondary-types'}) {
        $rg_args->{secondary_types} = [
            map {
                MusicBrainz::Server::Entity::ReleaseGroupSecondaryType->new(
                    name => $_
                )
            } @{ $release_group->{'secondary-types'} }
        ]
    }

    return %$rg_args;
}

# Escape special characters in a Lucene search query
sub escape_query
{
    my $str = shift;

    return "" unless defined $str;

    $str =~  s/([+\-&|!(){}\[\]\^"~*?:\\\/])/\\$1/g;
    return $str;
}

sub external_search
{
    my ($self, $type, $query, $limit, $page, $adv) = @_;

    my $entity_model = $self->c->model( type_to_model($type) )->_entity_class;
    load_class($entity_model);
    my $offset = ($page - 1) * $limit;

    $query = uri_escape_utf8($query);
    $type =~ s/release_group/release-group/;

    my $search_url_string;
    if (DBDefs->SEARCH_ENGINE eq 'LUCENE') {
        my $dismax = $adv ? 'false' : 'true';
        $search_url_string = "http://%s/ws/2/%s/?query=%s&offset=%s&max=%s&fmt=jsonnew&dismax=$dismax&web=1";
    } else {
        my $endpoint = "advanced";
        if (!$adv)
        {
            # Solr has a bug where the dismax end point behaves differently
            # from edismax (advanced) when the query size is 1. This is a fix
            # for that. See https://issues.apache.org/jira/browse/SOLR-12409
            if (split(/[\P{Word}_]+/, $query, 2) == 1) {
                $endpoint = "basic";
            } else {
                $endpoint = "select";
            }
        }
        $search_url_string = "http://%s/%s/$endpoint?q=%s&start=%s&rows=%s&wt=mbjson";
     }

    my $search_url = sprintf($search_url_string,
                                 DBDefs->SEARCH_SERVER,
                                 $type,
                                 $query,
                                 $offset,
                                 $limit);

    # Dispatch the search request.
    my $response = get_chunked_with_retry($self->c->lwp, $search_url);
    if (!defined $response) {
        return { code => 500, error => 'We could not fetch the document from the search server. Please try again.' };
    }
    elsif (!$response->is_success)
    {
        return { code => $response->code, error => $response->content };
    }
    elsif ($response->status_line eq "200 Assumed OK")
    {
        if ($response->content =~ /<title>([0-9]{3})/)
        {
            return { code => $1, error => $response->content };
        }
        else
        {
            return { code => 500, error => $response->content };
        }
    }
    else
    {
        my $data;
        try {
            $data = JSON->new->utf8->decode($response->content);
        }
        catch {
            use Data::Dumper;
            croak "Failed to decode JSON search data:\n" .
                  Dumper($response->content) . "\n" .
                  "Exception:\n" . Dumper($_) . "\n" .
                  "Response headers:\n" .
                  Dumper($response->headers->as_string);
        };

        my @results;
        my $xmltype = $type;
        my $pos = 0;
        my $last_updated = $data->{created} ?
            DateTime::Format::ISO8601->parse_datetime($data->{created}) :
            undef;

        # Use types as provided by jsonnew format
        if ($type ~~ [qw(area artist event instrument label place recording release release-group work annotation cdstub editor)]) {
            $xmltype .= "s";
        }

        foreach my $t (@{$data->{$xmltype}})
        {
            $self->schema_fixup($t, $type);
            push @results, MusicBrainz::Server::Entity::SearchResult->new(
                    position => $pos++,
                    score  => $t->{score},
                    entity => $entity_model->new($t),
                    extra  => $t->{_extra} || []   # Not all data fits into the object model, this is for those cases
                );
        }
        my ($total_hits) = $data->{count};

        # If the user searches for annotations, they will get the results in wikiformat - we need to
        # convert this to HTML.
        if ($type eq 'annotation')
        {
            foreach my $result (@results)
            {
                $result->{type} = ref_to_type($result->{entity}->{parent});
            }
        }

        if ($type eq 'work')
        {
            my @entities = map { $_->entity } @results;
            $self->c->model('Work')->load_ids(@entities);
            $self->c->model('Work')->load_recording_artists(@entities);
        }

        if ($type eq 'event')
        {
            my @entities = map { $_->entity } @results;
            $self->c->model('Event')->load_ids(@entities);
            $self->c->model('Event')->load_related_info(@entities);
            $self->c->model('Event')->load_areas(@entities);
        }

        my $pager = Data::Page->new;
        $pager->current_page($page);
        $pager->entries_per_page($limit);
        $pager->total_entries($total_hits);

        return { pager => $pager, offset => $offset, results => \@results, last_updated => $last_updated };
    }
}

__PACKAGE__->meta->make_immutable;
no Moose;
1;

=head1 NAME

MusicBrainz::Server::Data::Search

=head1 COPYRIGHT

Copyright (C) 2009 Lukas Lalinsky

This program is free software; you can redistribute it and/or modify
it under the terms of the GNU General Public License as published by
the Free Software Foundation; either version 2 of the License, or
(at your option) any later version.

This program is distributed in the hope that it will be useful,
but WITHOUT ANY WARRANTY; without even the implied warranty of
MERCHANTABILITY or FITNESS FOR A PARTICULAR PURPOSE.  See the
GNU General Public License for more details.

You should have received a copy of the GNU General Public License
along with this program; if not, write to the Free Software
Foundation, Inc., 675 Mass Ave, Cambridge, MA 02139, USA.

=cut<|MERGE_RESOLUTION|>--- conflicted
+++ resolved
@@ -529,11 +529,7 @@
                 # MB Solr search server v3.1
                 $data->{packaging} = MusicBrainz::Server::Entity::ReleasePackaging->new(
                     name => $packaging->{name},
-<<<<<<< HEAD
-                    gid => $packaging->{id}
-=======
                     defined $packaging->{id} ? (gid => $packaging->{id}) : ()
->>>>>>> 452afaa3
                 )
             } elsif ($packaging_id) {
                 # MB Solr search server v3.2? (SOLR-121)
