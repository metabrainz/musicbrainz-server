package MusicBrainz::Server::Data::Search;

use Moose;
use Class::MOP;
use JSON;
use Sql;
use Readonly;
use Data::Page;
use URI::Escape qw( uri_escape_utf8 );
use List::UtilsBy qw( partition_by );
use MusicBrainz::Server::Entity::Annotation;
use MusicBrainz::Server::Entity::ArtistType;
use MusicBrainz::Server::Entity::Barcode;
use MusicBrainz::Server::Entity::Gender;
use MusicBrainz::Server::Entity::ISRC;
use MusicBrainz::Server::Entity::ISWC;
use MusicBrainz::Server::Entity::LabelType;
use MusicBrainz::Server::Entity::Language;
use MusicBrainz::Server::Entity::Link;
use MusicBrainz::Server::Entity::LinkType;
use MusicBrainz::Server::Entity::Relationship;
use MusicBrainz::Server::Entity::Release;
use MusicBrainz::Server::Entity::ReleaseGroup;
use MusicBrainz::Server::Entity::ReleaseGroupType;
use MusicBrainz::Server::Entity::Script;
use MusicBrainz::Server::Entity::SearchResult;
use MusicBrainz::Server::Entity::WorkType;
use MusicBrainz::Server::Exceptions;
use MusicBrainz::Server::Data::Artist;
use MusicBrainz::Server::Data::Area;
use MusicBrainz::Server::Data::Label;
use MusicBrainz::Server::Data::Recording;
use MusicBrainz::Server::Data::Release;
use MusicBrainz::Server::Data::ReleaseGroup;
use MusicBrainz::Server::Data::Tag;
use MusicBrainz::Server::Data::Utils qw( ref_to_type );
use MusicBrainz::Server::Data::Work;
use MusicBrainz::Server::Constants qw( $DARTIST_ID $DLABEL_ID );
use MusicBrainz::Server::Data::Utils qw( type_to_model );
use DateTime::Format::ISO8601;
use feature "switch";

extends 'MusicBrainz::Server::Data::Entity';

Readonly my %TYPE_TO_DATA_CLASS => (
    artist        => 'MusicBrainz::Server::Data::Artist',
    area          => 'MusicBrainz::Server::Data::Area',
    label         => 'MusicBrainz::Server::Data::Label',
    recording     => 'MusicBrainz::Server::Data::Recording',
    release       => 'MusicBrainz::Server::Data::Release',
    release_group => 'MusicBrainz::Server::Data::ReleaseGroup',
    work          => 'MusicBrainz::Server::Data::Work',
    tag           => 'MusicBrainz::Server::Data::Tag',
    editor        => 'MusicBrainz::Server::Data::Editor'
);

use Sub::Exporter -setup => {
    exports => [qw( escape_query alias_query )]
};

sub search
{
    my ($self, $type, $query_str, $limit, $offset, $where) = @_;
    return ([], 0) unless $query_str && $type;

    $offset ||= 0;

    my $query;
    my $use_hard_search_limit = 1;
    my $hard_search_limit;
    my $deleted_entity = undef;

    my @where_args;

    if ($type eq "artist" || $type eq "label") {

        $deleted_entity = ($type eq "artist") ? $DARTIST_ID : $DLABEL_ID;

        my $extra_columns = '';
        $extra_columns .= 'entity.label_code, entity.area,' if $type eq 'label';
        $extra_columns .= 'entity.gender, entity.area, entity.begin_area, entity.end_area,' if $type eq 'artist';

        $query = "
            SELECT
                entity.id,
                entity.gid,
                entity.comment,
                aname.name AS name,
                asort_name.name AS sort_name,
                entity.type,
                entity.begin_date_year, entity.begin_date_month, entity.begin_date_day,
                entity.end_date_year, entity.end_date_month, entity.end_date_day,
                entity.ended,
                $extra_columns
                MAX(rank) AS rank
            FROM
                (
                    SELECT id, ts_rank_cd(to_tsvector('mb_simple', name), query, 2) AS rank
                    FROM ${type}_name, plainto_tsquery('mb_simple', ?) AS query
                    WHERE to_tsvector('mb_simple', name) @@ query OR name = ?
                    ORDER BY rank DESC
                    LIMIT ?
                ) AS r
                LEFT JOIN ${type}_alias AS alias ON alias.name = r.id
                JOIN ${type} AS entity ON (r.id = entity.name OR r.id = entity.sort_name OR alias.${type} = entity.id)
                JOIN ${type}_name AS aname ON entity.name = aname.id
                JOIN ${type}_name AS asort_name ON entity.sort_name = asort_name.id
                WHERE entity.id != ?
            GROUP BY
                $extra_columns entity.id, entity.gid, entity.comment, aname.name, asort_name.name, entity.type,
                entity.begin_date_year, entity.begin_date_month, entity.begin_date_day,
                entity.end_date_year, entity.end_date_month, entity.end_date_day, entity.ended
            ORDER BY
                rank DESC, sort_name, name
            OFFSET
                ?
        ";

        $hard_search_limit = $offset * 2;
    }
    elsif ($type eq "recording" || $type eq "release" || $type eq "release_group") {
        my $type2 = $type;
        $type2 = "track" if $type eq "recording";
        $type2 = "release" if $type eq "release_group";

        my $extra_columns = "";
        $extra_columns .= 'entity.type AS primary_type_id,'
            if ($type eq 'release_group');

        $extra_columns = "entity.length,"
            if ($type eq "recording");

        $extra_columns .= 'entity.language, entity.script, entity.barcode, entity.release_group,'
            if ($type eq 'release');

<<<<<<< HEAD
=======
        $extra_columns .= 'entity.type AS type_id, entity.language AS language_id,'
            if ($type eq 'work');

        my $extra_ordering = '';
        if ($type eq "recording" || $type eq "release" || $type eq "release_group") {
            $extra_columns .= 'entity.artist_credit AS artist_credit_id,';
            $extra_ordering = ', entity.artist_credit';
        }

>>>>>>> 1403d0b0
        my ($join_sql, $where_sql)
            = ("JOIN ${type} entity ON r.id = entity.name", '');

        if ($type eq 'release' && $where && exists $where->{track_count}) {
            $join_sql .= ' JOIN medium ON medium.release = entity.id';
            $where_sql = 'WHERE medium.track_count = ?';
            push @where_args, $where->{track_count};
        }
        elsif ($type eq 'recording') {
            if ($where && exists $where->{artist})
            {
                $join_sql .= " JOIN artist_credit ON artist_credit.id = entity.artist_credit"
                    ." JOIN artist_name ON artist_credit.name = artist_name.id";
                $where_sql = 'WHERE artist_name.name LIKE ?';
                push @where_args, "%".$where->{artist}."%";
            }
        }

        $query = "
            SELECT DISTINCT
                entity.id,
                entity.gid,
                entity.comment,
                $extra_columns
                r.name,
                r.rank
            FROM
                (
                    SELECT id, name, ts_rank_cd(to_tsvector('mb_simple', name), query, 2) AS rank
                    FROM ${type2}_name, plainto_tsquery('mb_simple', ?) AS query
                    WHERE to_tsvector('mb_simple', name) @@ query OR name = ?
                    ORDER BY rank DESC
                    LIMIT ?
                ) AS r
                $join_sql
                $where_sql
            ORDER BY
                r.rank DESC, r.name
                $extra_ordering
            OFFSET
                ?
        ";
        $hard_search_limit = int($offset * 1.2);
    }
<<<<<<< HEAD
    elsif ($type eq "work") {
=======
    # Could be merged with artist/label once name tables are killed
    elsif ($type eq "area") {
>>>>>>> 1403d0b0

        $query = "
            SELECT
                entity.id,
                entity.gid,
                entity.name,
<<<<<<< HEAD
                entity.type AS type_id,
                entity.language AS language_id,
                MAX(rank) AS rank
            FROM
                (
                    SELECT id, name, ts_rank_cd(to_tsvector('mb_simple', name), query, 2) AS rank
                    FROM ${type}_name, plainto_tsquery('mb_simple', ?) AS query
                    WHERE to_tsvector('mb_simple', name) @@ query OR name = ?
                    ORDER BY rank DESC
                    LIMIT ?
                ) as r
                LEFT JOIN ${type}_alias AS alias ON alias.name = r.id
                JOIN ${type} AS entity ON (r.id = entity.name OR alias.${type} = entity.id)
                JOIN ${type}_name AS aname ON entity.name = aname.id
            GROUP BY
                entity.id, entity.gid, entity.name, type_id, language_id
            ORDER BY
                rank DESC, name
=======
                entity.sort_name,
                entity.type,
                entity.begin_date_year, entity.begin_date_month, entity.begin_date_day,
                entity.end_date_year, entity.end_date_month, entity.end_date_day,
                entity.ended,
                MAX(rank) AS rank
            FROM
                (
                    SELECT name, ts_rank_cd(to_tsvector('mb_simple', name), query, 2) AS rank
                    FROM ${type}, plainto_tsquery('mb_simple', ?) AS query
                    WHERE to_tsvector('mb_simple', name) @@ query OR name = ?
                    ORDER BY rank DESC
                    LIMIT ?
                ) AS r
                LEFT JOIN ${type}_alias AS alias ON alias.name = r.name
                JOIN ${type} AS entity ON (r.name = entity.name OR r.name = entity.sort_name OR alias.${type} = entity.id)
            GROUP BY
                entity.id, entity.gid, entity.name, entity.sort_name, entity.type,
                entity.begin_date_year, entity.begin_date_month, entity.begin_date_day,
                entity.end_date_year, entity.end_date_month, entity.end_date_day, entity.ended
            ORDER BY
                rank DESC, sort_name, name
>>>>>>> 1403d0b0
            OFFSET
                ?
        ";

        $hard_search_limit = $offset * 2;
    }
    elsif ($type eq "tag") {
        $query = "
            SELECT id, name, ts_rank_cd(to_tsvector('mb_simple', name), query, 2) AS rank
            FROM tag, plainto_tsquery('mb_simple', ?) AS query
            WHERE to_tsvector('mb_simple', name) @@ query OR name = ?
            ORDER BY rank DESC, tag.name
            OFFSET ?
        ";
        $use_hard_search_limit = 0;
    }
    elsif ($type eq 'editor') {
        $query = "SELECT id, name, ts_rank_cd(to_tsvector('mb_simple', name), query, 2) AS rank,
                    email
                  FROM editor, plainto_tsquery('mb_simple', ?) AS query
                  WHERE to_tsvector('mb_simple', name) @@ query OR name = ?
                  ORDER BY rank DESC
                  OFFSET ?";
        $use_hard_search_limit = 0;
    }

    if ($use_hard_search_limit) {
        $hard_search_limit += $limit * 3;
    }

    my $fuzzy_search_limit = 10000;
    my $search_timeout = 60 * 1000;

    $self->sql->auto_commit;
    $self->sql->do('SET SESSION gin_fuzzy_search_limit TO ?', $fuzzy_search_limit);
    $self->sql->auto_commit;
    $self->sql->do('SET SESSION statement_timeout TO ?', $search_timeout);

    my @query_args = ();
    push @query_args, $hard_search_limit if $use_hard_search_limit;
    push @query_args, $deleted_entity if $deleted_entity;
    push @query_args, @where_args;
    push @query_args, $offset;

    $self->sql->select($query, $query_str, $query_str, @query_args);

    my @result;
    my $pos = $offset + 1;
    while ($limit--) {
        my $row = $self->sql->next_row_hash_ref or last;
        my $res = MusicBrainz::Server::Entity::SearchResult->new(
            position => $pos++,
            score => int(100 * $row->{rank}),
            entity => $TYPE_TO_DATA_CLASS{$type}->_new_from_row($row)
        );
        push @result, $res;
    }
    my $hits = $self->sql->row_count + $offset;
    $self->sql->finish;

    return (\@result, $hits);

}

# ---------------- External (Indexed) Search ----------------------

# The XML schema uses a slightly different terminology for things
# and the schema defines how data is passed between the main
# server and the search server. In order to shove the dat back into
# the object model, we need to do some ugly ass tweaking....

# The mapping of XML/JSON centric terms to object model terms.
my %mapping = (
    'disambiguation' => 'comment',
    'sort-name'      => 'sort_name',
    'title'          => 'name',
    'artist-credit'  => 'artist_credit',
    'status'         => '',
    'label-code'     => 'label_code',
);

# Fix up the key names so that the data returned from the JSON service
# matches up with the data returned from the DB for easy object creation
sub schema_fixup
{
    my ($self, $data, $type) = @_;

    return unless (ref($data) eq 'HASH');

    if (exists $data->{id} && $type eq 'freedb')
    {
        $data->{discid} = $data->{id};
        delete $data->{name};
    }

    # Special case to handle the ids
    $data->{gid} = $data->{id};
    $data->{id} = 1;

    foreach my $k (keys %mapping)
    {
        if (exists $data->{$k})
        {
            $data->{$mapping{$k}} = $data->{$k} if ($mapping{$k});
            delete $data->{$k};
        }
    }

    if (exists $data->{country})
    {
        $data->{country} = $self->c->model('Area')->find_by_iso_3166_1_code ($data->{country});
        delete $data->{country} unless defined $data->{country};
    }

    if ($type eq 'artist' && exists $data->{type})
    {
        $data->{type} = MusicBrainz::Server::Entity::ArtistType->new( name => $data->{type} );
    }
    if (($type eq 'artist' || $type eq 'label') && exists $data->{'life-span'})
    {
        $data->{begin_date} = MusicBrainz::Server::Entity::PartialDate->new($data->{'life-span'}->{begin})
            if (exists $data->{'life-span'}->{begin});
        $data->{end_date} = MusicBrainz::Server::Entity::PartialDate->new($data->{'life-span'}->{end})
            if (exists $data->{'life-span'}->{end});
    }
    if($type eq 'artist' && exists $data->{gender}) {
        $data->{gender} = MusicBrainz::Server::Entity::Gender->new( name => ucfirst($data->{gender}) );
    }
    if ($type eq 'label' && exists $data->{type})
    {
        $data->{type} = MusicBrainz::Server::Entity::LabelType->new( name => $data->{type} );
    }
    if ($type eq 'release-group' && exists $data->{type})
    {
        $data->{primary_type} = MusicBrainz::Server::Entity::ReleaseGroupType->new( name => $data->{type} );
    }
    if ($type eq 'cdstub' && exists $data->{gid})
    {
        $data->{discid} = $data->{gid};
        delete $data->{gid};
        $data->{title} = $data->{name};
        delete $data->{name};
    }
    if ($type eq 'annotation' && exists $data->{entity})
    {
        my $parent_type = $data->{type};
        $parent_type =~ s/-/_/g;
        my $entity_model = $self->c->model( type_to_model($parent_type) )->_entity_class;
        $data->{parent} = $entity_model->new( { name => $data->{name}, gid => $data->{entity} });
        delete $data->{entity};
        delete $data->{type};
    }
    if ($type eq 'freedb' && exists $data->{name})
    {
        $data->{title} = $data->{name};
        delete $data->{name};
    }
    if (($type eq 'cdstub' || $type eq 'freedb')
        && (exists $data->{"track-list"} && exists $data->{"track-list"}->{count}))
    {
        if (exists $data->{barcode})
        {
            $data->{barcode} = MusicBrainz::Server::Entity::Barcode->new( $data->{barcode} );
        }

        $data->{track_count} = $data->{"track-list"}->{count};
        delete $data->{"track-list"}->{count};
    }
    if ($type eq 'release')
    {
        if (exists $data->{date})
        {
            $data->{date} = MusicBrainz::Server::Entity::PartialDate->new( name => $data->{date} );
        }
        if (exists $data->{barcode})
        {
            $data->{barcode} = MusicBrainz::Server::Entity::Barcode->new( $data->{barcode} );
        }
        if (exists $data->{"text-representation"} &&
            exists $data->{"text-representation"}->{language})
        {
            $data->{language} = MusicBrainz::Server::Entity::Language->new( {
                iso_code_3 => $data->{"text-representation"}->{language}
            } );
        }
        if (exists $data->{"text-representation"} &&
            exists $data->{"text-representation"}->{script})
        {
            $data->{script} = MusicBrainz::Server::Entity::Script->new(
                    { iso_code => $data->{"text-representation"}->{script} }
            );
        }
        if (exists $data->{"medium-list"} &&
            exists $data->{"medium-list"}->{medium})
        {
            $data->{mediums} = [];
            for my $medium_data (@{$data->{"medium-list"}->{medium}})
            {
                my $medium = MusicBrainz::Server::Entity::Medium->new(
                    track_count => $medium_data->{"track-list"}->{"count"});

                push @{$data->{mediums}}, $medium;
            }
            delete $data->{"medium-list"};
        }
    }
    if ($type eq 'recording' &&
        exists $data->{"release-list"} &&
        exists $data->{"release-list"}->{release}->[0] &&
        exists $data->{"release-list"}->{release}->[0]->{"medium-list"} &&
        exists $data->{"release-list"}->{release}->[0]->{"medium-list"}->{medium})
    {
        my @releases;

        foreach my $release (@{$data->{"release-list"}->{release}})
        {
            my $medium = MusicBrainz::Server::Entity::Medium->new(
                position  => $release->{"medium-list"}->{medium}->[0]->{"position"},
                track_count => $release->{"medium-list"}->{medium}->[0]->{"track-list"}->{"count"},
                tracks => [ MusicBrainz::Server::Entity::Track->new(
                    position => $release->{"medium-list"}->{medium}->[0]->{"track-list"}->{"offset"} + 1,
                    recording => MusicBrainz::Server::Entity::Recording->new(
                        gid => $data->{gid}
                    )
                ) ]
            );
            my $release_group = MusicBrainz::Server::Entity::ReleaseGroup->new(
                primary_type => MusicBrainz::Server::Entity::ReleaseGroupType->new(
                    name => $release->{"release-group"}->{type} || ''
                )
            );
            push @releases, MusicBrainz::Server::Entity::Release->new(
                gid     => $release->{id},
                name    => $release->{title},
                mediums => [ $medium ],
                release_group => $release_group
            );
        }
        $data->{_extra} = \@releases;
    }

    if ($type eq 'recording' && exists $data->{'isrc-list'}) {
        $data->{isrcs} = [
            map { MusicBrainz::Server::Entity::ISRC->new( isrc => $_->{id} ) } @{ $data->{'isrc-list'}{'isrc'} }
        ];
    }

    if (exists $data->{"relation-list"} &&
        exists $data->{"relation-list"}->[0] &&
        exists $data->{"relation-list"}->[0]->{"relation"})
    {
        my @relationships;

        foreach my $rel_group (@{ $data->{"relation-list"} })
        {
            my $entity_type = $rel_group->{'target-type'};

            foreach my $rel (@{ $rel_group->{"relation"} })
            {
                my %entity = %{ $rel->{$entity_type} };

                # The search server returns the MBID in the 'id' attribute, so we
                # need to rename that.
                $entity{gid} = delete $entity{id};

                my $entity = $self->c->model( type_to_model ($entity_type) )->
                    _entity_class->new (%entity);

                push @relationships, MusicBrainz::Server::Entity::Relationship->new(
                    entity1 => $entity,
                    link => MusicBrainz::Server::Entity::Link->new(
                        type => MusicBrainz::Server::Entity::LinkType->new(
                            name => $rel->{type}
                        )
                    )
                );
            }
        }

        $data->{relationships} = \@relationships;
    }


    foreach my $k (keys %{$data})
    {
        if (ref($data->{$k}) eq 'HASH')
        {
            $self->schema_fixup($data->{$k}, $type);
        }
        if (ref($data->{$k}) eq 'ARRAY')
        {
            foreach my $item (@{$data->{$k}})
            {
                $self->schema_fixup($item, $type);
            }
        }
    }

    if (exists $data->{'artist_credit'})
    {
        my @credits;
        foreach my $namecredit (@{$data->{"artist_credit"}->{"name-credit"}})
        {
            my $artist = MusicBrainz::Server::Entity::Artist->new($namecredit->{artist});
            push @credits, MusicBrainz::Server::Entity::ArtistCreditName->new( {
                    artist => $artist,
                    name => $namecredit->{name} || $artist->{name},
                    join_phrase => $namecredit->{joinphrase} || '' } );
        }
        $data->{'artist_credit'} = MusicBrainz::Server::Entity::ArtistCredit->new( { names => \@credits } );
    }

    if ($type eq 'work') {
        if (exists $data->{relationships}) {
            my %relationship_map = partition_by { $_->entity1->gid }
                @{ $data->{relationships} };

            $data->{writers} = [
                map {
                    my @relationships = @{ $relationship_map{$_} };
                    {
                        entity => $relationships[0]->entity1,
                            roles  => [ map { $_->link->type->name } @relationships ]
                        }
                } keys %relationship_map
            ];
        }

        if(exists $data->{type}) {
            $data->{type} = MusicBrainz::Server::Entity::WorkType->new( name => $data->{type} );
        }

        if (exists $data->{language}) {
            $data->{language} = MusicBrainz::Server::Entity::Language->new({
                iso_code_3 => $data->{language}
            });
        }

        if(exists $data->{'iswc-list'}) {
            $data->{iswcs} = [
                map {
                    MusicBrainz::Server::Entity::ISWC->new( iswc => $_ )
                } @{ $data->{'iswc-list'}{iswc} }
            ]
        }
    }
}

# Escape special characters in a Lucene search query
sub escape_query
{
    my $str = shift;

    return "" unless $str;

    $str =~  s/([+\-&|!(){}\[\]\^"~*?:\\\/])/\\$1/g;
    return $str;
}

# add alias/sortname queries for entity
sub alias_query
{
    my ($type, $query) = @_;

    return "$type:\"$query\"^1.6 " .
        "(+sortname:\"$query\"^1.6 -$type:\"$query\") " .
        "(+alias:\"$query\" -$type:\"$query\" -sortname:\"$query\") " .
        "(+($type:($query)^0.8) -$type:\"$query\" -sortname:\"$query\" -alias:\"$query\") " .
        "(+(sortname:($query)^0.8) -$type:($query) -sortname:\"$query\" -alias:\"$query\") " .
        "(+(alias:($query)^0.4) -$type:($query) -sortname:($query) -alias:\"$query\")";
}

sub external_search
{
    my ($self, $type, $query, $limit, $page, $adv, $ua) = @_;

    my $entity_model = $self->c->model( type_to_model($type) )->_entity_class;
    Class::MOP::load_class($entity_model);
    my $offset = ($page - 1) * $limit;

    $query = uri_escape_utf8($query);
    $type =~ s/release_group/release-group/;
    my $search_url = sprintf("http://%s/ws/2/%s/?query=%s&offset=%s&max=%s&fmt=json&dismax=%s",
                                 DBDefs->LUCENE_SERVER,
                                 $type,
                                 $query,
                                 $offset,
                                 $limit,
                                 $adv ? 'false' : 'true',
                                 );

    if (DBDefs->_RUNNING_TESTS)
    {
        $ua = MusicBrainz::Server::Test::mock_search_server($type);
    }
    else
    {
        $ua = LWP::UserAgent->new if (!defined $ua);
    }

    $ua->timeout (5);
    $ua->env_proxy;

    # Dispatch the search request.
    my $response = $ua->get($search_url);
    unless ($response->is_success)
    {
        return { code => $response->code, error => $response->content };
    }
    elsif ($response->status_line eq "200 Assumed OK")
    {
        if ($response->content =~ /<title>([0-9]{3})/)
        {
            return { code => $1, error => $response->content };
        }
        else
        {
            return { code => 500, error => $response->content };
        }
    }
    else
    {
        my $data = JSON->new->utf8->decode($response->content);

        my @results;
        my $xmltype = $type;
        $xmltype =~ s/freedb/freedb-disc/;
        my $pos = 0;
        my $last_updated = $data->{created} ?
            DateTime::Format::ISO8601->parse_datetime($data->{created}) :
            undef;

        foreach my $t (@{$data->{"$xmltype-list"}->{$xmltype}})
        {
            $self->schema_fixup($t, $type);
            push @results, MusicBrainz::Server::Entity::SearchResult->new(
                    position => $pos++,
                    score  => $t->{score},
                    entity => $entity_model->new($t),
                    extra  => $t->{_extra} || []   # Not all data fits into the object model, this is for those cases
                );
        }
        my ($total_hits) = $data->{"$xmltype-list"}->{count};

        # If the user searches for annotations, they will get the results in wikiformat - we need to
        # convert this to HTML.
        if ($type eq 'annotation')
        {
            foreach my $result (@results)
            {
                $result->{type} = ref_to_type($result->{entity}->{parent});
            }
        }

        if ($type eq 'work')
        {
            my @entities = map { $_->entity } @results;
            $self->c->model('Work')->load_ids(@entities);
            $self->c->model('Work')->load_recording_artists(@entities);
        }

        my $pager = Data::Page->new;
        $pager->current_page($page);
        $pager->entries_per_page($limit);
        $pager->total_entries($total_hits);

        return { pager => $pager, offset => $offset, results => \@results, last_updated => $last_updated };
    }
}

sub combine_rules
{
    my ($inputs, %rules) = @_;

    my @parts;
    for my $key (keys %rules) {
        my $spec = $rules{$key};
        my $parameter = $spec->{parameter} || $key;
        next unless exists $inputs->{$parameter};

        my $input = $inputs->{$parameter};
        next if exists $spec->{check} && !$spec->{check}->($input);

        $input = escape_query($input) if $spec->{escape};
        my $process = $spec->{process} || sub { shift };
        $input = $process->($input);
        $input = join(' AND ', split /\s+/, $input) if $spec->{split};

        my $predicate = $spec->{predicate} || sub { "$key:($input)" };
        push @parts, $predicate->($input);
    }

    return join(' AND ', map { "($_)" } @parts);
}

sub xml_search
{
    my ($self, %options) = @_;

    my $die = sub {
        MusicBrainz::Server::Exceptions::InvalidSearchParameters->throw( message => shift );
    };

    my $query   = $options{query};
    my $limit   = $options{limit} || 25;
    my $offset  = $options{offset} || 0;
    my $type    = $options{type} or $die->('type is a required parameter');
    my $version = $options{version} || 2;

    $type =~ s/release_group/release-group/;

    unless ($query) {
        given ($type) {
            when ('artist') {
                my $name = escape_query($options{name}) or $die->('name is a required parameter');
                $name =~ tr/A-Z/a-z/;
                $name =~ s/\s*(.*?)\s*$/$1/;
                $query = "artist:($name)(sortname:($name) alias:($name) !artist:($name))";
            }
            when ('label') {
                my $term = escape_query($options{name}) or $die->('name is a required parameter');
                $term =~ tr/A-Z/a-z/;
                $term =~ s/\s*(.*?)\s*$/$1/;
                $query = "label:($term)(sortname:($term) alias:($term) !label:($term))";
            }

            when ('release') {
                $query = combine_rules(
                    \%options,
                    DEFAULT => {
                        parameter => 'title',
                        escape    => 1,
                        process => sub {
                            my $term = shift;
                            $term =~ s/\s*(.*?)\s*$/$1/;
                            $term =~ tr/A-Z/a-z/;
                            $term;
                        },
                        split     => 1,
                        predicate => sub { shift }
                    },
                    arid => {
                        parameter => 'artistid',
                        escape    => 1
                    },
                    artist => {
                        parameter => 'artist',
                        escape    => 1,
                        split     => 1,
                        process   => sub { my $term = shift; $term =~ s/\s*(.*?)\s*$/$1/; $term }
                    },
                    type => {
                        parameter => 'releasetype',
                    },
                    status => {
                        parameter => 'releasestatus',
                        check     => sub { shift() =~ /^\d+$/ },
                        process   => sub { shift() . '^0.0001' }
                    },
                    tracks => {
                        parameter => 'count',
                        check     => sub { shift > 0 },
                    },
                    discids => {
                        check     => sub { shift > 0 },
                    },
                    date   => {},
                    asin   => {},
                    lang   => {},
                    script => {}
                );
            }

            when ('release-group') {
                $query = combine_rules(
                    \%options,
                    DEFAULT => {
                        parameter => 'title',
                        escape    => 1,
                        process => sub {
                            my $term = shift;
                            $term =~ s/\s*(.*?)\s*$/$1/;
                            $term =~ tr/A-Z/a-z/;
                            $term;
                        },
                        split     => 1,
                        predicate => sub { shift }
                    },
                    arid => {
                        parameter => 'artistid',
                        escape    => 1
                    },
                    artist => {
                        parameter => 'artist',
                        escape    => 1,
                        split     => 1,
                        process   => sub { my $term = shift; $term =~ s/\s*(.*?)\s*$/$1/; $term }
                    },
                    type => {
                        parameter => 'releasetype',
                        check     => sub { shift =~ /^\d+$/ },
                        process   => sub { my $type = shift; return $type . '^.0001' }
                    },
                );
            }

            when ('recording') {
                $query = combine_rules(
                    \%options,
                    DEFAULT => {
                        parameter => 'title',
                        escape    => 1,
                        process => sub {
                            my $term = shift;
                            $term =~ s/\s*(.*?)\s*$/$1/;
                            $term =~ tr/A-Z/a-z/;
                            $term;
                        },
                        predicate => sub { shift },
                        split     => 1,
                    },
                    arid => {
                        parameter => 'artistid',
                        escape    => 1
                    },
                    artist => {
                        parameter => 'artist',
                        escape    => 1,
                        split     => 1,
                        process   => sub { my $term = shift; $term =~ s/\s*(.*?)\s*$/$1/; $term }
                    },
                    reid => {
                        parameter => 'releaseid',
                        escape    => 1
                    },
                    release => {
                        parameter => 'release',
                        process   => sub { my $term = shift; $term =~ s/\s*(.*?)\s*$/$1/; $term; },
                        split     => 1,
                        escape    => 1
                    },
                    duration => {
                        predicate => sub {
                            my $dur = int(shift() / 2000);
                            return "qdur:$dur OR qdur:(" . ($dur - 1) . ") OR qdur:(" . ($dur + 1) . ")";
                        }
                    },
                    tnum => {
                        parameter => 'tracknumber',
                        check => sub { shift() >= 0 },
                    },
                    type   => { parameter => 'releasetype' },
                    tracks => { parameter => 'count' },
                );
            }
        }
    }

    $query = uri_escape_utf8($query);
    my $search_url = sprintf("http://%s/ws/%d/%s/?query=%s&offset=%s&max=%s&fmt=xml",
                                 DBDefs->LUCENE_SERVER,
                                 $version,
                                 $type,
                                 $query,
                                 $offset,
                                 $limit,);

    my $ua = LWP::UserAgent->new;
    $ua->timeout (5);
    $ua->env_proxy;

    # Dispatch the search request.
    my $response = $ua->get($search_url);
    unless ($response->is_success)
    {
        die $response;
    }
    else
    {
        return $response->decoded_content;
    }
}

__PACKAGE__->meta->make_immutable;
no Moose;
1;

=head1 NAME

MusicBrainz::Server::Data::Search

=head1 COPYRIGHT

Copyright (C) 2009 Lukas Lalinsky

This program is free software; you can redistribute it and/or modify
it under the terms of the GNU General Public License as published by
the Free Software Foundation; either version 2 of the License, or
(at your option) any later version.

This program is distributed in the hope that it will be useful,
but WITHOUT ANY WARRANTY; without even the implied warranty of
MERCHANTABILITY or FITNESS FOR A PARTICULAR PURPOSE.  See the
GNU General Public License for more details.

You should have received a copy of the GNU General Public License
along with this program; if not, write to the Free Software
Foundation, Inc., 675 Mass Ave, Cambridge, MA 02139, USA.

=cut<|MERGE_RESOLUTION|>--- conflicted
+++ resolved
@@ -133,18 +133,10 @@
         $extra_columns .= 'entity.language, entity.script, entity.barcode, entity.release_group,'
             if ($type eq 'release');
 
-<<<<<<< HEAD
-=======
-        $extra_columns .= 'entity.type AS type_id, entity.language AS language_id,'
-            if ($type eq 'work');
-
         my $extra_ordering = '';
-        if ($type eq "recording" || $type eq "release" || $type eq "release_group") {
-            $extra_columns .= 'entity.artist_credit AS artist_credit_id,';
-            $extra_ordering = ', entity.artist_credit';
-        }
-
->>>>>>> 1403d0b0
+        $extra_columns .= 'entity.artist_credit AS artist_credit_id,';
+        $extra_ordering = ', entity.artist_credit';
+
         my ($join_sql, $where_sql)
             = ("JOIN ${type} entity ON r.id = entity.name", '');
 
@@ -189,19 +181,14 @@
         ";
         $hard_search_limit = int($offset * 1.2);
     }
-<<<<<<< HEAD
+
     elsif ($type eq "work") {
-=======
-    # Could be merged with artist/label once name tables are killed
-    elsif ($type eq "area") {
->>>>>>> 1403d0b0
 
         $query = "
             SELECT
                 entity.id,
                 entity.gid,
-                entity.name,
-<<<<<<< HEAD
+                r.name,
                 entity.type AS type_id,
                 entity.language AS language_id,
                 MAX(rank) AS rank
@@ -217,10 +204,24 @@
                 JOIN ${type} AS entity ON (r.id = entity.name OR alias.${type} = entity.id)
                 JOIN ${type}_name AS aname ON entity.name = aname.id
             GROUP BY
-                entity.id, entity.gid, entity.name, type_id, language_id
+                entity.id, entity.gid, r.name, type_id, language_id
             ORDER BY
-                rank DESC, name
-=======
+                rank DESC, r.name
+            OFFSET
+                ?
+        ";
+
+        $hard_search_limit = $offset * 2;
+    }
+
+    # Could be merged with artist/label once name tables are killed
+    elsif ($type eq "area") {
+
+        $query = "
+            SELECT
+                entity.id,
+                entity.gid,
+                entity.name,
                 entity.sort_name,
                 entity.type,
                 entity.begin_date_year, entity.begin_date_month, entity.begin_date_day,
@@ -243,13 +244,13 @@
                 entity.end_date_year, entity.end_date_month, entity.end_date_day, entity.ended
             ORDER BY
                 rank DESC, sort_name, name
->>>>>>> 1403d0b0
             OFFSET
                 ?
         ";
 
         $hard_search_limit = $offset * 2;
     }
+
     elsif ($type eq "tag") {
         $query = "
             SELECT id, name, ts_rank_cd(to_tsvector('mb_simple', name), query, 2) AS rank
