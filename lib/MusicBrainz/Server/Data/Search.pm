package MusicBrainz::Server::Data::Search;

use Moose;
use Class::MOP;
use JSON;
use Sql;
use Readonly;
use Data::Page;
use URI::Escape qw( uri_escape_utf8 );
use List::UtilsBy qw( partition_by );
use MusicBrainz::Server::Entity::Annotation;
use MusicBrainz::Server::Entity::ArtistType;
use MusicBrainz::Server::Entity::AreaType;
use MusicBrainz::Server::Entity::Area;
use MusicBrainz::Server::Entity::Barcode;
use MusicBrainz::Server::Entity::Gender;
use MusicBrainz::Server::Entity::ISRC;
use MusicBrainz::Server::Entity::ISWC;
use MusicBrainz::Server::Entity::LabelType;
use MusicBrainz::Server::Entity::Language;
use MusicBrainz::Server::Entity::Link;
use MusicBrainz::Server::Entity::LinkType;
use MusicBrainz::Server::Entity::Relationship;
use MusicBrainz::Server::Entity::Release;
use MusicBrainz::Server::Entity::ReleaseGroup;
use MusicBrainz::Server::Entity::ReleaseGroupType;
use MusicBrainz::Server::Entity::Script;
use MusicBrainz::Server::Entity::SearchResult;
use MusicBrainz::Server::Entity::WorkType;
use MusicBrainz::Server::Exceptions;
use MusicBrainz::Server::Data::Artist;
use MusicBrainz::Server::Data::Area;
use MusicBrainz::Server::Data::Label;
use MusicBrainz::Server::Data::Recording;
use MusicBrainz::Server::Data::Release;
use MusicBrainz::Server::Data::ReleaseGroup;
use MusicBrainz::Server::Data::Tag;
use MusicBrainz::Server::Data::Utils qw( ref_to_type );
use MusicBrainz::Server::Data::Work;
use MusicBrainz::Server::Constants qw( $DARTIST_ID $DLABEL_ID );
use MusicBrainz::Server::Data::Utils qw( type_to_model );
use DateTime::Format::ISO8601;
use feature "switch";

extends 'MusicBrainz::Server::Data::Entity';

Readonly my %TYPE_TO_DATA_CLASS => (
    artist        => 'MusicBrainz::Server::Data::Artist',
    area          => 'MusicBrainz::Server::Data::Area',
    label         => 'MusicBrainz::Server::Data::Label',
    recording     => 'MusicBrainz::Server::Data::Recording',
    release       => 'MusicBrainz::Server::Data::Release',
    release_group => 'MusicBrainz::Server::Data::ReleaseGroup',
    work          => 'MusicBrainz::Server::Data::Work',
    tag           => 'MusicBrainz::Server::Data::Tag',
    editor        => 'MusicBrainz::Server::Data::Editor'
);

use Sub::Exporter -setup => {
    exports => [qw( escape_query alias_query )]
};

sub search
{
    my ($self, $type, $query_str, $limit, $offset, $where) = @_;
    return ([], 0) unless $query_str && $type;

    $offset ||= 0;

    my $query;
    my $use_hard_search_limit = 1;
    my $hard_search_limit;
    my $deleted_entity = undef;

    my @where_args;

    if ($type eq "artist" || $type eq "label") {

        $deleted_entity = ($type eq "artist") ? $DARTIST_ID : $DLABEL_ID;

        my $extra_columns = '';
        $extra_columns .= 'entity.label_code, entity.area,' if $type eq 'label';
        $extra_columns .= 'entity.gender, entity.area, entity.begin_area, entity.end_area,' if $type eq 'artist';

        $query = "
            SELECT
                entity.id,
                entity.gid,
                entity.comment,
                aname.name AS name,
                asort_name.name AS sort_name,
                entity.type,
                entity.begin_date_year, entity.begin_date_month, entity.begin_date_day,
                entity.end_date_year, entity.end_date_month, entity.end_date_day,
                entity.ended,
                $extra_columns
                MAX(rank) AS rank
            FROM
                (
                    SELECT id, ts_rank_cd(to_tsvector('mb_simple', name), query, 2) AS rank
                    FROM ${type}_name, plainto_tsquery('mb_simple', ?) AS query
                    WHERE to_tsvector('mb_simple', name) @@ query OR name = ?
                    ORDER BY rank DESC
                    LIMIT ?
                ) AS r
                LEFT JOIN ${type}_alias AS alias ON alias.name = r.id
                JOIN ${type} AS entity ON (r.id = entity.name OR r.id = entity.sort_name OR alias.${type} = entity.id)
                JOIN ${type}_name AS aname ON entity.name = aname.id
                JOIN ${type}_name AS asort_name ON entity.sort_name = asort_name.id
                WHERE entity.id != ?
            GROUP BY
                $extra_columns entity.id, entity.gid, entity.comment, aname.name, asort_name.name, entity.type,
                entity.begin_date_year, entity.begin_date_month, entity.begin_date_day,
                entity.end_date_year, entity.end_date_month, entity.end_date_day, entity.ended
            ORDER BY
                rank DESC, sort_name, name
            OFFSET
                ?
        ";

        $hard_search_limit = $offset * 2;
    }
    elsif ($type eq "recording" || $type eq "release" || $type eq "release_group") {
        my $type2 = $type;
        $type2 = "track" if $type eq "recording";
        $type2 = "release" if $type eq "release_group";

        my $extra_columns = "";
        $extra_columns .= 'entity.type AS primary_type_id,'
            if ($type eq 'release_group');

        $extra_columns = "entity.length,"
            if ($type eq "recording");

        $extra_columns .= 'entity.language, entity.script, entity.barcode, entity.release_group,'
            if ($type eq 'release');

        my $extra_ordering = '';
        $extra_columns .= 'entity.artist_credit AS artist_credit_id,';
        $extra_ordering = ', entity.artist_credit';

        my ($join_sql, $where_sql)
            = ("JOIN ${type} entity ON r.id = entity.name", '');

        if ($type eq 'release' && $where && exists $where->{track_count}) {
            $join_sql .= ' JOIN medium ON medium.release = entity.id';
            $where_sql = 'WHERE medium.track_count = ?';
            push @where_args, $where->{track_count};
        }
        elsif ($type eq 'recording') {
            if ($where && exists $where->{artist})
            {
                $join_sql .= " JOIN artist_credit ON artist_credit.id = entity.artist_credit"
                    ." JOIN artist_name ON artist_credit.name = artist_name.id";
                $where_sql = 'WHERE artist_name.name LIKE ?';
                push @where_args, "%".$where->{artist}."%";
            }
        }

        $query = "
            SELECT DISTINCT
                entity.id,
                entity.gid,
                entity.comment,
                $extra_columns
                r.name,
                r.rank
            FROM
                (
                    SELECT id, name, ts_rank_cd(to_tsvector('mb_simple', name), query, 2) AS rank
                    FROM ${type2}_name, plainto_tsquery('mb_simple', ?) AS query
                    WHERE to_tsvector('mb_simple', name) @@ query OR name = ?
                    ORDER BY rank DESC
                    LIMIT ?
                ) AS r
                $join_sql
                $where_sql
            ORDER BY
                r.rank DESC, r.name
                $extra_ordering
            OFFSET
                ?
        ";
        $hard_search_limit = int($offset * 1.2);
    }

    elsif ($type eq "work") {

        $query = "
            SELECT
                entity.id,
                entity.gid,
                r.name,
                entity.type AS type_id,
                entity.language AS language_id,
                MAX(rank) AS rank
            FROM
                (
                    SELECT id, name, ts_rank_cd(to_tsvector('mb_simple', name), query, 2) AS rank
                    FROM ${type}_name, plainto_tsquery('mb_simple', ?) AS query
                    WHERE to_tsvector('mb_simple', name) @@ query OR name = ?
                    ORDER BY rank DESC
                    LIMIT ?
                ) as r
                LEFT JOIN ${type}_alias AS alias ON alias.name = r.id
                JOIN ${type} AS entity ON (r.id = entity.name OR alias.${type} = entity.id)
                JOIN ${type}_name AS aname ON entity.name = aname.id
            GROUP BY
                entity.id, entity.gid, r.name, type_id, language_id
            ORDER BY
                rank DESC, r.name
            OFFSET
                ?
        ";

        $hard_search_limit = $offset * 2;
    }

    # Could be merged with artist/label once name tables are killed
    elsif ($type eq "area") {

        $query = "
            SELECT
                entity.id,
                entity.gid,
                entity.name,
                entity.sort_name,
                entity.type,
                entity.begin_date_year, entity.begin_date_month, entity.begin_date_day,
                entity.end_date_year, entity.end_date_month, entity.end_date_day,
                entity.ended,
                MAX(rank) AS rank
            FROM
                (
                    SELECT name, ts_rank_cd(to_tsvector('mb_simple', name), query, 2) AS rank
                    FROM
                        (SELECT name              FROM ${type}       UNION ALL
                         SELECT sort_name AS name FROM ${type}       UNION ALL
                         SELECT name              FROM ${type}_alias UNION ALL
                         SELECT sort_name AS name FROM ${type}_alias) names,
                        plainto_tsquery('mb_simple', ?) AS query
                    WHERE to_tsvector('mb_simple', name) @@ query OR name = ?
                    ORDER BY rank DESC
                    LIMIT ?
                ) AS r
                LEFT JOIN ${type}_alias AS alias ON (alias.name = r.name OR alias.sort_name = r.name)
                JOIN ${type} AS entity ON (r.name = entity.name OR r.name = entity.sort_name OR alias.${type} = entity.id)
            GROUP BY
                entity.id, entity.gid, entity.name, entity.sort_name, entity.type,
                entity.begin_date_year, entity.begin_date_month, entity.begin_date_day,
                entity.end_date_year, entity.end_date_month, entity.end_date_day, entity.ended
            ORDER BY
                rank DESC, sort_name, name
            OFFSET
                ?
        ";

        $hard_search_limit = $offset * 2;
    }

    elsif ($type eq "tag") {
        $query = "
            SELECT id, name, ts_rank_cd(to_tsvector('mb_simple', name), query, 2) AS rank
            FROM tag, plainto_tsquery('mb_simple', ?) AS query
            WHERE to_tsvector('mb_simple', name) @@ query OR name = ?
            ORDER BY rank DESC, tag.name
            OFFSET ?
        ";
        $use_hard_search_limit = 0;
    }
    elsif ($type eq 'editor') {
        $query = "SELECT id, name, ts_rank_cd(to_tsvector('mb_simple', name), query, 2) AS rank,
                    email
                  FROM editor, plainto_tsquery('mb_simple', ?) AS query
                  WHERE to_tsvector('mb_simple', name) @@ query OR name = ?
                  ORDER BY rank DESC
                  OFFSET ?";
        $use_hard_search_limit = 0;
    }

    if ($use_hard_search_limit) {
        $hard_search_limit += $limit * 3;
    }

    my $fuzzy_search_limit = 10000;
    my $search_timeout = 60 * 1000;

    $self->sql->auto_commit;
    $self->sql->do('SET SESSION gin_fuzzy_search_limit TO ?', $fuzzy_search_limit);
    $self->sql->auto_commit;
    $self->sql->do('SET SESSION statement_timeout TO ?', $search_timeout);

    my @query_args = ();
    push @query_args, $hard_search_limit if $use_hard_search_limit;
    push @query_args, $deleted_entity if $deleted_entity;
    push @query_args, @where_args;
    push @query_args, $offset;

    $self->sql->select($query, $query_str, $query_str, @query_args);

    my @result;
    my $pos = $offset + 1;
    while ($limit--) {
        my $row = $self->sql->next_row_hash_ref or last;
        my $res = MusicBrainz::Server::Entity::SearchResult->new(
            position => $pos++,
            score => int(100 * $row->{rank}),
            entity => $TYPE_TO_DATA_CLASS{$type}->_new_from_row($row)
        );
        push @result, $res;
    }
    my $hits = $self->sql->row_count + $offset;
    $self->sql->finish;

    return (\@result, $hits);

}

# ---------------- External (Indexed) Search ----------------------

# The XML schema uses a slightly different terminology for things
# and the schema defines how data is passed between the main
# server and the search server. In order to shove the dat back into
# the object model, we need to do some ugly ass tweaking....

# The mapping of XML/JSON centric terms to object model terms.
my %mapping = (
    'disambiguation' => 'comment',
    'sort-name'      => 'sort_name',
    'title'          => 'name',
    'artist-credit'  => 'artist_credit',
    'status'         => '',
    'label-code'     => 'label_code',
);

# Fix up the key names so that the data returned from the JSON service
# matches up with the data returned from the DB for easy object creation
sub schema_fixup
{
    my ($self, $data, $type) = @_;

    return unless (ref($data) eq 'HASH');

    if (exists $data->{id} && $type eq 'freedb')
    {
        $data->{discid} = $data->{id};
        delete $data->{name};
    }

    # Special case to handle the ids
    $data->{gid} = $data->{id};
    $data->{id} = 1;

    foreach my $k (keys %mapping)
    {
        if (exists $data->{$k})
        {
            $data->{$mapping{$k}} = $data->{$k} if ($mapping{$k});
            delete $data->{$k};
        }
    }

<<<<<<< HEAD
    if (exists $data->{country})
    {
        my $iso = $data->{country};
        $data->{country} =
            $self->c->model('Area')->get_by_iso_3166_1($iso)->{$iso};
        delete $data->{country} unless defined $data->{country};
    }

=======
>>>>>>> 60a39c86
    if ($type eq 'artist' && exists $data->{type})
    {
        $data->{type} = MusicBrainz::Server::Entity::ArtistType->new( name => $data->{type} );
    }
    if ($type eq 'area' && exists $data->{type})
    {
        $data->{type} = MusicBrainz::Server::Entity::AreaType->new( name => $data->{type} );
    }
    if (($type eq 'artist' || $type eq 'label' || $type eq 'area') && exists $data->{'life-span'})
    {
        $data->{begin_date} = MusicBrainz::Server::Entity::PartialDate->new($data->{'life-span'}->{begin})
            if (exists $data->{'life-span'}->{begin});
        $data->{end_date} = MusicBrainz::Server::Entity::PartialDate->new($data->{'life-span'}->{end})
            if (exists $data->{'life-span'}->{end});
    }
    if ($type eq 'area') {
        for my $prop (qw( iso_3166_1 iso_3166_2 iso_3166_3 )) {
            my $json_subprop = $prop . '-code';
            $json_subprop =~ s/_/-/g;
            my $json_prop = $json_subprop . '-list';
            if (exists $data->{$json_prop}) {
                $data->{$prop} = $data->{$json_prop}->{$json_subprop};
                delete $data->{$json_prop};
            }
        }
    }
    if ($type eq 'artist' || $type eq 'label') {
        for my $prop (qw( area begin_area end_area )) {
            my $json_prop = $prop;
            $json_prop =~ s/_/-/;
            if (exists $data->{$json_prop})
            {
                my $area = delete $data->{$json_prop};
                $area->{gid} = $area->{id};
                $area->{id} = 1;
                $data->{$prop} = MusicBrainz::Server::Entity::Area->new($area);
            }
        }
    }
    if($type eq 'artist' && exists $data->{gender}) {
        $data->{gender} = MusicBrainz::Server::Entity::Gender->new( name => ucfirst($data->{gender}) );
    }
    if ($type eq 'label' && exists $data->{type})
    {
        $data->{type} = MusicBrainz::Server::Entity::LabelType->new( name => $data->{type} );
    }
    if ($type eq 'release-group' && exists $data->{type})
    {
        $data->{primary_type} = MusicBrainz::Server::Entity::ReleaseGroupType->new( name => $data->{type} );
    }
    if ($type eq 'cdstub' && exists $data->{gid})
    {
        $data->{discid} = $data->{gid};
        delete $data->{gid};
        $data->{title} = $data->{name};
        delete $data->{name};
    }
    if ($type eq 'annotation' && exists $data->{entity})
    {
        my $parent_type = $data->{type};
        $parent_type =~ s/-/_/g;
        my $entity_model = $self->c->model( type_to_model($parent_type) )->_entity_class;
        $data->{parent} = $entity_model->new( { name => $data->{name}, gid => $data->{entity} });
        delete $data->{entity};
        delete $data->{type};
    }
    if ($type eq 'freedb' && exists $data->{name})
    {
        $data->{title} = $data->{name};
        delete $data->{name};
    }
    if (($type eq 'cdstub' || $type eq 'freedb')
        && (exists $data->{"track-list"} && exists $data->{"track-list"}->{count}))
    {
        if (exists $data->{barcode})
        {
            $data->{barcode} = MusicBrainz::Server::Entity::Barcode->new( $data->{barcode} );
        }

        $data->{track_count} = $data->{"track-list"}->{count};
        delete $data->{"track-list"}->{count};
    }
    if ($type eq 'release')
    {
        if (exists $data->{"release-event-list"} &&
            exists $data->{"release-event-list"}->{"release-event"})
        {
            $data->{events} = [];
            for my $release_event_data (@{$data->{"release-event-list"}->{"release-event"}})
            {
                my $release_event = MusicBrainz::Server::Entity::ReleaseEvent->new(
                    country => defined($release_event_data->{area}) ?
                        MusicBrainz::Server::Entity::Area->new( gid => $release_event_data->{area}->{id},
                                                                iso_3166_1 => $release_event_data->{area}->{"iso-3166-1-code-list"}->{"iso-3166-1-code"},
                                                                name => $release_event_data->{area}->{name},
                                                                sort_name => $release_event_data->{area}->{'sort-name'} )
                        : undef,
                    date => MusicBrainz::Server::Entity::PartialDate->new( $release_event_data->{date} ));

                push @{$data->{events}}, $release_event;
            }
            delete $data->{"release-event-list"};
        }
        if (exists $data->{barcode})
        {
            $data->{barcode} = MusicBrainz::Server::Entity::Barcode->new( $data->{barcode} );
        }
        if (exists $data->{"text-representation"} &&
            exists $data->{"text-representation"}->{language})
        {
            $data->{language} = MusicBrainz::Server::Entity::Language->new( {
                iso_code_3 => $data->{"text-representation"}->{language}
            } );
        }
        if (exists $data->{"text-representation"} &&
            exists $data->{"text-representation"}->{script})
        {
            $data->{script} = MusicBrainz::Server::Entity::Script->new(
                    { iso_code => $data->{"text-representation"}->{script} }
            );
        }
        if (exists $data->{"medium-list"} &&
            exists $data->{"medium-list"}->{medium})
        {
            $data->{mediums} = [];
            for my $medium_data (@{$data->{"medium-list"}->{medium}})
            {
                my $medium = MusicBrainz::Server::Entity::Medium->new(
                    track_count => $medium_data->{"track-list"}->{"count"});

                push @{$data->{mediums}}, $medium;
            }
            delete $data->{"medium-list"};
        }
    }
    if ($type eq 'recording' &&
        exists $data->{"release-list"} &&
        exists $data->{"release-list"}->{release}->[0] &&
        exists $data->{"release-list"}->{release}->[0]->{"medium-list"} &&
        exists $data->{"release-list"}->{release}->[0]->{"medium-list"}->{medium})
    {
        my @releases;

        foreach my $release (@{$data->{"release-list"}->{release}})
        {
            my $medium = MusicBrainz::Server::Entity::Medium->new(
                position  => $release->{"medium-list"}->{medium}->[0]->{"position"},
                track_count => $release->{"medium-list"}->{medium}->[0]->{"track-list"}->{"count"},
                tracks => [ MusicBrainz::Server::Entity::Track->new(
                    position => $release->{"medium-list"}->{medium}->[0]->{"track-list"}->{"offset"} + 1,
                    recording => MusicBrainz::Server::Entity::Recording->new(
                        gid => $data->{gid}
                    )
                ) ]
            );
            my $release_group = MusicBrainz::Server::Entity::ReleaseGroup->new(
                primary_type => MusicBrainz::Server::Entity::ReleaseGroupType->new(
                    name => $release->{"release-group"}->{type} || ''
                )
            );
            push @releases, MusicBrainz::Server::Entity::Release->new(
                gid     => $release->{id},
                name    => $release->{title},
                mediums => [ $medium ],
                release_group => $release_group
            );
        }
        $data->{_extra} = \@releases;
    }

    if ($type eq 'recording' && exists $data->{'isrc-list'}) {
        $data->{isrcs} = [
            map { MusicBrainz::Server::Entity::ISRC->new( isrc => $_->{id} ) } @{ $data->{'isrc-list'}{'isrc'} }
        ];
    }

    if (exists $data->{"relation-list"} &&
        exists $data->{"relation-list"}->[0] &&
        exists $data->{"relation-list"}->[0]->{"relation"})
    {
        my @relationships;

        foreach my $rel_group (@{ $data->{"relation-list"} })
        {
            my $entity_type = $rel_group->{'target-type'};

            foreach my $rel (@{ $rel_group->{"relation"} })
            {
                my %entity = %{ $rel->{$entity_type} };

                # The search server returns the MBID in the 'id' attribute, so we
                # need to rename that.
                $entity{gid} = delete $entity{id};

                my $entity = $self->c->model( type_to_model ($entity_type) )->
                    _entity_class->new (%entity);

                push @relationships, MusicBrainz::Server::Entity::Relationship->new(
                    entity1 => $entity,
                    link => MusicBrainz::Server::Entity::Link->new(
                        type => MusicBrainz::Server::Entity::LinkType->new(
                            name => $rel->{type}
                        )
                    )
                );
            }
        }

        $data->{relationships} = \@relationships;
    }


    foreach my $k (keys %{$data})
    {
        if (ref($data->{$k}) eq 'HASH')
        {
            $self->schema_fixup($data->{$k}, $type);
        }
        if (ref($data->{$k}) eq 'ARRAY')
        {
            foreach my $item (@{$data->{$k}})
            {
                $self->schema_fixup($item, $type);
            }
        }
    }

    if (exists $data->{'artist_credit'})
    {
        my @credits;
        foreach my $namecredit (@{$data->{"artist_credit"}->{"name-credit"}})
        {
            my $artist = MusicBrainz::Server::Entity::Artist->new($namecredit->{artist});
            push @credits, MusicBrainz::Server::Entity::ArtistCreditName->new( {
                    artist => $artist,
                    name => $namecredit->{name} || $artist->{name},
                    join_phrase => $namecredit->{joinphrase} || '' } );
        }
        $data->{'artist_credit'} = MusicBrainz::Server::Entity::ArtistCredit->new( { names => \@credits } );
    }

    if ($type eq 'work') {
        if (exists $data->{relationships}) {
            my %relationship_map = partition_by { $_->entity1->gid }
                @{ $data->{relationships} };

            $data->{writers} = [
                map {
                    my @relationships = @{ $relationship_map{$_} };
                    {
                        entity => $relationships[0]->entity1,
                            roles  => [ map { $_->link->type->name } @relationships ]
                        }
                } keys %relationship_map
            ];
        }

        if(exists $data->{type}) {
            $data->{type} = MusicBrainz::Server::Entity::WorkType->new( name => $data->{type} );
        }

        if (exists $data->{language}) {
            $data->{language} = MusicBrainz::Server::Entity::Language->new({
                iso_code_3 => $data->{language}
            });
        }

        if(exists $data->{'iswc-list'}) {
            $data->{iswcs} = [
                map {
                    MusicBrainz::Server::Entity::ISWC->new( iswc => $_ )
                } @{ $data->{'iswc-list'}{iswc} }
            ]
        }
    }
}

# Escape special characters in a Lucene search query
sub escape_query
{
    my $str = shift;

    return "" unless $str;

    $str =~  s/([+\-&|!(){}\[\]\^"~*?:\\\/])/\\$1/g;
    return $str;
}

# add alias/sortname queries for entity
sub alias_query
{
    my ($type, $query) = @_;

    return "$type:\"$query\"^1.6 " .
        "(+sortname:\"$query\"^1.6 -$type:\"$query\") " .
        "(+alias:\"$query\" -$type:\"$query\" -sortname:\"$query\") " .
        "(+($type:($query)^0.8) -$type:\"$query\" -sortname:\"$query\" -alias:\"$query\") " .
        "(+(sortname:($query)^0.8) -$type:($query) -sortname:\"$query\" -alias:\"$query\") " .
        "(+(alias:($query)^0.4) -$type:($query) -sortname:($query) -alias:\"$query\")";
}

sub external_search
{
    my ($self, $type, $query, $limit, $page, $adv, $ua) = @_;

    my $entity_model = $self->c->model( type_to_model($type) )->_entity_class;
    Class::MOP::load_class($entity_model);
    my $offset = ($page - 1) * $limit;

    $query = uri_escape_utf8($query);
    $type =~ s/release_group/release-group/;
    my $search_url = sprintf("http://%s/ws/2/%s/?query=%s&offset=%s&max=%s&fmt=json&dismax=%s",
                                 DBDefs->LUCENE_SERVER,
                                 $type,
                                 $query,
                                 $offset,
                                 $limit,
                                 $adv ? 'false' : 'true',
                                 );

    if (DBDefs->_RUNNING_TESTS)
    {
        $ua = MusicBrainz::Server::Test::mock_search_server($type);
    }
    else
    {
        $ua = LWP::UserAgent->new if (!defined $ua);
    }

    $ua->timeout (5);
    $ua->env_proxy;

    # Dispatch the search request.
    my $response = $ua->get($search_url);
    unless ($response->is_success)
    {
        return { code => $response->code, error => $response->content };
    }
    elsif ($response->status_line eq "200 Assumed OK")
    {
        if ($response->content =~ /<title>([0-9]{3})/)
        {
            return { code => $1, error => $response->content };
        }
        else
        {
            return { code => 500, error => $response->content };
        }
    }
    else
    {
        my $data = JSON->new->utf8->decode($response->content);

        my @results;
        my $xmltype = $type;
        $xmltype =~ s/freedb/freedb-disc/;
        my $pos = 0;
        my $last_updated = $data->{created} ?
            DateTime::Format::ISO8601->parse_datetime($data->{created}) :
            undef;

        foreach my $t (@{$data->{"$xmltype-list"}->{$xmltype}})
        {
            $self->schema_fixup($t, $type);
            push @results, MusicBrainz::Server::Entity::SearchResult->new(
                    position => $pos++,
                    score  => $t->{score},
                    entity => $entity_model->new($t),
                    extra  => $t->{_extra} || []   # Not all data fits into the object model, this is for those cases
                );
        }
        my ($total_hits) = $data->{"$xmltype-list"}->{count};

        # If the user searches for annotations, they will get the results in wikiformat - we need to
        # convert this to HTML.
        if ($type eq 'annotation')
        {
            foreach my $result (@results)
            {
                $result->{type} = ref_to_type($result->{entity}->{parent});
            }
        }

        if ($type eq 'work')
        {
            my @entities = map { $_->entity } @results;
            $self->c->model('Work')->load_ids(@entities);
            $self->c->model('Work')->load_recording_artists(@entities);
        }

        my $pager = Data::Page->new;
        $pager->current_page($page);
        $pager->entries_per_page($limit);
        $pager->total_entries($total_hits);

        return { pager => $pager, offset => $offset, results => \@results, last_updated => $last_updated };
    }
}

sub combine_rules
{
    my ($inputs, %rules) = @_;

    my @parts;
    for my $key (keys %rules) {
        my $spec = $rules{$key};
        my $parameter = $spec->{parameter} || $key;
        next unless exists $inputs->{$parameter};

        my $input = $inputs->{$parameter};
        next if exists $spec->{check} && !$spec->{check}->($input);

        $input = escape_query($input) if $spec->{escape};
        my $process = $spec->{process} || sub { shift };
        $input = $process->($input);
        $input = join(' AND ', split /\s+/, $input) if $spec->{split};

        my $predicate = $spec->{predicate} || sub { "$key:($input)" };
        push @parts, $predicate->($input);
    }

    return join(' AND ', map { "($_)" } @parts);
}

sub xml_search
{
    my ($self, %options) = @_;

    my $die = sub {
        MusicBrainz::Server::Exceptions::InvalidSearchParameters->throw( message => shift );
    };

    my $query   = $options{query};
    my $limit   = $options{limit} || 25;
    my $offset  = $options{offset} || 0;
    my $type    = $options{type} or $die->('type is a required parameter');
    my $version = $options{version} || 2;

    $type =~ s/release_group/release-group/;

    unless ($query) {
        given ($type) {
            when ('artist') {
                my $name = escape_query($options{name}) or $die->('name is a required parameter');
                $name =~ tr/A-Z/a-z/;
                $name =~ s/\s*(.*?)\s*$/$1/;
                $query = "artist:($name)(sortname:($name) alias:($name) !artist:($name))";
            }
            when ('label') {
                my $term = escape_query($options{name}) or $die->('name is a required parameter');
                $term =~ tr/A-Z/a-z/;
                $term =~ s/\s*(.*?)\s*$/$1/;
                $query = "label:($term)(sortname:($term) alias:($term) !label:($term))";
            }

            when ('release') {
                $query = combine_rules(
                    \%options,
                    DEFAULT => {
                        parameter => 'title',
                        escape    => 1,
                        process => sub {
                            my $term = shift;
                            $term =~ s/\s*(.*?)\s*$/$1/;
                            $term =~ tr/A-Z/a-z/;
                            $term;
                        },
                        split     => 1,
                        predicate => sub { shift }
                    },
                    arid => {
                        parameter => 'artistid',
                        escape    => 1
                    },
                    artist => {
                        parameter => 'artist',
                        escape    => 1,
                        split     => 1,
                        process   => sub { my $term = shift; $term =~ s/\s*(.*?)\s*$/$1/; $term }
                    },
                    type => {
                        parameter => 'releasetype',
                    },
                    status => {
                        parameter => 'releasestatus',
                        check     => sub { shift() =~ /^\d+$/ },
                        process   => sub { shift() . '^0.0001' }
                    },
                    tracks => {
                        parameter => 'count',
                        check     => sub { shift > 0 },
                    },
                    discids => {
                        check     => sub { shift > 0 },
                    },
                    date   => {},
                    asin   => {},
                    lang   => {},
                    script => {}
                );
            }

            when ('release-group') {
                $query = combine_rules(
                    \%options,
                    DEFAULT => {
                        parameter => 'title',
                        escape    => 1,
                        process => sub {
                            my $term = shift;
                            $term =~ s/\s*(.*?)\s*$/$1/;
                            $term =~ tr/A-Z/a-z/;
                            $term;
                        },
                        split     => 1,
                        predicate => sub { shift }
                    },
                    arid => {
                        parameter => 'artistid',
                        escape    => 1
                    },
                    artist => {
                        parameter => 'artist',
                        escape    => 1,
                        split     => 1,
                        process   => sub { my $term = shift; $term =~ s/\s*(.*?)\s*$/$1/; $term }
                    },
                    type => {
                        parameter => 'releasetype',
                        check     => sub { shift =~ /^\d+$/ },
                        process   => sub { my $type = shift; return $type . '^.0001' }
                    },
                );
            }

            when ('recording') {
                $query = combine_rules(
                    \%options,
                    DEFAULT => {
                        parameter => 'title',
                        escape    => 1,
                        process => sub {
                            my $term = shift;
                            $term =~ s/\s*(.*?)\s*$/$1/;
                            $term =~ tr/A-Z/a-z/;
                            $term;
                        },
                        predicate => sub { shift },
                        split     => 1,
                    },
                    arid => {
                        parameter => 'artistid',
                        escape    => 1
                    },
                    artist => {
                        parameter => 'artist',
                        escape    => 1,
                        split     => 1,
                        process   => sub { my $term = shift; $term =~ s/\s*(.*?)\s*$/$1/; $term }
                    },
                    reid => {
                        parameter => 'releaseid',
                        escape    => 1
                    },
                    release => {
                        parameter => 'release',
                        process   => sub { my $term = shift; $term =~ s/\s*(.*?)\s*$/$1/; $term; },
                        split     => 1,
                        escape    => 1
                    },
                    duration => {
                        predicate => sub {
                            my $dur = int(shift() / 2000);
                            return "qdur:$dur OR qdur:(" . ($dur - 1) . ") OR qdur:(" . ($dur + 1) . ")";
                        }
                    },
                    tnum => {
                        parameter => 'tracknumber',
                        check => sub { shift() >= 0 },
                    },
                    type   => { parameter => 'releasetype' },
                    tracks => { parameter => 'count' },
                );
            }
        }
    }

    $query = uri_escape_utf8($query);
    my $search_url = sprintf("http://%s/ws/%d/%s/?query=%s&offset=%s&max=%s&fmt=xml",
                                 DBDefs->LUCENE_SERVER,
                                 $version,
                                 $type,
                                 $query,
                                 $offset,
                                 $limit,);

    my $ua = LWP::UserAgent->new;
    $ua->timeout (5);
    $ua->env_proxy;

    # Dispatch the search request.
    my $response = $ua->get($search_url);
    unless ($response->is_success)
    {
        die $response;
    }
    else
    {
        return $response->decoded_content;
    }
}

__PACKAGE__->meta->make_immutable;
no Moose;
1;

=head1 NAME

MusicBrainz::Server::Data::Search

=head1 COPYRIGHT

Copyright (C) 2009 Lukas Lalinsky

This program is free software; you can redistribute it and/or modify
it under the terms of the GNU General Public License as published by
the Free Software Foundation; either version 2 of the License, or
(at your option) any later version.

This program is distributed in the hope that it will be useful,
but WITHOUT ANY WARRANTY; without even the implied warranty of
MERCHANTABILITY or FITNESS FOR A PARTICULAR PURPOSE.  See the
GNU General Public License for more details.

You should have received a copy of the GNU General Public License
along with this program; if not, write to the Free Software
Foundation, Inc., 675 Mass Ave, Cambridge, MA 02139, USA.

=cut<|MERGE_RESOLUTION|>--- conflicted
+++ resolved
@@ -360,17 +360,6 @@
         }
     }
 
-<<<<<<< HEAD
-    if (exists $data->{country})
-    {
-        my $iso = $data->{country};
-        $data->{country} =
-            $self->c->model('Area')->get_by_iso_3166_1($iso)->{$iso};
-        delete $data->{country} unless defined $data->{country};
-    }
-
-=======
->>>>>>> 60a39c86
     if ($type eq 'artist' && exists $data->{type})
     {
         $data->{type} = MusicBrainz::Server::Entity::ArtistType->new( name => $data->{type} );
