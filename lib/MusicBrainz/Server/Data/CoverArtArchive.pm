--- conflicted
+++ resolved
@@ -136,13 +136,8 @@
 }
 
 sub update_cover_art {
-<<<<<<< HEAD
-    my ($self, $release_id, $edit, $cover_art_id, $types, $comment) = @_;
-
-    # What to do with the edit?  it shouldn't replace the current edit should it?
-=======
-    my ($self, $release_id, $cover_art_id, $position, $types, $comment) = @_;
->>>>>>> 074792fc
+    my ($self, $release_id, $cover_art_id, $types, $comment) = @_;
+
 
     if (defined $comment)
     {
