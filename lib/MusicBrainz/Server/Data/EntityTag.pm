--- conflicted
+++ resolved
@@ -2,16 +2,12 @@
 use Moose;
 use namespace::autoclean;
 
-<<<<<<< HEAD
-use MusicBrainz::Server::Data::Utils qw( placeholders );
-=======
 use MusicBrainz::Server::Data::Utils qw(
     boolean_to_json
     placeholders
     query_to_list
     query_to_list_limited
 );
->>>>>>> b15c459f
 use MusicBrainz::Server::Entity::AggregatedTag;
 use MusicBrainz::Server::Entity::UserTag;
 use MusicBrainz::Server::Entity::Tag;
