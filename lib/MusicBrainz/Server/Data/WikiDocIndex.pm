package MusicBrainz::Server::Data::WikiDocIndex;

use Moose;
use namespace::autoclean;
use Readonly;
use List::UtilsBy qw( sort_by );
use List::MoreUtils qw ( natatime);
use LWP::Simple qw();
use LWP::UserAgent;
use XML::Simple;
use Encode qw( decode );
use MusicBrainz::Server::Replication ':replication_type';

has 'c' => (
    is => 'ro',
    isa => 'Object'
);

Readonly my $CACHE_PREFIX => "wikidoc";
Readonly my $CACHE_KEY => "wikidoc-index";

has _index_file => (
    is => 'ro',
    default => sub { DBDefs->WIKITRANS_INDEX_FILE }
);

sub _master_index_url { DBDefs->WIKITRANS_INDEX_URL }

sub _parse_index
{
    my ($self, $data) = @_;

    my %index;
    foreach my $line (split(/\n/, $data)) {
        my ($page, $version) = split(/=/, $line);
        $index{$page} = $version;
    }
    return \%index;
}

sub _load_index_from_disk
{
    my ($self) = @_;

    my $index_file = $self->_index_file;
    if (!open(FILE, "<" . $index_file)) {
        warn "Could not open wikitrans index file '$index_file': $!.";
        return {};
    }
    my $data = do { local $/; <FILE> };
    close(FILE);

    return $self->_parse_index($data);
}

sub _load_index_from_master
{
    my ($self) = @_;

    my $data = LWP::Simple::get($self->_master_index_url);
    unless (defined $data) {
        warn "Could not fetch wikitrans index file.";
        return {};
    }

    return $self->_parse_index($data);
}

sub _load_index
{
    my ($self) = @_;

    my $cache = $self->c->cache($CACHE_PREFIX);
    my $index = $cache->get($CACHE_KEY);
    return $index
        if defined $index;

    if (DBDefs->REPLICATION_TYPE == RT_SLAVE) {
        $index = $self->_load_index_from_master;
    }
    else {
        $index = $self->_load_index_from_disk;
    }

    $cache->set($CACHE_KEY, $index);
    return $index;
}

sub _save_index
{
    my ($self, $index) = @_;

    if (!open(FILE, ">" . $self->_index_file)) {
        warn "Could not open wikitrans index file: $!.";
        return;
    }
    foreach my $page (sort { lc $a cmp lc $b } keys %$index) {
        my $version = $index->{$page};
        print FILE "$page=$version\n";
    }
    close(FILE);

    my $cache = $self->c->cache($CACHE_PREFIX);
    $cache->set($CACHE_KEY, $index);
}

sub get_index
{
    my ($self) = @_;

    return $self->_load_index;
}

sub get_page_version
{
    my ($self, $page) = @_;

    return $self->_load_index->{$page};
}

sub set_page_version
{
    my ($self, $page, $version) = @_;

    my $index = $self->_load_index;
    if (defined $version) {
        $index->{$page} = $version;
    }
    else {
        delete $index->{$page};
    }

    $self->_save_index($index);
}

sub get_wiki_versions
{
    my ($self, $index) = @_;

    my @keys = sort_by { lc($_) } keys %$index;
    my @wiki_pages;

    # Query the API with 50 pages at a time
    my $it = natatime 50, @keys;

<<<<<<< HEAD
    while (my @queries = $it->()) {
        if (!defined &DBDefs::WIKITRANS_SERVER_API) {
=======
        if (!defined DBDefs->WIKITRANS_SERVER_API) {
>>>>>>> 667064ed
            warn 'WIKITRANS_SERVER_API must be defined within DBDefs.pm';
            return undef;
        }

<<<<<<< HEAD
        my $doc_url = sprintf "http://%s?action=query&prop=info&format=xml&titles=%s", &DBDefs::WIKITRANS_SERVER_API, join('|', @queries);
=======
        my $doc_url = sprintf "http://%s?action=query&prop=info&format=xml&titles=%s", DBDefs->WIKITRANS_SERVER_API, $query;
>>>>>>> 667064ed

        my $ua = LWP::UserAgent->new(max_redirect => 0, timeout => 5);
        $ua->env_proxy;
        my $response = $ua->get($doc_url);

        if (!$response->is_success) {
            return undef;
        }

        my $content = decode "utf-8", $response->content;

        # Parse the XML and make it easier to use.
        my $xml = XMLin(
            $content,
            KeyAttr => { page => 'title', r => 'from', n => 'to'},
            GroupTags => { pages => 'page', redirects => 'r', normalized => 'n' }
        );
        my $pages = $xml->{query}->{pages};
        my $normalized = $xml->{query}->{normalized};

        foreach my $title (keys %$pages) {
            my $info->{wiki_version} = $pages->{$title}->{lastrevid};

            # Check if the page title was normalized and use it instead.
            # All page titles with a space/underscore will end up here.
            if (exists $normalized->{$title} ) {
                $info->{id} = $normalized->{$title}->{from};
            } else {
                $info->{id} = $title;
            }

            # If the page doesn't have a lastrevid, it doesn't exist.
            if (!$info->{wiki_version}) {
                warn "'$info->{id}' doesn't exist in the wiki";
                # Prevent "Use of uninitialized value" warnings
                $info->{wiki_version} = 0;
            }

            push @wiki_pages, $info;
        }
    }

    return sort { lc $a->{id} cmp lc $b->{id} } @wiki_pages;
}

__PACKAGE__->meta->make_immutable;
no Moose;
1;

=head1 COPYRIGHT

Copyright (C) 2010 Pavan Chander
Copyright (C) 2009 Lukas Lalinsky

This program is free software; you can redistribute it and/or modify
it under the terms of the GNU General Public License as published by
the Free Software Foundation; either version 2 of the License, or
(at your option) any later version.

This program is distributed in the hope that it will be useful,
but WITHOUT ANY WARRANTY; without even the implied warranty of
MERCHANTABILITY or FITNESS FOR A PARTICULAR PURPOSE.  See the
GNU General Public License for more details.

You should have received a copy of the GNU General Public License
along with this program; if not, write to the Free Software
Foundation, Inc., 675 Mass Ave, Cambridge, MA 02139, USA.

=cut<|MERGE_RESOLUTION|>--- conflicted
+++ resolved
@@ -143,21 +143,13 @@
     # Query the API with 50 pages at a time
     my $it = natatime 50, @keys;
 
-<<<<<<< HEAD
     while (my @queries = $it->()) {
-        if (!defined &DBDefs::WIKITRANS_SERVER_API) {
-=======
         if (!defined DBDefs->WIKITRANS_SERVER_API) {
->>>>>>> 667064ed
             warn 'WIKITRANS_SERVER_API must be defined within DBDefs.pm';
             return undef;
         }
 
-<<<<<<< HEAD
-        my $doc_url = sprintf "http://%s?action=query&prop=info&format=xml&titles=%s", &DBDefs::WIKITRANS_SERVER_API, join('|', @queries);
-=======
-        my $doc_url = sprintf "http://%s?action=query&prop=info&format=xml&titles=%s", DBDefs->WIKITRANS_SERVER_API, $query;
->>>>>>> 667064ed
+        my $doc_url = sprintf "http://%s?action=query&prop=info&format=xml&titles=%s", DBDefs->WIKITRANS_SERVER_API, join('|', @queries);
 
         my $ua = LWP::UserAgent->new(max_redirect => 0, timeout => 5);
         $ua->env_proxy;
