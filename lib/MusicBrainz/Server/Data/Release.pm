--- conflicted
+++ resolved
@@ -412,7 +412,6 @@
     push @$conditions, "track.recording IN (" . placeholders(@ids) . ")";
     push @$params, @ids;
 
-<<<<<<< HEAD
     my $query = "
       SELECT *
       FROM (
@@ -422,7 +421,7 @@
         FROM " . $self->_table . "
         " . join(' ', @$extra_joins) . "
         JOIN medium ON medium.release = release.id
-        JOIN track ON track.tracklist = medium.tracklist
+        JOIN track ON track.medium = medium.id
         LEFT JOIN (
           SELECT release, country, date_year, date_month, date_day
           FROM release_country
@@ -439,16 +438,6 @@
         musicbrainz_collate(name)
       OFFSET ?
     ";
-=======
-    my $query = "SELECT DISTINCT ON (release.id) " . $self->_columns . "
-                 FROM " . $self->_table . "
-                     " . join(' ', @$extra_joins) . "
-                     JOIN medium ON medium.release = release.id
-                     JOIN track ON track.medium = medium.id
-                 WHERE " . join(" AND ", @$conditions) . "
-                 ORDER BY release.id, date_year, date_month, date_day, musicbrainz_collate(name.name)
-                 OFFSET ?";
->>>>>>> 092026a6
 
     if (!defined $limit) {
         return query_to_list($self->c->sql, sub { $self->_new_from_row(@_) },
@@ -528,7 +517,6 @@
 {
     my ($self, $artist_id, $track_count, $limit, $offset) = @_;
 
-<<<<<<< HEAD
     my $query = "
       SELECT *
       FROM (
@@ -542,8 +530,6 @@
            ON medium.release = release.id
         LEFT JOIN medium_format
            ON medium_format.id = medium.format
-        JOIN tracklist
-           ON medium.tracklist = tracklist.id
         JOIN release_group
            ON release.release_group = release_group.id
         LEFT JOIN (
@@ -553,7 +539,7 @@
           SELECT release, NULL, date_year, date_month, date_day
           FROM release_unknown_country
         ) release_event ON release_event.release = release.id
-        WHERE tracklist.track_count = ?
+        WHERE medium.track_count = ?
           AND acn.artist = ?
           AND (medium_format.id IS NULL OR medium_format.has_discids)
         ORDER BY release.id, release.release_group,
@@ -563,24 +549,6 @@
           date_year, date_month, date_day, musicbrainz_collate(name)
       OFFSET ?";
 
-=======
-    my $query = "SELECT DISTINCT " . $self->_columns . ",
-                        musicbrainz_collate(name.name) AS name_collate,
-                        release_group.id AS rg_id
-                 FROM " . $self->_table . "
-                     JOIN artist_credit_name acn
-                         ON acn.artist_credit = release.artist_credit
-                     JOIN medium
-                        ON medium.release = release.id
-                     LEFT JOIN medium_format
-                        ON medium_format.id = medium.format
-                     JOIN release_group
-                        ON release.release_group = release_group.id
-                 WHERE medium.track_count = ? AND acn.artist = ?
-                   AND (medium_format.id IS NULL OR medium_format.has_discids)
-                 ORDER BY release_group.id, musicbrainz_collate(name.name), date_year, date_month, date_day
-                 OFFSET ?";
->>>>>>> 092026a6
     return query_to_list_limited(
         $self->c->sql, $offset, $limit, sub { $self->_new_from_row(@_) },
         $query, $track_count, $artist_id, $offset || 0);
@@ -596,7 +564,6 @@
     push @$params, $recording_id;
 
     my $query = "
-<<<<<<< HEAD
       SELECT *
       FROM (
         SELECT DISTINCT ON (release.id)
@@ -613,19 +580,17 @@
           medium.format AS m_format,
           medium.position AS m_position,
           medium.name AS m_name,
-          medium.tracklist AS m_tracklist,
-          tracklist.track_count AS m_track_count,
+          medium.track_count AS m_track_count,
           track.id AS t_id,
           track_name.name AS t_name,
-          track.tracklist AS t_tracklist,
+          track.medium AS t_medium,
           track.position AS t_position,
           track.length AS t_length,
           track.artist_credit AS t_artist_credit,
           track.number AS t_number,
           date_year, date_month, date_day
         FROM track
-        JOIN tracklist ON tracklist.id = track.tracklist
-        JOIN medium ON medium.tracklist = tracklist.id
+        JOIN medium ON medium.id = track.medium
         JOIN release ON release.id = medium.release
         JOIN release_name ON release.name = release_name.id
         JOIN track_name ON track.name = track_name.id
@@ -645,36 +610,6 @@
         musicbrainz_collate(r_name)
       OFFSET ?";
 
-=======
-        SELECT
-            release.id AS r_id, release.gid AS r_gid, release_name.name AS r_name,
-                release.artist_credit AS r_artist_credit_id,
-                release.date_year AS r_date_year,
-                release.date_month AS r_date_month,
-                release.date_day AS r_date_day,
-                release.country AS r_country, release.status AS r_status,
-                release.packaging AS r_packaging,
-                release.quality AS r_quality,
-                release.release_group AS r_release_group,
-                release.comment AS r_comment,
-            medium.id AS m_id, medium.format AS m_format,
-                medium.position AS m_position, medium.name AS m_name,
-                medium.track_count AS m_track_count,
-            track.id AS t_id, track_name.name AS t_name,
-                track.medium AS t_medium, track.position AS t_position,
-                track.length AS t_length, track.artist_credit AS t_artist_credit,
-                track.number AS t_number
-        FROM
-            track
-            JOIN medium ON medium.id = track.medium
-            JOIN release ON release.id = medium.release
-            JOIN release_name ON release.name = release_name.id
-            JOIN track_name ON track.name = track_name.id
-            " . join(' ', @$extra_joins) . "
-       WHERE " . join(" AND ", @$conditions) . "
-       ORDER BY date_year, date_month, date_day, musicbrainz_collate(release_name.name)
-       OFFSET ?";
->>>>>>> 092026a6
     return query_to_list_limited(
         $self->c->sql, $offset, $limit, sub {
             my $row = shift;
@@ -707,17 +642,6 @@
                 )';
     return query_to_list($self->c->sql, sub { $self->_new_from_row(@_) },
                          $query, @{ids});
-}
-
-sub find_by_tracklist
-{
-    my ($self, $tracklist_id) = @_;
-    my $query = 'SELECT ' . $self->_columns .
-                ' FROM ' . $self->_table .
-                ' JOIN medium ON medium.release = release.id ' .
-                ' WHERE medium.tracklist = ?';
-    return query_to_list($self->c->sql, sub { $self->_new_from_row(@_) },
-                         $query, $tracklist_id);
 }
 
 sub find_by_medium
@@ -1012,15 +936,9 @@
         my @mediums = @{ $medium_by_position{$m_pos} };
         next if @mediums <= 1;
         # all mediums must have the same number of tracks
-<<<<<<< HEAD
-        my $track_count = $mediums[0]->tracklist->track_count;
-        next if grep { $_->tracklist->track_count != $track_count } @mediums;
-        # group recordings by track position
-=======
         my $track_count = $mediums[0]->track_count;
         next if grep { $_->track_count != $track_count } @mediums;
         # group recordings by track position 
->>>>>>> 092026a6
         $recording_by_position{$m_pos} = {};
         for my $medium (@mediums) {
             for my $tr ($medium->all_tracks) {
