--- conflicted
+++ resolved
@@ -460,35 +460,27 @@
     $self->annotation->delete(@release_ids);
     $self->remove_gid_redirects(@release_ids);
     $self->tags->delete(@release_ids);
-    my $sql = Sql->new($self->c->dbh);
-<<<<<<< HEAD
-    $sql->do('DELETE FROM release_coverart WHERE id IN (' . placeholders(@release_ids) . ')',
+    $self->sql->do('DELETE FROM release_coverart WHERE id IN (' . placeholders(@release_ids) . ')',
              @release_ids);
 
-    $sql->do('DELETE FROM medium WHERE release IN ('. placeholders(@release_ids) . ')',
+    $self->sql->do('DELETE FROM medium WHERE release IN ('. placeholders(@release_ids) . ')',
              @release_ids);
 
     my @orphaned_tracklists = @{
-        $sql->select_single_column_array(
+        $self->sql->select_single_column_array(
             'SELECT tracklist.id FROM tracklist
           LEFT JOIN medium ON medium.tracklist = tracklist.id
               WHERE medium.id IS NULL'
         )
     };
-    $sql->do('DELETE FROM track WHERE tracklist IN ('. placeholders(@orphaned_tracklists) . ')',
+    $self->sql->do('DELETE FROM track WHERE tracklist IN ('. placeholders(@orphaned_tracklists) . ')',
              @orphaned_tracklists);
-    $sql->do('DELETE FROM tracklist WHERE id IN ('. placeholders(@orphaned_tracklists) . ')',
+    $self->sql->do('DELETE FROM tracklist WHERE id IN ('. placeholders(@orphaned_tracklists) . ')',
              @orphaned_tracklists);
 
-    $sql->do('DELETE FROM release WHERE id IN (' . placeholders(@release_ids) . ')',
+    $self->sql->do('DELETE FROM release WHERE id IN (' . placeholders(@release_ids) . ')',
              @release_ids);
 
-=======
-    $self->sql->do('DELETE FROM release_coverart WHERE id IN (' . placeholders(@release_ids) . ')',
-        @release_ids);
-    $self->sql->do('DELETE FROM release WHERE id IN (' . placeholders(@release_ids) . ')',
-        @release_ids);
->>>>>>> 45d1ac8c
     return;
 }
 
