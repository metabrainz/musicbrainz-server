#!/usr/local/perl58/bin/perl -w
# vi: set ts=4 sw=4 :
#____________________________________________________________________________
#
#   MusicBrainz -- the open internet music database
#
#   Copyright (C) 2000 Robert Kaye
#
#   This program is free software; you can redistribute it and/or modify
#   it under the terms of the GNU General Public License as published by
#   the Free Software Foundation; either version 2 of the License, or
#   (at your option) any later version.
#
#   This program is distributed in the hope that it will be useful,
#   but WITHOUT ANY WARRANTY; without even the implied warranty of
#   MERCHANTABILITY or FITNESS FOR A PARTICULAR PURPOSE.  See the
#   GNU General Public License for more details.
#
#   You should have received a copy of the GNU General Public License
#   along with this program; if not, write to the Free Software
#   Foundation, Inc., 675 Mass Ave, Cambridge, MA 02139, USA.
#
#   $Id: MusicBrainz.pm 8398 2006-08-13 01:45:27Z nikki $
#____________________________________________________________________________

use 5.008;
no warnings qw( portable );

package MusicBrainz::Server::Validation;

require Exporter;
{
    our @ISA = qw( Exporter );
    our @EXPORT_OK = qw(
<<<<<<< HEAD
        encode_entities
        is_valid_isrc
        is_tunecore
=======
        unaccent_utf16
        is_positive_integer
        is_guid
        trim_in_place
>>>>>>> 1b1377db
        is_valid_iswc
        format_iswc
        is_valid_ipi
        format_ipi
        is_valid_url
        is_freedb_id
        is_valid_discid
        is_valid_barcode
        is_valid_ean
        is_valid_isrc
        encode_entities
        normalise_strings
    )
}

use strict;
use Encode qw( decode encode );
use Date::Calc qw( check_date Delta_YMD );
use Carp qw( carp cluck croak );
use Text::Unaccent qw( unac_string_utf16 );

sub unaccent_utf16 ($)
{
    my $str = shift;
    return ( defined $str ? unac_string_utf16(''.$str) : '' );
}

################################################################################
# Validation and sanitisation section
################################################################################

sub is_positive_integer
{
    my $t = shift;
    defined($t) and not ref($t) and $t =~ /\A(\d{1,20})\z/;
}

sub is_guid
{
    my $t = $_[0];
    defined($t) and not ref($t) or return undef;
    length($t) eq 36 or return undef;

    $t =~ /[^0-]/ or return undef;

    $t = lc $t;
    $t =~ /\A(
        [0-9a-f]{8}
        - [0-9a-f]{4}
        - [0-9a-f]{4}
        - [0-9a-f]{4}
        - [0-9a-f]{12}
        )\z/x or return undef;
    $_[0] = $1;
    1;
}

sub trim_in_place
{
    carp "Uninitialized value passed to trim_in_place"
        if grep { not defined } @_;
    for (@_)
    {
        $_ = "" if not defined;
        # TODO decode, trim, encode?
        s/\A\s+//;
        s/\s+\z//;
        s/\s+/ /g;
    }
}

sub is_valid_iswc
{
    my $iswc = shift;
    $iswc =~ s/\s//g;
    return $iswc =~ /^T-?\d{3}\.?\d{3}\.?\d{3}[-.]?\d$/;
}

sub format_iswc
{
    my $iswc = shift;
    $iswc =~ s/\s//g;
    $iswc =~ s/^T-?(\d{3})\.?(\d{3})\.?(\d{3})[-.]?(\d)/T-$1.$2.$3-$4/;
    return $iswc;
}

sub is_valid_ipi
{
    my $ipi = shift;
    return $ipi =~ /^\d{11}$/;
}

sub format_ipi
{
    my $ipi = shift;
    $ipi =~ s/\D+//g;
    return sprintf("%011.0f", $ipi)
}

sub is_valid_url
{
    my ($url) = @_;
    return if $url =~ /\s/;

    require URI;
    my $u = eval { URI->new($url) }
        or return 0;

    return 0 if $u->scheme eq '';
    return 0 if $u->can('authority') && !($u->authority =~ /\./);
    return 1;
}

sub is_freedb_id {
    my $id = shift;
    return lc($id) =~ /^[a-f0-9]{8}$/;
}

sub is_valid_discid
{
    my $discid = shift;
    return $discid =~ /^[A-Za-z0-9._-]{27}-/;
}

sub is_valid_barcode
{
    my $barcode = shift;
    return $barcode =~ /^[0-9]+$/;
}

sub is_valid_ean
{
    my $ean = shift;
    my $length = length($ean);
    if ($length == 8 || $length == 12 || $length == 13 || $length == 14 || $length == 17 || $length == 18) {
        my $sum = 0;
        for (my $i = 2; $i <= $length; $i++) {
                $sum += substr($ean, $length - $i, 1) * ($i % 2 == 1 ? 1 : 3);
        }
        return ((10 - $sum % 10) % 10) == substr($ean, $length - 1, 1);
    }
    return 0;
}

sub is_valid_isrc
{
    my $isrc = $_[0];
    return $isrc =~ /[A-Z]{2}[A-Z0-9]{3}[0-9]{7}/ && !is_tunecore($isrc);
}

sub is_tunecore
{
    my $supposed_isrc = $_[0];
    return $supposed_isrc =~ /TC\.*/;
}

################################################################################
# Our own Mason "escape" handler
################################################################################

# HTML-encoding, but only on the listed "unsafe" characters.  Specifically,
# don't (incorrectly) encode top-bit-set characters as &Atilde; and the like.

# Hmmm.  For some reason HTML::Entities just wasn't kicking in here like it is
# meant to - it just left the string untouched.  So, since we only need a nice
# simple, fixed, substitution, we'll do it ourselves.  Ugh.

my %ent = ( '>' =>  '&gt;', '<' => '&lt;', q/"/ => '&quot;', q/'/ => '&#39;', '&' => '&amp;');
sub encode_entities
{
    my $t = $_[0];
    $t =~ s/([<>"'&])/$ent{$1}/go;
    $t;
}

sub normalise_strings
{
    my @r = map {
        # Normalise to lower case
        my $t = lc $_;

        # Remove leading and trailing space
        $t =~ s/\A\s+//;
        $t =~ s/\s+\z//;

        # Compress whitespace
        $t =~ s/\s+/ /g;

        # So-called smart quotes; in reality, a backtick and an acute accent.
        # Also double-quotes and angled double quotes.
        $t =~ tr/\x{0060}\x{00B4}"\x{00AB}\x{00BB}/'/;

        # Unaccent what's left
        decode("utf-16", unaccent_utf16(encode("utf-16", $t)));
    } @_;

    wantarray ? @r : $r[-1];
}

1;
# eof Validation.pm<|MERGE_RESOLUTION|>--- conflicted
+++ resolved
@@ -32,16 +32,10 @@
 {
     our @ISA = qw( Exporter );
     our @EXPORT_OK = qw(
-<<<<<<< HEAD
-        encode_entities
-        is_valid_isrc
-        is_tunecore
-=======
         unaccent_utf16
         is_positive_integer
         is_guid
         trim_in_place
->>>>>>> 1b1377db
         is_valid_iswc
         format_iswc
         is_valid_ipi
@@ -52,6 +46,7 @@
         is_valid_barcode
         is_valid_ean
         is_valid_isrc
+        is_tunecore
         encode_entities
         normalise_strings
     )
