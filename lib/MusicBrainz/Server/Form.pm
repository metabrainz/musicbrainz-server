--- conflicted
+++ resolved
@@ -180,42 +180,6 @@
     }
 }
 
-<<<<<<< HEAD
-sub TO_JSON {
-    my ($self) = @_;
-
-    my $json = {
-        has_errors => boolean_to_json($self->has_errors),
-    };
-
-    if ($self->isa('HTML::FormHandler')) {
-        $json->{name} = $self->name;
-    }
-
-    if ($self->isa('HTML::FormHandler::Field')) {
-        # On the form, `errors` is a list.
-        $json->{errors} = $self->errors;
-    }
-
-    if ($self->can('fields')) {
-        if ($self->isa('HTML::FormHandler::Field::Repeatable')) {
-            $json->{field}[$_->name] = TO_JSON($_) for $self->fields;
-        } else {
-            $json->{field}{$_->name} = TO_JSON($_) for $self->fields;
-        }
-    } else {
-        $json->{value} = $self->value;
-    }
-
-    return $json;
-}
-
-sub to_encoded_json {
-    JSON->new->utf8(0)->encode(shift->TO_JSON);
-}
-
-=======
->>>>>>> a111db24
 1;
 
 =head1 COPYRIGHT
