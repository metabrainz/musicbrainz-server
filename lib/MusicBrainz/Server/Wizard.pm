--- conflicted
+++ resolved
@@ -2,13 +2,8 @@
 use Moose;
 use Cache::Memcached;
 use Carp qw( croak );
-<<<<<<< HEAD
 use MusicBrainz::Server::Form::Utils qw( expand_param expand_all_params collapse_param );
-=======
-use MusicBrainz::Server::Form::Utils qw( expand_param expand_all_params );
 use MusicBrainz::Server::Log qw( log_warning log_error );
-
->>>>>>> e5c43e7f
 
 my $cache = new Cache::Memcached &DBDefs::WIZARD_MEMCACHED;
 
