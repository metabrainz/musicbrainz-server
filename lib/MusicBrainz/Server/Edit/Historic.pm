--- conflicted
+++ resolved
@@ -19,11 +19,8 @@
         resolve_release_id
         resolve_recording_id
         artist_name
-<<<<<<< HEAD
         label_id_from_alias
-=======
         resolve_annotation_id
->>>>>>> c5656c72
     )]
 );
 
