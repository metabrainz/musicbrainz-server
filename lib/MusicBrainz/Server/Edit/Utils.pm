package MusicBrainz::Server::Edit::Utils;

use strict;
use warnings;

use List::MoreUtils qw( uniq );

use MusicBrainz::Server::Data::Utils qw( partial_date_to_hash artist_credit_to_ref );
use MusicBrainz::Server::Entity::ArtistCredit;
use MusicBrainz::Server::Entity::ArtistCreditName;
use MusicBrainz::Server::Edit::Exceptions;
use MusicBrainz::Server::Types qw( :edit_status :vote $AUTO_EDITOR_FLAG );

use aliased 'MusicBrainz::Server::Entity::Artist';

use base 'Exporter';

our @EXPORT_OK = qw(
    artist_credit_from_loaded_definition
    artist_credit_preview
    changed_relations
    changed_display_data
    clean_submitted_artist_credits
    date_closure
    edit_status_name
    load_artist_credit_definitions
    status_names
    verify_artist_credits
);

sub verify_artist_credits
{
    my ($c, @credits) = @_;
    my @artist_ids;
    for my $ac (grep { defined } @credits)
    {
        for (@{ $ac->{names} })
        {
            push @artist_ids, $_->{artist}->{id};
        }
    }

    my @artists = values %{ $c->model('Artist')->get_by_ids(@artist_ids) };

    if (@artists != uniq @artist_ids) {
        MusicBrainz::Server::Edit::Exceptions::FailedDependency->throw(
            'An artist that is used in the new artist credits has been deleted'
        )
    }
}

sub date_closure
{
    my $attr = shift;
    return sub {
        my $a = shift;
        return partial_date_to_hash($a->$attr);
    };
}

sub load_artist_credit_definitions
{
    my $ac = shift;
    my @ac = @{ $ac->{names} };

    my %load;
    while(@ac) {
        my $ac_name = shift @ac;

        next unless $ac_name->{name} && $ac_name->{artist}->{id};

        $load{ $ac_name->{artist}->{id} } = [];
    }

    return %load;
}

sub artist_credit_from_loaded_definition
{
    my ($loaded, $definition) = @_;

    my @names;
    for my $ac_name (@{ $definition->{names} })
    {
        next unless $ac_name->{name} && $ac_name->{artist}->{id};

        my $ac = MusicBrainz::Server::Entity::ArtistCreditName->new(
            name => $ac_name->{name},
            artist => $loaded->{Artist}->{ $ac_name->{artist}->{id} } ||
                Artist->new( $ac_name->{artist} )
        );

        $ac->join_phrase ($ac_name->{join_phrase}) if $ac_name->{join_phrase};
        push @names, $ac;
    }

    return MusicBrainz::Server::Entity::ArtistCredit->new(
        names => \@names
    );
}

sub artist_credit_preview
{
    my ($loaded, $definition) = @_;

    my @names;
    for my $ac_name (@{ $definition->{names} })
    {
        next unless $ac_name->{name};

        my $ac = MusicBrainz::Server::Entity::ArtistCreditName->new(
            name => $ac_name->{name} );

        my $loaded_artist = $loaded->{Artist}->{ $ac_name->{artist}->{id} };
        if ($loaded_artist)
        {
            $ac->artist ($loaded_artist);
        }
        elsif ($ac_name->{artist})
        {
            delete $ac_name->{artist}->{id};
            delete $ac_name->{artist}->{gid} unless $ac_name->{artist}->{gid};
            $ac->artist(Artist->new( $ac_name->{artist} ));
        }

        $ac->join_phrase ($ac_name->{join_phrase}) if $ac_name->{join_phrase};

        push @names, $ac;
    }

    return MusicBrainz::Server::Entity::ArtistCredit->new(
        names => \@names
    );
}

sub clean_submitted_artist_credits
{
    my $ac = shift;

    return artist_credit_to_ref ($ac)
        if ref $ac eq 'MusicBrainz::Server::Entity::ArtistCredit';

    # Remove empty artist credits.
    my @delete;
    my @names = @{ $ac->{names} };
    for (0..$#names)
    {
        my $part = $names[$_];
        if (ref $part eq 'HASH')
        {
            push @delete, $_ unless ($part->{artist}->{id} || $part->{artist}->{name} || $part->{name});

            # MBID is only used for display purposes so remove it (we
            # use the id in edits, and that should determine if an
            # artist changed in Edit::WithDifferences).
            delete $part->{artist}->{gid};
        }
        elsif (! $part)
        {
            push @delete, $_;
        }
    }

    for (@delete)
    {
        delete $ac->{names}->[$_];
    }

    # The preview should also not be considered when comparing artists in
    # Edit::WithDifferences.
    delete $ac->{preview};

    return $ac;
}


sub changed_relations
{
    my ($data, $relations, %mapping) = @_;
    while (my ($model, $field) = each %mapping) {
        next unless exists $data->{new}{$field};
        $relations->{$model} ||= {};

        $relations->{$model}->{ $data->{new}{$field} } = []
            if defined $data->{new}{$field};

        $relations->{$model}->{ $data->{old}{$field} } = []
            if defined $data->{old}{$field};
    }

    return $relations;
}

sub changed_display_data
{
    my ($data, $loaded, %mapping) = @_;
    my $display = {};
    while (my ($tt_field, $accessor) = each %mapping) {
        my ($field, $model) = ref $accessor ? @$accessor : ( $accessor );
        next unless exists $data->{new}{$field};
        my ($old, $new) = ($data->{old}{$field}, $data->{new}{$field});
        $display->{$tt_field} = {
            new => defined $new ? (defined $model ? $loaded->{$model}->{$new} : $new) : undef,
            old => defined $old ? (defined $model ? $loaded->{$model}->{$old} : $old) : undef,
        }
    }

    return $display;
}

our @STATUS_MAP = (
    [ $STATUS_OPEN         => 'Open' ],
    [ $STATUS_APPLIED      => 'Applied' ],
    [ $STATUS_FAILEDVOTE   => 'Failed vote' ],
    [ $STATUS_FAILEDDEP    => 'Failed dependency' ],
    [ $STATUS_ERROR        => 'Error' ],
    [ $STATUS_FAILEDPREREQ => 'Failed prerequisite' ],
    [ $STATUS_NOVOTES      => 'No votes' ],
    [ $STATUS_TOBEDELETED  => 'Due to be cancelled' ],
    [ $STATUS_DELETED      => 'Cancelled' ],
);
our %STATUS_NAMES = (
<<<<<<< HEAD

=======
    $STATUS_OPEN         => 'Open',
    $STATUS_APPLIED      => 'Applied',
    $STATUS_FAILEDVOTE   => 'Failed vote',
    $STATUS_FAILEDDEP    => 'Failed dependency',
    $STATUS_ERROR        => 'Error',
    $STATUS_FAILEDPREREQ => 'Failed prerequisite',
    $STATUS_NOVOTES      => 'No votes',
    $STATUS_DELETED      => 'Cancelled',
>>>>>>> cb4948af
);

sub edit_status_name
{
    my ($status) = @_;
    return $STATUS_NAMES{ $status };
}

sub status_names
{
    return \@STATUS_MAP;
}

1;

=head1 COPYRIGHT

Copyright (C) 2009 Oliver Charles
Copyright (C) 2011 MetaBrainz Foundation

This program is free software; you can redistribute it and/or modify
it under the terms of the GNU General Public License as published by
the Free Software Foundation; either version 2 of the License, or
(at your option) any later version.

This program is distributed in the hope that it will be useful,
but WITHOUT ANY WARRANTY; without even the implied warranty of
MERCHANTABILITY or FITNESS FOR A PARTICULAR PURPOSE.  See the
GNU General Public License for more details.

You should have received a copy of the GNU General Public License
along with this program; if not, write to the Free Software
Foundation, Inc., 675 Mass Ave, Cambridge, MA 02139, USA.

=cut<|MERGE_RESOLUTION|>--- conflicted
+++ resolved
@@ -216,22 +216,10 @@
     [ $STATUS_ERROR        => 'Error' ],
     [ $STATUS_FAILEDPREREQ => 'Failed prerequisite' ],
     [ $STATUS_NOVOTES      => 'No votes' ],
-    [ $STATUS_TOBEDELETED  => 'Due to be cancelled' ],
     [ $STATUS_DELETED      => 'Cancelled' ],
 );
 our %STATUS_NAMES = (
-<<<<<<< HEAD
-
-=======
-    $STATUS_OPEN         => 'Open',
-    $STATUS_APPLIED      => 'Applied',
-    $STATUS_FAILEDVOTE   => 'Failed vote',
-    $STATUS_FAILEDDEP    => 'Failed dependency',
-    $STATUS_ERROR        => 'Error',
-    $STATUS_FAILEDPREREQ => 'Failed prerequisite',
-    $STATUS_NOVOTES      => 'No votes',
-    $STATUS_DELETED      => 'Cancelled',
->>>>>>> cb4948af
+
 );
 
 sub edit_status_name
