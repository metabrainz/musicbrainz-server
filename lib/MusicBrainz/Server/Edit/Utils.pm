package MusicBrainz::Server::Edit::Utils;

use strict;
use warnings;

<<<<<<< HEAD
use List::MoreUtils qw( uniq ); 
=======
use List::MoreUtils qw( uniq );
>>>>>>> 4ac452cc

use MusicBrainz::Server::Data::Utils qw( partial_date_to_hash artist_credit_to_ref );
use MusicBrainz::Server::Entity::ArtistCredit;
use MusicBrainz::Server::Entity::ArtistCreditName;
use MusicBrainz::Server::Edit::Exceptions;
use MusicBrainz::Server::Types qw( :edit_status :vote $AUTO_EDITOR_FLAG );

use aliased 'MusicBrainz::Server::Entity::Artist';

use base 'Exporter';

our @EXPORT_OK = qw(
    artist_credit_from_loaded_definition
    artist_credit_preview
    changed_relations
    changed_display_data
    clean_submitted_artist_credits
    date_closure
    edit_status_name
    load_artist_credit_definitions
    status_names
    verify_artist_credits
);

sub verify_artist_credits
{
    my ($c, @credits) = @_;
    my @artist_ids;
<<<<<<< HEAD
    for my $ac (grep { defined } @credits)
    {
        for (@{ $ac->{names} })
        {
            push @artist_ids, $_->{artist}->{id};
=======
    for my $ac (grep { defined } @credits) {
        my @ac_clone = @$ac;
        while(@ac_clone) {
            my $artist = shift @ac_clone;
            my $join   = shift @ac_clone;

            push @artist_ids, $artist->{artist};
>>>>>>> 4ac452cc
        }
    }

    my @artists = values %{ $c->model('Artist')->get_by_ids(@artist_ids) };

    if (@artists != uniq @artist_ids) {
        MusicBrainz::Server::Edit::Exceptions::FailedDependency->throw(
            'An artist that is used in the new artist credits has been deleted'
        )
    }
}

sub date_closure
{
    my $attr = shift;
    return sub {
        my $a = shift;
        return partial_date_to_hash($a->$attr);
    };
}

sub load_artist_credit_definitions
{
    my $ac = shift;
    my @ac = @{ $ac->{names} };

    my %load;
    while(@ac) {
        my $ac_name = shift @ac;

        next unless $ac_name->{name} && $ac_name->{artist}->{id};

        $load{ $ac_name->{artist}->{id} } = [];
    }

    return %load;
}

sub artist_credit_from_loaded_definition
{
    my ($loaded, $definition) = @_;

    my @names;
    for my $ac_name (@{ $definition->{names} })
    {
        next unless $ac_name->{name} && $ac_name->{artist}->{id};

        my $ac = MusicBrainz::Server::Entity::ArtistCreditName->new(
            name => $ac_name->{name},
            artist => $loaded->{Artist}->{ $ac_name->{artist}->{id} } ||
                Artist->new( $ac_name->{artist} )
        );

        $ac->join_phrase ($ac_name->{join_phrase}) if $ac_name->{join_phrase};
        push @names, $ac;
    }

    return MusicBrainz::Server::Entity::ArtistCredit->new(
        names => \@names
    );
}

sub artist_credit_preview
{
    my ($loaded, $definition) = @_;

    my @names;
    for my $ac_name (@{ $definition->{names} })
    {
        next unless $ac_name->{name};

        my $ac = MusicBrainz::Server::Entity::ArtistCreditName->new(
            name => $ac_name->{name} );

        my $loaded_artist = $loaded->{Artist}->{ $ac_name->{artist}->{id} };
        if ($loaded_artist)
        {
            $ac->artist ($loaded_artist);
        }
        elsif ($ac_name->{artist})
        {
            delete $ac_name->{artist}->{id};
            delete $ac_name->{artist}->{gid} unless $ac_name->{artist}->{gid};
            $ac->artist(Artist->new( $ac_name->{artist} ));
        }

        $ac->join_phrase ($ac_name->{join_phrase}) if $ac_name->{join_phrase};

        push @names, $ac;
    }

    return MusicBrainz::Server::Entity::ArtistCredit->new(
        names => \@names
    );
}

sub clean_submitted_artist_credits
{
    my $ac = shift;

    return artist_credit_to_ref ($ac)
        if ref $ac eq 'MusicBrainz::Server::Entity::ArtistCredit';

    # Remove empty artist credits.
    my @delete;
    my @names = @{ $ac->{names} };
    for (0..$#names)
    {
        my $part = $names[$_];
        if (ref $part eq 'HASH')
        {
            push @delete, $_ unless ($part->{artist}->{id} || $part->{artist}->{name} || $part->{name});
        }
        elsif (! $part)
        {
            push @delete, $_;
        }
    }

    for (@delete)
    {
        delete $ac->{names}->[$_];
    }

    return $ac;
}


sub changed_relations
{
    my ($data, $relations, %mapping) = @_;
    while (my ($model, $field) = each %mapping) {
        next unless exists $data->{new}{$field};
        $relations->{$model} ||= {};

        $relations->{$model}->{ $data->{new}{$field} } = []
            if defined $data->{new}{$field};

        $relations->{$model}->{ $data->{old}{$field} } = []
            if defined $data->{old}{$field};
    }

    return $relations;
}

sub changed_display_data
{
    my ($data, $loaded, %mapping) = @_;
    my $display = {};
    while (my ($tt_field, $accessor) = each %mapping) {
        my ($field, $model) = ref $accessor ? @$accessor : ( $accessor );
        next unless exists $data->{new}{$field};
        my ($old, $new) = ($data->{old}{$field}, $data->{new}{$field});
        $display->{$tt_field} = {
            new => defined $new ? (defined $model ? $loaded->{$model}->{$new} : $new) : undef,
            old => defined $old ? (defined $model ? $loaded->{$model}->{$old} : $old) : undef,
        }
    }

    return $display;
}

our %STATUS_NAMES = (
    $STATUS_OPEN         => 'Open',
    $STATUS_APPLIED      => 'Applied',
    $STATUS_FAILEDVOTE   => 'Failed vote',
    $STATUS_FAILEDDEP    => 'Failed dependency',
    $STATUS_ERROR        => 'Error',
    $STATUS_FAILEDPREREQ => 'Failed prerequisite',
    $STATUS_NOVOTES      => 'No votes',
    $STATUS_TOBEDELETED  => 'Due to be cancelled',
    $STATUS_DELETED      => 'Cancelled',
);

sub edit_status_name
{
    my ($status) = @_;
    return $STATUS_NAMES{ $status };
}

sub status_names
{
    return %STATUS_NAMES
}

1;

=head1 COPYRIGHT

Copyright (C) 2009 Oliver Charles
Copyright (C) 2011 MetaBrainz Foundation

This program is free software; you can redistribute it and/or modify
it under the terms of the GNU General Public License as published by
the Free Software Foundation; either version 2 of the License, or
(at your option) any later version.

This program is distributed in the hope that it will be useful,
but WITHOUT ANY WARRANTY; without even the implied warranty of
MERCHANTABILITY or FITNESS FOR A PARTICULAR PURPOSE.  See the
GNU General Public License for more details.

You should have received a copy of the GNU General Public License
along with this program; if not, write to the Free Software
Foundation, Inc., 675 Mass Ave, Cambridge, MA 02139, USA.

=cut<|MERGE_RESOLUTION|>--- conflicted
+++ resolved
@@ -3,11 +3,7 @@
 use strict;
 use warnings;
 
-<<<<<<< HEAD
-use List::MoreUtils qw( uniq ); 
-=======
 use List::MoreUtils qw( uniq );
->>>>>>> 4ac452cc
 
 use MusicBrainz::Server::Data::Utils qw( partial_date_to_hash artist_credit_to_ref );
 use MusicBrainz::Server::Entity::ArtistCredit;
@@ -36,21 +32,11 @@
 {
     my ($c, @credits) = @_;
     my @artist_ids;
-<<<<<<< HEAD
     for my $ac (grep { defined } @credits)
     {
         for (@{ $ac->{names} })
         {
             push @artist_ids, $_->{artist}->{id};
-=======
-    for my $ac (grep { defined } @credits) {
-        my @ac_clone = @$ac;
-        while(@ac_clone) {
-            my $artist = shift @ac_clone;
-            my $join   = shift @ac_clone;
-
-            push @artist_ids, $artist->{artist};
->>>>>>> 4ac452cc
         }
     }
 
