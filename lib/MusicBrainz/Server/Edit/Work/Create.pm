package MusicBrainz::Server::Edit::Work::Create;
use Moose;

use MooseX::Types::Moose qw( Int Str );
use MooseX::Types::Structured qw( Dict );
use MusicBrainz::Server::Constants qw( $EDIT_WORK_CREATE );
use MusicBrainz::Server::Edit::Types qw( Nullable );
use MusicBrainz::Server::Translation qw( l ln );

extends 'MusicBrainz::Server::Edit::Generic::Create';
with 'MusicBrainz::Server::Edit::Work::RelatedEntities';
with 'MusicBrainz::Server::Edit::Work';

use aliased 'MusicBrainz::Server::Entity::Work';

sub edit_name { l('Add work') }
sub edit_type { $EDIT_WORK_CREATE }
sub _create_model { 'Work' }
sub work_id { shift->entity_id }

has '+data' => (
    isa => Dict[
        name          => Str,
        comment       => Nullable[Str],
        type_id       => Nullable[Int],
        language_id   => Nullable[Int],
        iswc          => Nullable[Str],
    ]
);

sub foreign_keys
{
    my $self = shift;
    return {
        Work => [ $self->entity_id ],
        WorkType => [ $self->data->{type_id} ],
        Language => [ $self->data->{language_id} ]
    };
}

sub build_display_data
{
    my ($self, $loaded) = @_;
    return {
        name          => $self->data->{name},
        comment       => $self->data->{comment},
        type          => $self->data->{type_id} && $loaded->{WorkType}->{ $self->data->{type_id} },
<<<<<<< HEAD
=======
        language      => $self->data->{language_id} && $loaded->{Language}->{ $self->data->{language_id} },
        iswc          => $self->data->{iswc},
>>>>>>> 86726934
        work          => $loaded->{Work}{ $self->entity_id }
            || Work->new( name => $self->data->{name} )
    };
}

sub allow_auto_edit { 1 }

__PACKAGE__->meta->make_immutable;
no Moose;

1;<|MERGE_RESOLUTION|>--- conflicted
+++ resolved
@@ -45,11 +45,7 @@
         name          => $self->data->{name},
         comment       => $self->data->{comment},
         type          => $self->data->{type_id} && $loaded->{WorkType}->{ $self->data->{type_id} },
-<<<<<<< HEAD
-=======
         language      => $self->data->{language_id} && $loaded->{Language}->{ $self->data->{language_id} },
-        iswc          => $self->data->{iswc},
->>>>>>> 86726934
         work          => $loaded->{Work}{ $self->entity_id }
             || Work->new( name => $self->data->{name} )
     };
