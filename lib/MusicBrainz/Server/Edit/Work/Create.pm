package MusicBrainz::Server::Edit::Work::Create;
use Moose;

use MooseX::Types::Moose qw( Int Str );
use MooseX::Types::Structured qw( Dict );
use MusicBrainz::Server::Constants qw( $EDIT_WORK_CREATE );
use MusicBrainz::Server::Edit::Types qw( Nullable );
use MusicBrainz::Server::Translation qw( l ln );

extends 'MusicBrainz::Server::Edit::Generic::Create';
with 'MusicBrainz::Server::Edit::Work::RelatedEntities';
with 'MusicBrainz::Server::Edit::Work';

use aliased 'MusicBrainz::Server::Entity::Work';

sub edit_name { l('Add work') }
sub edit_type { $EDIT_WORK_CREATE }
sub _create_model { 'Work' }
sub work_id { shift->entity_id }

has '+data' => (
    isa => Dict[
        name          => Str,
        comment       => Nullable[Str],
        type_id       => Nullable[Int],
        language_id   => Nullable[Int],
        iswc          => Nullable[Str],
    ]
);

sub foreign_keys
{
    my $self = shift;
    return {
        Work => [ $self->entity_id ],
        WorkType => [ $self->data->{type_id} ],
        Language => [ $self->data->{language_id} ]
    };
}

sub build_display_data
{
    my ($self, $loaded) = @_;
    return {
        name          => $self->data->{name},
        comment       => $self->data->{comment},
        type          => $self->data->{type_id} && $loaded->{WorkType}->{ $self->data->{type_id} },
<<<<<<< HEAD
        language      => $self->data->{language_id} && $loaded->{Language}->{ $self->data->{language_id} },
=======
        iswc          => $self->data->{iswc},
>>>>>>> 361f35ca
        work          => $loaded->{Work}{ $self->entity_id }
            || Work->new( name => $self->data->{name} )
    };
}

sub allow_auto_edit { 1 }

__PACKAGE__->meta->make_immutable;
no Moose;

1;<|MERGE_RESOLUTION|>--- conflicted
+++ resolved
@@ -45,11 +45,8 @@
         name          => $self->data->{name},
         comment       => $self->data->{comment},
         type          => $self->data->{type_id} && $loaded->{WorkType}->{ $self->data->{type_id} },
-<<<<<<< HEAD
         language      => $self->data->{language_id} && $loaded->{Language}->{ $self->data->{language_id} },
-=======
         iswc          => $self->data->{iswc},
->>>>>>> 361f35ca
         work          => $loaded->{Work}{ $self->entity_id }
             || Work->new( name => $self->data->{name} )
     };
