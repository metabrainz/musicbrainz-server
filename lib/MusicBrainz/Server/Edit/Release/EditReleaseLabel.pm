package MusicBrainz::Server::Edit::Release::EditReleaseLabel;
use Moose;

use Moose::Util::TypeConstraints qw( find_type_constraint subtype as );
use MooseX::Types::Moose qw( Int Str );
use MooseX::Types::Structured qw( Dict );
use MusicBrainz::Server::Constants qw( $EDIT_RELEASE_EDITRELEASELABEL );
use MusicBrainz::Server::Edit::Types qw( Nullable );

extends 'MusicBrainz::Server::Edit::WithDifferences';
with 'MusicBrainz::Server::Edit::Role::Preview';

sub edit_name { 'Edit release label' }
sub edit_type { $EDIT_RELEASE_EDITRELEASELABEL }

sub alter_edit_pending { { Release => [ shift->release_id ] } }
sub related_entities { { release => [ shift->release_id ] } }

subtype 'ReleaseLabelHash'
    => as Dict[
        label_id => Nullable[Int],
        catalog_number => Nullable[Str]
    ];

has '+data' => (
    isa => Dict[
        release_label_id => Int,
        release_id => Int,
        new => find_type_constraint('ReleaseLabelHash'),
        old => find_type_constraint('ReleaseLabelHash')
    ]
);

sub release_id { shift->data->{release_id} }
sub release_label_id { shift->data->{release_label_id} }

<<<<<<< HEAD
sub foreign_keys
{
    my $self = shift;

    my $keys = { Release => { $self->release_id => [] } };

    $keys->{Label}->{ $self->data->{old}{label_id} } = [];
    $keys->{Label}->{ $self->data->{new}{label_id} } = [];

    return $keys;
};

sub build_display_data
{
    my ($self, $loaded) = @_;

    return {
        release => $loaded->{Release}->{ $self->release_id },
        label => {
            new => $loaded->{Label}->{ $self->data->{new}{label_id} },
            old => $loaded->{Label}->{ $self->data->{old}{label_id} },
        },
        catalog_number => {
            new => $self->data->{new}{catalog_number},
            old => $self->data->{old}{catalog_number},
        },
    };
}

=======
with 'MusicBrainz::Server::Edit::Release::RelatedEntities';

around 'related_entities' => sub {
    my $orig = shift;
    my $self = shift;
    my $related = $self->$orig;

    $related->{label} = [
        $self->data->{new}{label_id},
        $self->data->{old}{label_id},
    ],

    return $related;
};

>>>>>>> f868b770
sub initialize
{
    my ($self, %opts) = @_;
    my $release_label = delete $opts{release_label};
    die "You must specify the release label object to edit"
        unless defined $release_label;

    $self->data({
        release_label_id => $release_label->id,
        release_id => $release_label->release_id,
        $self->_change_data($release_label, %opts),
    });
};

sub accept
{
    my $self = shift;
    $self->c->model('ReleaseLabel')->update($self->release_label_id, $self->data->{new});
}

__PACKAGE__->meta->make_immutable;
no Moose;
1;

=head1 COPYRIGHT

Copyright (C) 2010 MetaBrainz Foundation

This program is free software; you can redistribute it and/or modify
it under the terms of the GNU General Public License as published by
the Free Software Foundation; either version 2 of the License, or
(at your option) any later version.

This program is distributed in the hope that it will be useful,
but WITHOUT ANY WARRANTY; without even the implied warranty of
MERCHANTABILITY or FITNESS FOR A PARTICULAR PURPOSE.  See the
GNU General Public License for more details.

You should have received a copy of the GNU General Public License
along with this program; if not, write to the Free Software
Foundation, Inc., 675 Mass Ave, Cambridge, MA 02139, USA.

=cut<|MERGE_RESOLUTION|>--- conflicted
+++ resolved
@@ -34,7 +34,6 @@
 sub release_id { shift->data->{release_id} }
 sub release_label_id { shift->data->{release_label_id} }
 
-<<<<<<< HEAD
 sub foreign_keys
 {
     my $self = shift;
@@ -64,7 +63,6 @@
     };
 }
 
-=======
 with 'MusicBrainz::Server::Edit::Release::RelatedEntities';
 
 around 'related_entities' => sub {
@@ -80,7 +78,6 @@
     return $related;
 };
 
->>>>>>> f868b770
 sub initialize
 {
     my ($self, %opts) = @_;
