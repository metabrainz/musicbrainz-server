--- conflicted
+++ resolved
@@ -12,11 +12,8 @@
     changed_relations
     changed_display_data
     load_artist_credit_definitions
-<<<<<<< HEAD
     artist_credit_from_loaded_definition
     verify_artist_credits
-=======
->>>>>>> af7fd4f4
 );
 use MusicBrainz::Server::Translation qw( l ln );
 use MusicBrainz::Server::Validation qw( normalise_strings );
