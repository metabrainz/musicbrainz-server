--- conflicted
+++ resolved
@@ -15,13 +15,9 @@
 use MusicBrainz::Server::Translation qw ( l ln );
 use MusicBrainz::Server::Validation qw( normalise_strings );
 
-<<<<<<< HEAD
 use JSON::Any;
 
-use MooseX::Types::Moose qw( ArrayRef Int Maybe Str );
-=======
-use MooseX::Types::Moose qw( Bool Maybe Str Int );
->>>>>>> 751e59b4
+use MooseX::Types::Moose qw( ArrayRef Bool Int Maybe Str );
 use MooseX::Types::Structured qw( Dict Optional );
 
 use aliased 'MusicBrainz::Server::Entity::Artist';
