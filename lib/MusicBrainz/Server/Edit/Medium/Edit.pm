--- conflicted
+++ resolved
@@ -340,15 +340,6 @@
             @merged_lengths == @merged_artist_credits
         } 'Merged properties are all the same length';
 
-<<<<<<< HEAD
-        if(values %{ $self->c->model('Recording')->get_by_ids(@merged_recordings) }
-               != @$data_new_tracklist - $new_recording_count) {
-            MusicBrainz::Server::Edit::Exceptions::FailedDependency
-                  ->throw('This edit changes recording IDs, but some of the recordings no longer exist.');
-        }
-
-=======
->>>>>>> c4de16d5
         # Create the final merged tracklist
         my @final_tracklist;
         my $existing_recordings = $self->c->model('Recording')->get_by_ids(@merged_recordings);
