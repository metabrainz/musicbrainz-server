package MusicBrainz::Server::Edit::Medium::Edit;
use Carp;
use Clone 'clone';
use Algorithm::Diff qw( diff sdiff );
use Data::Compare;
use Moose;
use MooseX::Types::Moose qw( ArrayRef Bool Str Int );
use MooseX::Types::Structured qw( Dict Optional );
use MusicBrainz::Server::Constants qw( $EDIT_MEDIUM_EDIT );
use MusicBrainz::Server::Edit::Exceptions;
use MusicBrainz::Server::Edit::Medium::Util ':all';
use MusicBrainz::Server::Edit::Types qw(
    ArtistCreditDefinition
    Nullable
    NullableOnPreview
);
use MusicBrainz::Server::Edit::Utils qw( verify_artist_credits );
use MusicBrainz::Server::Validation 'normalise_strings';
use MusicBrainz::Server::Translation qw( l ln );
use MusicBrainz::Server::Track qw ( format_track_length );

extends 'MusicBrainz::Server::Edit::WithDifferences';
with 'MusicBrainz::Server::Edit::Role::Preview';
with 'MusicBrainz::Server::Edit::Medium::RelatedEntities';
with 'MusicBrainz::Server::Edit::Medium';

use aliased 'MusicBrainz::Server::Entity::Release';

sub edit_type { $EDIT_MEDIUM_EDIT }
sub edit_name { l('Edit medium') }
sub _edit_model { 'Medium' }
sub entity_id { shift->data->{entity_id} }
sub medium_id { shift->entity_id }

has '+data' => (
    isa => Dict[
        entity_id => NullableOnPreview[Int],
        release => Dict[
            id => Int,
            name => Str
        ],
        separate_tracklists => Optional[Bool],
        current_tracklist => NullableOnPreview[Int],
        old => change_fields(),
        new => change_fields()
    ]
);

sub alter_edit_pending
{
    my $self = shift;
    return {
        'Medium' => [ $self->entity_id ],
        'Release' => [ $self->data->{release}->{id} ]
    }
}

sub change_fields
{
    return Dict[
        position => Optional[Int],
        name => Nullable[Str],
        format_id => Nullable[Int],
        tracklist => Optional[ArrayRef[track()]],
    ];
}

sub initialize
{
    my ($self, %opts) = @_;

    my $entity = delete $opts{to_edit};
    my $tracklist = delete $opts{tracklist};
    my $separate_tracklists = delete $opts{separate_tracklists};
    my $data;

    # FIXME: really should receive an entity on preview too.
    if ($self->preview && !defined $entity)
    {
        # This currently only happens when a new medium just created with
        # an Add Medium edit needs to immediatly get an edit to change
        # position.
        $data->{old}{position} = 0;
        $data->{new}{position} = delete $opts{position};
    }
    else
    {
        die "You must specify the object to edit" unless defined $entity;

        unless ($entity->release) {
            $self->c->model('Release')->load($entity);
        }

        $data = {
            entity_id => $entity->id,
            release => {
                id => $entity->release->id,
                name => $entity->release->name
            },
            current_tracklist => $entity->tracklist_id,
            $self->_changes($entity, %opts)
        };

        if ($tracklist) {
            $self->c->model('Tracklist')->load ($entity);
            $self->c->model('Track')->load_for_tracklists ($entity->tracklist);
            $self->c->model('ArtistCredit')->load ($entity->tracklist->all_tracks);

            my $old = tracks_to_hash($entity->tracklist->tracks);
            my $new = tracks_to_hash($tracklist);

            unless (Compare($old, $new)) {
                $data->{old}{tracklist} = $old;
                $data->{new}{tracklist} = $new;
                $data->{separate_tracklists} = $separate_tracklists;
            }
        }

        MusicBrainz::Server::Edit::Exceptions::NoChanges->throw
            if Compare($data->{old}, $data->{new});
    }

    $self->data($data);
}

sub foreign_keys {
    my $self = shift;
    my %fk = (
        Release => { $self->data->{release}{id} => [ 'ArtistCredit' ] },
    );

    $fk{MediumFormat} = {};

    $fk{MediumFormat}->{$self->data->{old}{format_id}} = []
        if exists $self->data->{old}{format_id};

    $fk{MediumFormat}->{$self->data->{new}{format_id}} = []
        if exists $self->data->{new}{format_id};

    my @tracks;
    push @tracks, @{ $self->data->{old}{tracklist} }
        if exists $self->data->{old}{tracklist};
    push @tracks, @{ $self->data->{new}{tracklist} }
        if exists $self->data->{new}{tracklist};

    tracklist_foreign_keys (\%fk, \@tracks);

    return \%fk;
}

sub build_display_data
{
    my ($self, $loaded) = @_;
    my $data = {};

    if (exists $self->data->{new}{format_id}) {
        $data->{format} = {
            new => $loaded->{MediumFormat}->{ $self->data->{new}{format_id} },
            old => $loaded->{MediumFormat}->{ $self->data->{old}{format_id} }
        };
    }

    for my $attribute (qw( name position )) {
        if (exists $self->data->{new}{$attribute}) {
            $data->{$attribute} = {
                new => $self->data->{new}{$attribute},
                old => $self->data->{old}{$attribute},
            };
        }
    }

<<<<<<< HEAD
    if ($data->{new}{tracklist}) {
=======
    if ($self->data->{new}{tracklist}) {
>>>>>>> d07b0985
        $data->{new}{tracklist} = display_tracklist($loaded, $self->data->{new}{tracklist});
        $data->{old}{tracklist} = display_tracklist($loaded, $self->data->{old}{tracklist});

        $data->{tracklist_changes} =
            sdiff(
                [ $data->{old}{tracklist}->all_tracks ],
                [ $data->{new}{tracklist}->all_tracks ],
                sub {
                    my $track = shift;
                    return join(
                        '',
                        $track->name,
                        format_track_length($track->length),
                        join(
                            '',
                            map {
                                join('', $_->name, $_->join_phrase || '', $_->artist->id)
                            } $track->artist_credit->all_names
                        ),
                        $track->recording->id || 'new'
                    );
                }
            );
    }

    if ($self->data->{release})
    {
        $data->{release} = $loaded->{Release}{ $self->data->{release}{id} }
            || Release->new( name => $self->data->{release}{name} );
    }

    return $data;
}

sub accept {
    my $self = shift;

    $self->c->model('Medium')->update($self->entity_id, $self->data->{new});

    if ($self->data->{new}{tracklist}) {
        my $data_new_tracklist = clone ($self->data->{new}{tracklist});
        my $medium = $self->c->model('Medium')->get_by_id($self->medium_id);
        my $tracklist = $self->c->model('Tracklist')->get_by_id($medium->tracklist_id);
        $self->c->model('Track')->load_for_tracklists($tracklist);
        $self->c->model('ArtistCredit')->load($tracklist->all_tracks);

        unless (Compare(tracks_to_hash($tracklist->tracks), $self->data->{old}{tracklist})) {
            MusicBrainz::Server::Edit::Exceptions::FailedDependency
                  ->throw('The tracklist has changed since this edit was created');
        }

        verify_artist_credits($self->c, map {
            $_->{artist_credit}
        } @{ $data_new_tracklist });

        # Create recordings
        for my $track (@{ $data_new_tracklist }) {
            $track->{recording_id} ||= $self->c->model('Recording')->insert({
                %$track,
                artist_credit => $self->c->model('ArtistCredit')->find_or_insert($track->{artist_credit}),
            })->id;
        }

        # See if we need a new tracklist
        if ($self->data->{separate_tracklists} &&
                $self->c->model('Tracklist')->usage_count($medium->tracklist_id) > 1) {

            my $new_tracklist = $self->c->model('Tracklist')->find_or_insert(
                $data_new_tracklist
            );
            $self->c->model('Medium')->update($medium->id, {
                tracklist_id => $new_tracklist->id
            });
        }
        else {
            $self->c->model('Tracklist')->replace($medium->tracklist_id,
                                                  $data_new_tracklist);
        }
    }
}

sub allow_auto_edit
{
    my $self = shift;

    my ($old_name, $new_name) = normalise_strings($self->data->{old}{name},
                                                  $self->data->{new}{name});

    return 0 if $self->data->{old}{name} && $old_name ne $new_name;
    return 0 if $self->data->{old}{format_id};
    return 0 if exists $self->data->{old}{position};
    return 0 if exists $self->data->{old}{tracklist};

    return 1;
}

sub artist_ids
{
    my $self = shift;

    return map { $_->{artist} }
        grep { ref($_) } map { @{ $_->{artist_credit} } }
        @{ $self->data->{new}{tracklist} },
        @{ $self->data->{old}{tracklist} }
}

sub recording_ids
{
    my $self = shift;
    grep { defined }
        map { $_->{recording_id} }
        @{ $self->data->{new}{tracklist} },
        @{ $self->data->{old}{tracklist} }
}

__PACKAGE__->meta->make_immutable;
no Moose;

1;<|MERGE_RESOLUTION|>--- conflicted
+++ resolved
@@ -169,11 +169,7 @@
         }
     }
 
-<<<<<<< HEAD
-    if ($data->{new}{tracklist}) {
-=======
     if ($self->data->{new}{tracklist}) {
->>>>>>> d07b0985
         $data->{new}{tracklist} = display_tracklist($loaded, $self->data->{new}{tracklist});
         $data->{old}{tracklist} = display_tracklist($loaded, $self->data->{old}{tracklist});
 
