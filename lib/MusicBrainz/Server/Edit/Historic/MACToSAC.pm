package MusicBrainz::Server::Edit::Historic::MACToSAC;
use strict;
use warnings;

use base 'MusicBrainz::Server::Edit::Historic::Fast';

use MusicBrainz::Server::Constants qw( $EDIT_HISTORIC_MAC_TO_SAC );
use MusicBrainz::Server::Translation qw ( l ln );

use aliased 'MusicBrainz::Server::Entity::Artist';

<<<<<<< HEAD
sub edit_name     { 'Convert release to single artist' }
=======
extends 'MusicBrainz::Server::Edit::Historic';

sub edit_name     { l('Convert release to single artist') }
>>>>>>> 2d553fe3
sub edit_template { 'historic/mac_to_sac' }
sub edit_type     { $EDIT_HISTORIC_MAC_TO_SAC }
sub historic_type { 13 }

sub _release_ids
{
    my $self = shift;
    return @{ $self->data->{release_ids} };
}

sub foreign_keys
{
    my $self = shift;
    return {
        Artist  => [ $self->data->{old_artist_id}, $self->data->{new_artist_id} ],
        Release => [ $self->_release_ids ]
    }
}

sub build_display_data
{
    my ($self, $loaded) = @_;
    my $new_artist = $loaded->{Artist}->{ $self->data->{new_artist_id} } ||
        Artist->new();

    $new_artist = $new_artist->meta->clone_instance(
        $new_artist,
        name => $self->data->{artist_name}
    );

    return {
        releases => [ map { $loaded->{Release}->{ $_ } } $self->_release_ids ],
        artist => {
            old => $loaded->{Artist}->{ $self->data->{old_artist_id} },
            new => $new_artist
        }
    }
}

sub upgrade
{
    my ($self) = @_;

    my $target = $self->artist_id == 1 ? $self->new_value->{artist_id} :
                                         $self->artist_id;

    $self->data({
        release_ids   => $self->album_release_ids($self->row_id),
        artist_name   => $self->new_value->{name},
        new_artist_id => $target || 0,
        old_artist_id => 1
    });

    return $self;
}

sub deserialize_new_value
{
    my ($self, $value) = @_;

    my %deserialized;
    if ($value =~ /\n/) {
        @deserialized{qw( sort_name name artist_id move_tracks)} =
            split /\n/, $value;

        if ($deserialized{'name'} =~ /\A\d+\z/ && !defined $deserialized{'artist_id'})
        {
            $deserialized{'move_tracks'} = $deserialized{'artist_id'};
            $deserialized{'artist_id'}   = $deserialized{'name'};
        }

        $deserialized{'name'} = delete $deserialized{sort_name};
    }
    else {
        $deserialized{move_tracks} = 0;
        $deserialized{artist_id} = 0;
        $deserialized{name} = $value;
    }

    return \%deserialized;
}

1;<|MERGE_RESOLUTION|>--- conflicted
+++ resolved
@@ -9,13 +9,7 @@
 
 use aliased 'MusicBrainz::Server::Entity::Artist';
 
-<<<<<<< HEAD
-sub edit_name     { 'Convert release to single artist' }
-=======
-extends 'MusicBrainz::Server::Edit::Historic';
-
 sub edit_name     { l('Convert release to single artist') }
->>>>>>> 2d553fe3
 sub edit_template { 'historic/mac_to_sac' }
 sub edit_type     { $EDIT_HISTORIC_MAC_TO_SAC }
 sub historic_type { 13 }
