--- conflicted
+++ resolved
@@ -2,13 +2,9 @@
 use strict;
 use warnings;
 
-<<<<<<< HEAD
 use base 'MusicBrainz::Server::Edit::Historic::Fast';
-=======
-use MusicBrainz::Server::Constants qw( $EDIT_HISTORIC_EDIT_RELEASE_NAME );
+
 use MusicBrainz::Server::Translation qw ( l ln );
->>>>>>> 2d553fe3
-
 use MusicBrainz::Server::Constants qw( $EDIT_HISTORIC_EDIT_RELEASE_NAME );
 
 sub edit_name     { l('Edit release name') }
