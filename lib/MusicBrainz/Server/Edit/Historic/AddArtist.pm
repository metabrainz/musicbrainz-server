--- conflicted
+++ resolved
@@ -2,14 +2,8 @@
 use strict;
 use warnings;
 
-<<<<<<< HEAD
 use base 'MusicBrainz::Server::Edit::Historic::Artist';
-=======
 use MusicBrainz::Server::Translation qw ( l ln );
-
-extends 'MusicBrainz::Server::Edit::Historic::NGSMigration';
-with 'MusicBrainz::Server::Edit::Historic::Artist';
->>>>>>> 2d553fe3
 
 sub edit_name { l('Add artist') }
 sub edit_type { 17 }
