--- conflicted
+++ resolved
@@ -37,7 +37,6 @@
     ]
 );
 
-<<<<<<< HEAD
 sub foreign_keys {
     my $self = shift;
     return {
@@ -48,12 +47,11 @@
             ]
     }
 }
-=======
+
 has entity_id => (
     isa => 'Int',
     is => 'rw'
 );
->>>>>>> 14b4e03f
 
 sub edit_conditions
 {
