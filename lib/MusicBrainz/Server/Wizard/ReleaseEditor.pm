package MusicBrainz::Server::Wizard::ReleaseEditor;
use Moose;
use namespace::autoclean;

use CGI::Expand qw( collapse_hash expand_hash );
use Clone 'clone';
use JSON::Any;
use List::UtilsBy 'uniq_by';
use MusicBrainz::Server::Data::Search qw( escape_query );
use MusicBrainz::Server::Data::Utils qw( artist_credit_to_alternative_ref hash_structure );
use MusicBrainz::Server::Edit::Utils qw( clean_submitted_artist_credits );
use MusicBrainz::Server::Track qw( unformat_track_length format_track_length );
use MusicBrainz::Server::Translation qw( l ln );
use MusicBrainz::Server::Types qw( $AUTO_EDITOR_FLAG );
use MusicBrainz::Server::Wizard;
use TryCatch;

use aliased 'MusicBrainz::Server::Entity::ArtistCredit';
use aliased 'MusicBrainz::Server::Entity::CDTOC';
use aliased 'MusicBrainz::Server::Entity::SearchResult';
use aliased 'MusicBrainz::Server::Entity::Track';

use MusicBrainz::Server::Constants qw(
    $EDIT_ARTIST_CREATE
    $EDIT_LABEL_CREATE
    $EDIT_MEDIUM_CREATE
    $EDIT_MEDIUM_ADD_DISCID
    $EDIT_MEDIUM_DELETE
    $EDIT_MEDIUM_EDIT
    $EDIT_RELEASE_ADDRELEASELABEL
    $EDIT_RELEASE_ADD_ANNOTATION
    $EDIT_RELEASE_DELETERELEASELABEL
    $EDIT_RELEASE_EDITRELEASELABEL
);

extends 'MusicBrainz::Server::Wizard';

has 'release' => (
    is => 'rw',
);

sub _build_pages {
    my $self = shift;

    return [
        {
            name => 'information',
            title => l('Release Information'),
            template => 'release/edit/information.tt',
            form => 'ReleaseEditor::Information',
        },
        {
            name => 'tracklist',
            title => l('Tracklist'),
            template => 'release/edit/tracklist.tt',
            form => 'ReleaseEditor::Tracklist',
            prepare => sub { $self->prepare_tracklist ($self->release); },
        },
        {
            name => 'recordings',
            title => l('Recordings'),
            template => 'release/edit/recordings.tt',
            form => 'ReleaseEditor::Recordings',
            prepare => sub { $self->prepare_recordings ($self->release); },
        },
        {
            name => 'missing_entities',
            title => l('Add Missing Entities'),
            template => 'release/edit/missing_entities.tt',
            form => 'ReleaseEditor::MissingEntities',
            prepare => sub { $self->prepare_missing_entities; },
            skip => sub { $self->skip_missing_entities; },
        },
        {
            name => 'editnote',
            title => l('Edit Note'),
            template => 'release/edit/editnote.tt',
            form => 'ReleaseEditor::EditNote',
            prepare => sub { $self->prepare_edits; },
        },
    ]
}

sub run
{
    my $self = shift;

    $self->process;

    if ($self->submitted)
    {
        $self->prepare_edits;
    }
}

sub init_object { shift->release }

sub load
{
    my ($self) = @_;

    my $release = inner();

    if (!$release->label_count)
    {
        $release->add_label(
            MusicBrainz::Server::Entity::ReleaseLabel->new(
                label => MusicBrainz::Server::Entity::Label->new
            )
        );
    }

    $self->initialize($release);
}

=method _load_release_groups

Load release groups for a particular recording.  Used to display the
"appears on" field underneath a recording suggestion.

=cut

sub _load_release_groups
{
    my ($self, $recording) = @_;

    my ($tracks, $hits) = $self->c->model('Track')->find_by_recording ($recording->id, 6, 0);

    $self->c->model('ReleaseGroup')->load(map { $_->tracklist->medium->release } @{ $tracks });

    my %rgs;
    for (@{ $tracks })
    {
        my $rg = $_->tracklist->medium->release->release_group;
        $rgs{$rg->gid} = $rg;
    }

    return [ sort { $a->name cmp $b->name } values %rgs ];
}


=method name_is_equivalent

Compares two track names, considers them equivalent if there are only
case changes or changes in punctuation between the two strings.

=cut

sub name_is_equivalent
{
    my ($self, $a, $b) = @_;

    $a =~ s/\p{Punctuation}//g;
    $b =~ s/\p{Punctuation}//g;

    return lc($a) eq lc($b);
}

=method recording_edits_by_hash

Takes the inbound (posted to the form) recording association edits,
loads the recordings and makes them available indexed by the edit_sha1
hash of the track edit.

=cut

sub recording_edits_by_hash
{
    my ($self, @edits) = @_;

    my %recording_edits;
    my @recording_gids;

    for my $medium (@edits)
    {
        push @recording_gids, map { $_->{gid} } grep {
            $_->{gid} ne 'new' } @{ $medium->{associations} };
    }

    my %recordings_by_gid = map {
        $_->{gid} => $_
    } values %{ $self->c->model('Recording')->get_by_gids (@recording_gids) };

    for my $medium (@edits)
    {
        for (@{ $medium->{associations} })
        {
            $_->{id} = $_->{gid} eq "new" ? undef : $recordings_by_gid{$_->{gid}}->id;
            $recording_edits{$_->{edit_sha1}} = $_;
        }
    }

    return %recording_edits;
}

=method recording_edits_by_hash

Create no-op recording association edits for a particular tracklist
which are confirmed and linked to the edit_sha1 hashes of unedited
tracks.

When only a few tracks have been edited in a tracklist their recording
associations are unsure.  The recording associations for the remaining
tracks are known and will be taken from the hashref returned from this
method.

=cut

sub recording_edits_from_tracklist
{
    my ($self, $tracklists_by_id) = @_;

    my %recording_edits;

    for my $tracklist (values %$tracklists_by_id)
    {
        $self->c->model('ArtistCredit')->load (@{ $tracklist->{tracks} });
        $self->c->model('Recording')->load (@{ $tracklist->{tracks} });

        for (@{ $tracklist->{tracks} })
        {
            my $edit_sha1 = hash_structure (
                {
                    name => $_->name,
                    length => format_track_length ($_->length),
                    artist_credit => {
                        preview => $_->artist_credit->name,
                        names => artist_credit_to_alternative_ref (
                            $_->artist_credit)
                    }
                });

            $recording_edits{$edit_sha1} = {
                edit_sha1 => $edit_sha1,
                confirmed => 1,
                id => $_->recording->id,
                gid => $_->recording->gid
            };
        }
    }

    return %recording_edits;
}

=method associate_recordings

For each track edit, suggest whether the existing recording
association should be kept or a new recording should be added.

For each recording association set "confirmed => 0" if we are unsure
about the suggestion and require the user to confirm our choice.

=cut

sub associate_recordings
{
    my ($self, $edits, $tracklists, $recording_edits) = @_;

    my @ret;
    my @recording_ids;

    my $count = 0;
    for (@$edits)
    {
        my $trk = $tracklists->tracks->[$_->{original_position} - 1];
        my $rec_edit = $recording_edits->{$_->{edit_sha1}};

        # Track edit is already associated with a recording edit.
        if ($rec_edit)
        {
            push @recording_ids, $rec_edit->{id} if $rec_edit->{id};
            push @ret, $rec_edit;
            $self->c->stash->{confirmation_required} = 1 unless $rec_edit->{confirmed};
        }

        # Track hasn't changed OR track has minor changes (case / punctuation).
        elsif ($trk && $self->name_is_equivalent ($_->{name}, $trk->name))
        {
            push @recording_ids, $trk->recording_id;
            push @ret, { 'id' => $trk->recording_id, 'confirmed' => 1 };
        }

        # Track changed significantly, but there is only one recording
        # associated with it.  Keep the recording association, but ask
        # for confirmation.
        elsif ($trk && $self->c->model('Recording')->usage_count ($trk->recording_id) == 1)
        {
            push @recording_ids, $trk->recording_id;
            push @ret, { 'id' => $trk->recording_id, 'confirmed' => 0 };
            $self->c->stash->{confirmation_required} = 1;
        }

        # Track changed.
        elsif ($trk)
        {
            push @ret, { 'id' => undef, 'confirmed' => 0 };
            $self->c->stash->{confirmation_required} = 1;
        }

        # Track is new.
        # (FIXME: search for similar existing tracks, suggest those and set
        #  "confirmed => 0" if found?)
        else
        {
            push @ret, { 'id' => undef, 'confirmed' => 1 };
        }

        $ret[$#ret]->{'edit_sha1'} = $_->{edit_sha1};

        $count += 1;
    }

    my $recordings = $self->c->model('Recording')->get_by_ids (@recording_ids);
    $self->c->model('ArtistCredit')->load(values %$recordings);

    for (@ret)
    {
        $_->{recording} = $_->{id} ? $recordings->{$_->{id}} : undef;
    }

    return @ret;
}

sub prepare_tracklist
{
    my ($self, $release) = @_;

    $self->c->stash->{release_artist_json} = "null";
}

sub prepare_recordings
{
    my ($self, $release) = @_;

    my $json = JSON::Any->new( utf8 => 1 );

    my @recording_edits = @{ $self->value->{rec_mediums} };
    my @tracklist_edits = @{ $self->value->{mediums} };

    my $tracklists_by_id = $self->c->model('Tracklist')->get_by_ids(
        map { $_->{tracklist_id} } grep { defined $_->{tracklist_id} }
        @tracklist_edits);

    $self->c->model('Track')->load_for_tracklists (values %$tracklists_by_id);

    my %recording_edits = scalar @recording_edits ?
        $self->recording_edits_by_hash (@recording_edits) :
        $self->recording_edits_from_tracklist ($tracklists_by_id);

    my @suggestions;
    my @tracklists;

    my $count = -1;
    for my $medium (@tracklist_edits)
    {
        $count += 1;

        $recording_edits[$count]->{tracklist_id} = $medium->{tracklist_id};

        next if $medium->{deleted};

        $medium->{edits} = $self->edited_tracklist ($json->decode ($medium->{edits}))
            if $medium->{edits};

        if (defined $medium->{edits} && defined $medium->{tracklist_id})
        {
            # Tracks were edited, suggest which recordings should be
            # associated with the edited tracks.
            my @recordings = $self->associate_recordings (
                $medium->{edits},
                $tracklists_by_id->{$medium->{tracklist_id}},
                \%recording_edits);

            $suggestions[$count] = [ map { $_->{recording} } @recordings ];

            # Set confirmed to undef if false, so that the 'required'
            # attribute on the field prevents the page from validating.
            $recording_edits[$count]->{associations} = [ map {
                {
                    'gid' => ($_->{recording} ? $_->{recording}->gid : "new"),
                    'confirmed' => $_->{confirmed} ? 1 : undef,
                    'edit_sha1' => $_->{edit_sha1}
                } } @recordings ];
        }
        elsif (defined $medium->{edits})
        {
            # A new tracklist has been entered, create new recordings
            # for all these tracks by default (no recording
            # assocations are suggested).
            $recording_edits[$count]->{associations} = [ map {
                {
                    'gid' => 'new',
                    'confirmed' => 1,
                    'edit_sha1' => $_->{edit_sha1},
                } } @{ $medium->{edits} } ];
        }
        elsif ($recording_edits[$count]->{associations} &&
               scalar @{ $recording_edits[$count]->{associations} })
        {
            # There are no track edits, but there are edits to the
            # recording associations.  Load the previously selected
            # recordings as suggestions.

            my @assoc = @{ $recording_edits[$count]->{associations} };
            my $recordings_by_id = $self->c->model('Recording')->get_by_ids (
                map { $_->{id} } grep { $_->{id} } @assoc);

            my @recordings = map { $recordings_by_id->{$_->{id}} } @assoc;

            $self->c->model('ArtistCredit')->load (grep { $_ } @recordings);
            $suggestions[$count] = \@recordings;

            # Also load the tracklist, as tracks cannot be rendered
            # from the (non-existent) track edits.
            $tracklists[$count] = $tracklists_by_id->{$medium->{tracklist_id}};
            $self->c->model('ArtistCredit')->load (@{ $tracklists[$count]->tracks });
        }
        else
        {
            # There are no track edits, and no edits to the recording
            # associations.
            $recording_edits[$count]->{associations} = [ ];
        }
    }

    $self->c->stash->{suggestions} = \@suggestions;
    $self->c->stash->{tracklist_edits} = \@tracklist_edits;
    $self->c->stash->{tracklists} = \@tracklists;
    $self->c->stash->{appears_on} = {};

    for my $medium_recordings (@suggestions)
    {
        map {
            $self->c->stash->{appears_on}->{$_->id} = $self->_load_release_groups ($_);
        } grep { $_ } @$medium_recordings;
    }

    $self->load_page('recordings', { 'rec_mediums' => \@recording_edits });
}

sub prepare_missing_entities
{
    my ($self) = @_;

    my $data = $self->_expand_mediums(clone($self->value));

    my @credits = map +{
            for => $_->{name},
            name => $_->{name},
        }, uniq_by { $_->{name} }
            $self->_misssing_artist_credits($data);

    my @labels = map +{
            for => $_->{name},
            name => $_->{name}
        }, uniq_by { $_->{name} }
            $self->_missing_labels($data);

    $self->load_page('missing_entities', {
        missing => {
            artist => \@credits,
            label => \@labels
        }
    });

    $self->c->stash(
        missing_entity_count => scalar @credits + scalar @labels
    );
}

sub skip_missing_entities
{
    my $self = shift;

    return ! $self->c->stash->{missing_entity_count};
}

sub prepare_edits
{
    my $self = shift;

    my $previewing = !$self->submitted;

    my $data = clone($self->value);
    my $editnote = $data->{edit_note};

    $self->release(
        $self->create_edits(
            data => clone($data),
            create_edit => $previewing
                ? sub { $self->_preview_edit(@_) }
                : sub { $self->_submit_edit(@_) },
            edit_note => $editnote,
            previewing => $previewing
        ));

    if (!$previewing) {
        $self->on_submit($self);
    }
}

sub _missing_labels {
    my ($self, $data) = @_;
    return grep { !$_->{label_id} && $_->{name} }
        @{ $data->{labels} };
}

sub _misssing_artist_credits
{
    my ($self, $data) = @_;
    return
        (
            # Artist credit for the release itself
            grep { !$_->{artist} } grep { ref($_) }
            map { @{ clean_submitted_artist_credits($_) } }
                $data->{artist_credit}
        ),
        (
            # Artist credits on new tracklists
            grep { !$_->artist_id }
            map { @{ $_->artist_credit->names } }
            map { @{ $_->{tracks} } } grep { $_->{edits} }
            @{ $data->{mediums} }
        );
}

sub create_edits
{
    my ($self, %args) = @_;

    my ($data, $create_edit, $editnote, $previewing)
        = @args{qw( data create_edit edit_note previewing )};

    $self->_expand_mediums($data);

    # Artists and labels:
    # ----------------------------------------
    my (%created) = $self->_edit_missing_entities(%args);

    unless ($previewing) {
        for my $bad_ac ($self->_misssing_artist_credits($data)) {
            my $artist = $created{artist}{ $bad_ac->{name} }
                or die 'No artist was created for ' . $bad_ac->{name};

            # XXX Fix me
            # Because bad_ac might refer to data in the form submisison
            # OR an actual ArtistCredit object, we need to fill in both of these
            # It's a horrible hack.
            $bad_ac->{artist} = $artist->id;
            $bad_ac->{artist_id} = $artist->id;
        }

        for my $bad_label ($self->_missing_labels($data)) {
            my $label = $created{label}{ $bad_label->{name} }
                or die 'No label was created for ' . $bad_label->{name};

            $bad_label->{label_id} = $label->id;
        }
    }

    $self->release(inner());

    # Add any other extra edits (adding mediums, etc)
    $self->create_common_edits(%args);

    return $self->release;
}

sub create_common_edits
{
    my ($self, %args) = @_;

    my ($data, $create_edit, $editnote, $previewing)
        = @args{qw( data create_edit edit_note previewing )};

    # release labels edit
    # ----------------------------------------

    $self->_edit_release_labels(%args);

    # medium / tracklist / track edits
    # ----------------------------------------

    $self->_edit_release_track_edits(%args);

    # annotation
    # ----------------------------------------

    $self->_edit_release_annotation(%args);

    if ($previewing) {
        $self->c->model ('Edit')->load_all (@{ $self->c->stash->{edits} });
    }
}

sub _edit_missing_entities
{
    my ($self, %args) = @_;
    my ($data, $create_edit, $editnote, $previewing)
        = @args{qw( data create_edit edit_note previewing )};

    my %created;

    my @artist_edits = map {
        my $artist = $_;
        $create_edit->(
            $EDIT_ARTIST_CREATE,
            $editnote,
            as_auto_editor => $data->{as_auto_editor},
            map { $_ => $artist->{$_} } qw( name sort_name comment ));
    } @{ $data->{missing}{artist} };

    my @label_edits = map {
        my $label = $_;
        $create_edit->(
            $EDIT_LABEL_CREATE,
            $editnote,
            as_auto_editor => $data->{as_auto_editor},
            map { $_ => $label->{$_} } qw( name sort_name comment ));
    } @{ $data->{missing}{label} };

    return () if $previewing;
    return (
        artist => {
            map { $_->entity->name => $_->entity } @artist_edits
        },
        label => {
            map { $_->entity->name => $_->entity } @label_edits
        }
    )
}

sub _edit_release_labels
{
    my ($self, %args) = @_;
    my ($data, $create_edit, $editnote, $previewing)
        = @args{qw( data create_edit edit_note previewing )};

    my $max = scalar @{ $data->{'labels'} } - 1;

    my $labels = $self->c->model('Label')->get_by_ids(
        grep { $_ }
            (map { $_->{label_id} } @{ $data->{'labels'} }),
            (map { $_->label_id } $self->release ? $self->release->all_labels : ())
    );

    for (0..$max)
    {
        my $new_label = $data->{'labels'}->[$_];
        my $old_label = $self->release->labels->[$_] if $self->release;

        if ($old_label)
        {
            if ($new_label->{'deleted'})
            {
                # Delete ReleaseLabel
                $create_edit->(
                    $EDIT_RELEASE_DELETERELEASELABEL,
                    $editnote, release_label => $old_label,
                    as_auto_editor => $data->{as_auto_editor},
                );
            }
            else
            {
                # Edit ReleaseLabel
                $create_edit->(
                    $EDIT_RELEASE_EDITRELEASELABEL, $editnote,
                    release_label => $old_label,
                    label => $labels->{ $new_label->{label_id} },
                    catalog_number => $new_label->{catalog_number},
                    as_auto_editor => $data->{as_auto_editor},
                    );
            }
        }
        elsif ($new_label->{label_id} || $new_label->{catalog_number})
        {
            # Add ReleaseLabel

            $create_edit->(
                $EDIT_RELEASE_ADDRELEASELABEL, $editnote,
                release => $previewing ? undef : $self->release,
                label => $labels->{ $new_label->{label_id} },
                catalog_number => $new_label->{catalog_number},
                as_auto_editor => $data->{as_auto_editor},
            );
        }
    }
}

sub _edit_release_track_edits
{
    my ($self, %args) = @_;
    my ($data, $create_edit, $editnote, $previewing)
        = @args{qw( data create_edit edit_note previewing )};

    my $medium_idx = -1;
    for my $new (@{ $data->{mediums} })
    {
        $medium_idx++;

        if ($new->{id})
        {
            # The medium already exists

            if ($new->{deleted})
            {
                # Delete medium
                $create_edit->(
                    $EDIT_MEDIUM_DELETE, $editnote,
                    medium => $self->c->model('Medium')->get_by_id ($new->{id}),
                    as_auto_editor => $data->{as_auto_editor},
                );
            }
            else
            {
                # Edit medium
                my %opts = (
                    name => $new->{name},
                    format_id => $new->{format_id},
                    position => $new->{position},
                    to_edit => $self->c->model('Medium')->get_by_id ($new->{id}),
                    separate_tracklists => 1,
                    as_auto_editor => $data->{as_auto_editor},
                );

                if ($new->{edits}) {
                    $opts{tracklist} = $new->{tracks};
                }

                # Edit medium
                $create_edit->(
                    $EDIT_MEDIUM_EDIT, $editnote,
                    %opts
                );
            }
        }
        elsif (!$new->{deleted})
        {
            # Medium does not exist yet.

            my $opts = {
                position => $medium_idx + 1,
                release => $previewing ? undef : $self->release,
                as_auto_editor => $data->{as_auto_editor},
            };

            $opts->{name} = $new->{name} if $new->{name};
            $opts->{format_id} = $new->{format_id} if $new->{format_id};

            if (my $tracklist_id = $new->{tracklist_id}) {
                my $tracklist_entity = $self->c->model('Tracklist')->get_by_id($tracklist_id);
                $self->c->model('Track')->load_for_tracklists($tracklist_entity);
                $self->c->model('ArtistCredit')->load($tracklist_entity->all_tracks);
                $opts->{tracklist} = $tracklist_entity->tracks;
            } else {
                $opts->{tracklist} = $new->{tracks};
            }

            # Add medium
            my $add_medium = $create_edit->($EDIT_MEDIUM_CREATE, $editnote, %$opts);

            if ($new->{toc}) {
                $create_edit->(
                    $EDIT_MEDIUM_ADD_DISCID,
                    $editnote,
                    medium_id  => $previewing ? 0 : $add_medium->entity_id,
                    release_id => $previewing ? 0 : $self->release->id,
                    cdtoc      => $new->{toc},
                    as_auto_editor => $data->{as_auto_editor},
                );
            }

            if ($new->{position} != $medium_idx + 1)
            {
                # Disc was inserted at the wrong position, enter an edit to re-order it.
                $create_edit->(
                    $EDIT_MEDIUM_EDIT, $editnote,
                    position => $new->{position},
                    to_edit => $add_medium->entity,
                    as_auto_editor => $data->{as_auto_editor},
                );
            }
        }
    }
}

sub _edit_release_annotation
{
    my ($self, %args) = @_;
    my ($data, $create_edit, $editnote, $previewing)
        = @args{qw( data create_edit edit_note previewing )};

    my $annotation = ($self->release && $self->release->latest_annotation) ?
        $self->release->latest_annotation->text : '';

    my $data_annotation = $data->{annotation} ? $data->{annotation} : '';

    if ($annotation ne $data_annotation)
    {
        my $edit = $create_edit->(
            $EDIT_RELEASE_ADD_ANNOTATION, $editnote,
<<<<<<< HEAD
            entity_id => $self->release ? $self->release->id : 0,
=======
            entity => $previewing ? undef : $self->release,
>>>>>>> 32b5dba0
            text => $data_annotation,
            as_auto_editor => $data->{as_auto_editor},
        );
    }
}

sub _preview_edit
{
    my ($self, $type, $editnote, %args) = @_;

    my $edit = $self->_create_edit(
        sub { $self->c->model('Edit')->preview(@_) },
        $type, $self->c->user->id,
        %args
    ) or return;

    push @{ $self->c->stash->{edits} }, $edit;
    return $edit;
}

sub _submit_edit
{
    my ($self, $type, $editnote, %args) = @_;

    my $privs = $self->c->user->privileges;
    if ($self->c->user->is_auto_editor && !$args{as_auto_editor}) {
        $privs &= ~$AUTO_EDITOR_FLAG;
    }

    my $edit = $self->_create_edit(
        sub { $self->c->model('Edit')->create(@_) },
        $type, $self->c->user->id,
        privileges => $privs,
        %args,
    ) or return;

    if (defined $editnote)
    {
        $self->c->model('EditNote')->add_note($edit->id, {
            text      => $editnote,
            editor_id => $self->c->user->id,
        });
    }

    $self->c->stash->{changes} = 1;
    return $edit;
}

sub _create_edit {
    my ($self, $method, $type, $user_id, %args) = @_;
    return unless %args;

    delete $args{as_auto_editor};

    my $edit;
    try {
        $edit = $method->(
            edit_type => $type,
            editor_id => $user_id,
            %args,
       );
    }
    catch (MusicBrainz::Server::Edit::Exceptions::NoChanges $e) { }

    return $edit;
}


sub _expand_track
{
    my ($self, $trk, $assoc) = @_;

    my $entity = Track->new(
        length => unformat_track_length ($trk->{length}),
        name => $trk->{name},
        position => $trk->{position},
        artist_credit => ArtistCredit->from_array ([
            map {
                { artist => $_->{id}, name => $_->{name} },
                $_->{join}
            } grep { $_->{name} } @{ $trk->{artist_credit}->{names} }
        ]));

    if ($assoc)
    {
        $entity->recording_id ($assoc->id);
        $entity->recording ($assoc);
    }

    return $entity;
}

=method _expand_mediums

Expands the 'edits' element for each medium object into a set of tracks

=cut

sub _expand_mediums
{
    my ($self, $data) = @_;
    my $json = JSON::Any->new( utf8 => 1 );

    my $count = 0;
    for my $disc (@{ $data->{mediums} }) {
        my $rec_medium = $data->{rec_mediums}->[$count];
        my $tracklist_id = $rec_medium->{tracklist_id};
        my $associations = $rec_medium->{associations};
        my $edits = $disc->{edits};
        $count++;

        next unless $edits || $associations && scalar @$associations;

        my @gids = grep { $_ ne 'new' } map { $_->{gid} } @$associations;
        my %recordings = map { $_->gid => $_ }
          values %{ $self->c->model('Recording')->get_by_gids (@gids) };

        if ($edits)
        {
            my $pos = 0;
            $disc->{tracks} = [ map {
                my $rec = $recordings{$associations->[$pos]->{gid}};
                $pos++;
                $self->_expand_track ($_, $rec);
            } @{ $self->edited_tracklist($json->decode($edits)) } ];
        }
        else
        {
            my $tracklist = $self->c->model('Tracklist')->get_by_id ($tracklist_id);
            $self->c->model('Track')->load_for_tracklists ($tracklist);
            $self->c->model('ArtistCredit')->load ($tracklist->all_tracks);

            my $pos = 0;
            $disc->{tracks} = [ map {
                my $rec = $recordings{$associations->[$pos]->{gid}};
                $pos++;
                if ($rec) {
                    $_->recording_id ($rec->id);
                    $_->recording ($rec);
                }
                else
                {
                    $_->clear_recording_id;
                    $_->clear_recording;
                }
                $_
            } $tracklist->all_tracks ];
        }
    }

    return $data;
}

=method edited_tracklist

Returns a list of tracks, sorted by position, with deleted tracks removed

=cut

sub edited_tracklist
{
    my ($self, $tracks) = @_;

    my $idx = 1;
    map { $_->{original_position} = $idx++; } @$tracks;

    return [ sort { $a->{position} <=> $b->{position} } grep { ! $_->{deleted} } @$tracks ];
}

sub _seed_parameters {
    my ($self, $params) = @_;
    $params = expand_hash($params);

    my @transformations = (
        [
            'language_id', 'language',
            sub { shift->model('Language')->find_by_code(shift) },
        ],
        [
            'country_id', 'country',
            sub { shift->model('Country')->find_by_code(shift) },
        ],
        [
            'script_id', 'script',
            sub { shift->model('Script')->find_by_code(shift) },
        ],
        [
            'status_id', 'status',
            sub { shift->model('ReleaseStatus')->find_by_name(shift) },
        ],
        [
            'type_id', 'type',
            sub { shift->model('ReleaseGroupType')->find_by_name(shift) },
        ],
        [
            'packaging_id', 'packaging',
            sub { shift->model('ReleasePackaging')->find_by_name(shift) },
        ],
    );

    for my $trans (@transformations) {
        my ($key, $alias, $transform) = @$trans;
        if (exists $params->{$alias}) {
            my $obj = $transform->($self->c, delete $params->{$alias}) or next;
            $params->{$key} = $obj->id;
        }
    }

    for my $label (@{ $params->{labels} || [] }) {
        if (my $mbid = $label->{mbid}) {
            my $entity = $self->c->model('Label')
                ->get_by_gid($mbid);
            $label->{label_id} = $entity->id;
            $label->{name} = $entity->name;
        }
        elsif (my $name = $label->{name}) {
            $label->{name} = $name;
        }
    }

    for my $container (
        $params,
        map { @{ $_->{track} || [] } }
            @{ $params->{mediums} || [] }
    ) {
        if (ref($container->{artist_credit}) eq 'ARRAY') {
            $container->{artist_credit} = {
                names => $container->{artist_credit}
            };
        }
        elsif (ref($container->{artist_credit}) ne 'HASH') {
            delete $container->{artist_credit};
        }
    }

    for my $artist_credit (
        map { @{ $_->{names} || [] } } (
            ($params->{artist_credit} || ()),
            map { $_->{artist_credit} || {} }
                map { @{ $_->{track} || []}  }
                    @{ $params->{mediums} || []}
        )
    ) {
        if (my $mbid = $artist_credit->{mbid}){
            my $entity = $self->c->model('Artist')
                ->get_by_gid($mbid);
            $artist_credit->{artist_id} = $entity->id;
            $artist_credit->{name} ||= $entity->name;
            $artist_credit->{gid} = $entity->gid;
            $artist_credit->{artist_name} = $entity->name;
        }
    }

    {
        my $medium_idx;
        my $json = JSON::Any->new(utf8 => 1);
        for my $medium (@{ $params->{mediums} || [] }) {
            if (my $format = delete $medium->{format}) {
                my $entity = $self->c->model('MediumFormat')
                    ->find_by_name($format);
                $medium->{format_id} = $entity->id if $entity;
            }

            my $toc = $medium->{toc};
            if ($toc and my $cdtoc = CDTOC->new_from_toc($toc)) {
                if (ref($medium->{track})) {
                    if (@{ $medium->{track} } != $cdtoc->track_count) {
                        delete $medium->{toc};
                    }
                    else {
                        my $details = $cdtoc->track_details;
                        for my $i (1..$cdtoc->track_count) {
                            my $n = $i - 1;
                            $medium->{track}->[$n] ||= {};
                            $medium->{track}->[$n]->{length} =
                                $details->[$n]->{length_time};
                        }
                    }
                }
                else {
                    $medium->{track} = [ map +{
                        length => $_->{length_time}
                    }, @{ $cdtoc->track_details } ];
                }
            }

            if (my @tracks = @{ $medium->{track} || [] }) {
                my @edits;
                my $track_idx;
                for my $track (@tracks) {
                    $track->{position} = ++$track_idx;
                    my $track_ac = $track->{artist_credit} || $params->{artist_credit};
                    if ($track_ac->{names}) {
                        $track->{artist_credit}{names} = [
                            map +{
                                name => $_->{name},
                                id => $_->{artist_id},
                                join => $_->{join_phrase},
                                artist_name => $_->{artist_name},
                                gid => $_->{gid}
                            }, @{$track_ac->{names}}
                        ];

                        $track->{artist_credit}{preview} = join (
                            "", map { $_->{name} . $_->{join_phrase}
                            } @{$track_ac->{names}});
                    }

                    if (my $length = $track->{length}) {
                        $track->{length} = ($length =~ /:/)
                            ? $length
                            : format_track_length($length);
                    }

                    push @edits, $track;
                }

                $medium->{edits} = $json->encode(\@edits);
            }

            $medium->{position} = ++$medium_idx;
        }
    };

    # FIXME a bit of a hack, but if either of these = [], HTML::FormHandler
    # will show no rows
    $params->{labels} = [
        { label => '', catalog_number => '' }
    ] unless @{ $params->{labels}||[] };

    $params->{mediums} = [
        { position => 1 },
    ] unless @{ $params->{mediums}||[] };

    return collapse_hash($params);
};

__PACKAGE__->meta->make_immutable;
1;<|MERGE_RESOLUTION|>--- conflicted
+++ resolved
@@ -799,11 +799,7 @@
     {
         my $edit = $create_edit->(
             $EDIT_RELEASE_ADD_ANNOTATION, $editnote,
-<<<<<<< HEAD
-            entity_id => $self->release ? $self->release->id : 0,
-=======
-            entity => $previewing ? undef : $self->release,
->>>>>>> 32b5dba0
+            entity => $self->release,
             text => $data_annotation,
             as_auto_editor => $data->{as_auto_editor},
         );
