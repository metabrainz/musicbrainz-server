--- conflicted
+++ resolved
@@ -1224,11 +1224,7 @@
         {
             $disc->{tracks} = [ ];
         }
-<<<<<<< HEAD
-        else
-=======
         elsif ($tracklist_id)
->>>>>>> 9469070f
         {
             my $tracklist = $self->c->model('Tracklist')->get_by_id ($tracklist_id);
             $self->c->model('Track')->load_for_tracklists ($tracklist);
