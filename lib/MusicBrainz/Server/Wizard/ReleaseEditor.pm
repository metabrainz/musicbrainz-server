--- conflicted
+++ resolved
@@ -1010,12 +1010,7 @@
             # Add medium
             my $add_medium = $create_edit->($EDIT_MEDIUM_CREATE, $editnote, %$opts);
 
-<<<<<<< HEAD
-            my $toc = $self->c->model('CDStubTOC')->get_by_discid ($new->{toc}) if $new->{toc};
-            if ($toc)
-=======
             if ($new->{toc})
->>>>>>> db6b6009
             {
                 $create_edit->(
                     $EDIT_MEDIUM_ADD_DISCID,
@@ -1023,11 +1018,6 @@
                     cdtoc => $new->{toc},
                     release => $self->release,
                     medium_id  => $previewing ? 0 : $add_medium->entity_id,
-<<<<<<< HEAD
-                    release_id => $previewing ? 0 : $self->release->id,
-                    cdtoc      => $toc->toc,
-=======
->>>>>>> db6b6009
                     as_auto_editor => $data->{as_auto_editor},
                 );
             }
