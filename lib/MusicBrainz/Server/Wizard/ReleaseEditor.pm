package MusicBrainz::Server::Wizard::ReleaseEditor;
use Moose;
use namespace::autoclean;

use CGI::Expand qw( collapse_hash expand_hash );
use Clone 'clone';
use JSON::Any;
use List::UtilsBy 'uniq_by';
use MusicBrainz::Server::Data::Search qw( escape_query );
use MusicBrainz::Server::Data::Utils qw( artist_credit_to_ref artist_credit_to_edit_ref hash_structure );
use MusicBrainz::Server::Edit::Utils qw( clean_submitted_artist_credits );
use MusicBrainz::Server::Track qw( unformat_track_length format_track_length );
use MusicBrainz::Server::Translation qw( l ln );
use MusicBrainz::Server::Types qw( $AUTO_EDITOR_FLAG );
use MusicBrainz::Server::Validation qw( is_guid normalise_strings );
use MusicBrainz::Server::Wizard;
use Text::Trim qw( trim );
use TryCatch;

use aliased 'MusicBrainz::Server::Entity::ArtistCredit';
use aliased 'MusicBrainz::Server::Entity::CDTOC';
use aliased 'MusicBrainz::Server::Entity::Label';
use aliased 'MusicBrainz::Server::Entity::SearchResult';
use aliased 'MusicBrainz::Server::Entity::Track';

use MusicBrainz::Server::Constants qw(
    $EDIT_ARTIST_CREATE
    $EDIT_LABEL_CREATE
    $EDIT_MEDIUM_CREATE
    $EDIT_MEDIUM_ADD_DISCID
    $EDIT_MEDIUM_DELETE
    $EDIT_MEDIUM_EDIT
    $EDIT_RELEASE_ADDRELEASELABEL
    $EDIT_RELEASE_ADD_ANNOTATION
    $EDIT_RELEASE_DELETERELEASELABEL
    $EDIT_RELEASE_EDITRELEASELABEL
    $EDIT_RELEASE_REORDER_MEDIUMS
);

extends 'MusicBrainz::Server::Wizard';

has 'release' => (
    is => 'rw',
);

sub _build_pages {
    my $self = shift;

    return [
        {
            name => 'information',
            title => l('Release Information'),
            template => 'release/edit/information.tt',
            form => 'ReleaseEditor::Information',
        },
        {
            name => 'tracklist',
            title => l('Tracklist'),
            template => 'release/edit/tracklist.tt',
            form => 'ReleaseEditor::Tracklist',
            prepare => sub { $self->prepare_tracklist ($self->release); },
        },
        {
            name => 'recordings',
            title => l('Recordings'),
            template => 'release/edit/recordings.tt',
            form => 'ReleaseEditor::Recordings',
            prepare => sub { $self->prepare_recordings ($self->release); },
        },
        {
            name => 'missing_entities',
            title => l('Add Missing Entities'),
            template => 'release/edit/missing_entities.tt',
            form => 'ReleaseEditor::MissingEntities',
            prepare => sub { $self->prepare_missing_entities; },
            skip => sub { $self->skip_missing_entities; },
        },
        {
            name => 'editnote',
            title => l('Edit Note'),
            template => 'release/edit/editnote.tt',
            form => 'ReleaseEditor::EditNote',
            prepare => sub { $self->prepare_edits; },
        },
    ]
}

sub run
{
    my $self = shift;

    $self->process;

    if ($self->submitted)
    {
        $self->prepare_edits;
    }
}

sub init_object { shift->release }

sub load
{
    my ($self) = @_;

    my $release = inner();

    if (!$release->label_count)
    {
        $release->add_label(
            MusicBrainz::Server::Entity::ReleaseLabel->new(
                label => MusicBrainz::Server::Entity::Label->new
            )
        );
    }

    $self->initialize($release);
}

=method _load_release_groups

Load release groups for a particular recording.  Used to display the
"appears on" field underneath a recording suggestion.

=cut

sub _load_release_groups
{
    my ($self, $recording) = @_;

    my ($tracks, $hits) = $self->c->model('Track')->find_by_recording ($recording->id, 6, 0);

    $self->c->model('ReleaseGroup')->load(map { $_->tracklist->medium->release } @{ $tracks });

    my %rgs;
    for (@{ $tracks })
    {
        my $rg = $_->tracklist->medium->release->release_group;
        $rgs{$rg->gid} = $rg;
    }

    return [ sort { $a->name cmp $b->name } values %rgs ];
}


=method name_is_equivalent

Compares two track names, considers them equivalent if there are only
case changes, changes in punctuation and/or changes in whitespace between
the two strings.

=cut

sub name_is_equivalent
{
    my ($self, $a, $b) = @_;

    $a =~ s/\p{Punctuation}//g;
    $b =~ s/\p{Punctuation}//g;
    $a =~ s/ //g;
    $b =~ s/ //g;

    return lc($a) eq lc($b);
}

=method recording_edits_by_hash

Takes the inbound (posted to the form) recording association edits,
loads the recordings and makes them available indexed by the edit_sha1
hash of the track edit.

=cut

sub recording_edits_by_hash
{
    my ($self, @edits) = @_;

    my %recording_edits;
    my @recording_gids;

    for my $medium (@edits)
    {
        push @recording_gids, map { $_->{gid} } grep {
            $_->{gid} ne 'new' } @{ $medium->{associations} };
    }

    my %recordings_by_gid = map {
        $_->{gid} => $_
    } values %{ $self->c->model('Recording')->get_by_gids (@recording_gids) };

    for my $medium (@edits)
    {
        my $trkpos = 1;
        for (@{ $medium->{associations} })
        {
            $_->{id} = $_->{gid} eq "new" ? undef : $recordings_by_gid{$_->{gid}}->id;
            $recording_edits{$_->{edit_sha1}}->[$trkpos] = $_;

            $trkpos++;
        }
    }

    return %recording_edits;
}

=method recording_edits_by_hash

Create no-op recording association edits for a particular tracklist
which are confirmed and linked to the edit_sha1 hashes of unedited
tracks.

When only a few tracks have been edited in a tracklist their recording
associations are unsure.  The recording associations for the remaining
tracks are known and will be taken from the hashref returned from this
method.

=cut

sub recording_edits_from_tracklist
{
    my ($self, $tracklists_by_id) = @_;

    my %recording_edits;

    for my $tracklist (values %$tracklists_by_id)
    {
        $self->c->model('ArtistCredit')->load (@{ $tracklist->{tracks} });
        $self->c->model('Recording')->load (@{ $tracklist->{tracks} });

        for my $trk (@{ $tracklist->{tracks} })
        {
            my $edit_sha1 = hash_structure (
                {
                    name => $trk->name,
                    length => format_track_length ($trk->length),
                    artist_credit => artist_credit_to_edit_ref ($trk->artist_credit),
                });

            $recording_edits{$edit_sha1}->[$trk->position] = {
                edit_sha1 => $edit_sha1,
                confirmed => 1,
                id => $trk->recording->id,
                gid => $trk->recording->gid
            };
        }
    }

    return %recording_edits;
}


=method _search_recordings

Search for recordings which match the track name and artist credit preview of a
new track.

=cut

sub _search_recordings
{
    my ($self, $track_name, $artist_credit, $limit) = @_;

    my $offset = 0;
    my $where = { artist => $artist_credit->{names}->[0]->{artist_name} };

    my ($search_results, $hits) = $self->c->model ('Search')->search (
        'recording', $track_name, $limit, $offset, $where);

    return @$search_results;
}


=method _exact_match

Compare a search_result with a track edit, return true if artist credit
and track title match exactly.

=cut

sub _exact_match
{
    my ($self, $search_result, $trk_edit) = @_;

    return $search_result->entity->name eq $trk_edit->{name} &&
        $search_result->entity->artist_credit->name eq $trk_edit->{artist_credit}->{preview};
}


=method associate_recordings

For each track edit, suggest whether the existing recording
association should be kept or a new recording should be added.

For each recording association set "confirmed => 0" if we are unsure
about the suggestion and require the user to confirm our choice.

=cut

sub associate_recordings
{
    my ($self, $edits, $tracklist, $recording_edits) = @_;

    my @ret;
    my @suggestions;
    my @load_recordings;
    my $trk_edit;
    my $suggested_tracklist;

    # First, try to find a matching tracklist.  For this we will need
    # to figure out artist_credit ids for all artists.
    my $look_for_tracklist = 1;
    TRACKLIST: for $trk_edit (@$edits)
    {
        my @artist_joinphrase;
        for (@{ $trk_edit->{artist_credit}->{names} })
        {
            if (!$_->{id})
            {
                $look_for_tracklist = 0;
                last TRACKLIST;
            }

            push @artist_joinphrase, {
                name => $_->{name},
                artist => $_->{id},
            };
            push @artist_joinphrase, $_->{join};
        }

        pop @artist_joinphrase unless $artist_joinphrase[$#artist_joinphrase];


        my $id = $self->c->model ('ArtistCredit')->find (@artist_joinphrase);
        if (!$id)
        {
            $look_for_tracklist = 0;
            last TRACKLIST;
        }

        $trk_edit->{artist_credit_id} = $id;
    }

    if ($look_for_tracklist)
    {
        my @possible_tracklists = $self->c->model ('Tracklist')->find ([
            map {
                {
                    name => $_->{name},
                    artist_credit => $_->{artist_credit_id},
                    position => $_->{position}
                }
            } @$edits ]);

        if (scalar @possible_tracklists)
        {
            $suggested_tracklist =
                $self->c->model ('Tracklist')->get_by_id ($possible_tracklists[0]);
            $self->c->model ('Track')->load_for_tracklists ($suggested_tracklist);
        }
    }

    my $trackno = 0;
    for $trk_edit (@$edits)
    {
        my @track_suggestions;

        my $trk = $tracklist->tracks->[$trk_edit->{original_position} - 1];
        my $trk_at_pos = $tracklist->tracks->[$trk_edit->{position} - 1];

        my $rec_edit = $recording_edits->{$trk_edit->{edit_sha1}}->[$trk_edit->{position}];
        if (! $rec_edit)
        {
            # there is no recording edit at the original track position, look for it
            # elsewhere.
            for $rec_edit (@{ $recording_edits->{$trk_edit->{edit_sha1}} })
            {
                last if $rec_edit;
            }
        }

        # Track edit is already associated with a recording edit.
        # (but ignore that association if it concerns an automatically
        #  selected "add new recording").
        if ($rec_edit && ($rec_edit->{confirmed} || $rec_edit->{gid} ne "new"))
        {
            push @load_recordings, $rec_edit->{id} if $rec_edit->{id};
            push @ret, $rec_edit;
            $self->c->stash->{confirmation_required} = 1 unless $rec_edit->{confirmed};
        }

        # A tracklist is suggested.
        elsif ($suggested_tracklist)
        {
            my $t = $suggested_tracklist->tracks->[$trackno];
            # if the suggested recording is the same as the previously associated
            # recording no confirmation is neccesary.
            my $confirmed = $trk->recording_id == $t->recording_id;

            push @load_recordings, $t->recording_id;
            push @ret, { 'id' => $t->recording_id, 'confirmed' => $confirmed };
        }

        # Track hasn't changed OR track has minor changes (case / punctuation).
        elsif ($trk && $self->name_is_equivalent ($trk_edit->{name}, $trk->name))
        {
            push @load_recordings, $trk->recording_id;
            push @ret, { 'id' => $trk->recording_id, 'confirmed' => 1 };
        }

        # Track hasn't changed OR track has minor changes (case / punctuation)
        # when compared to the track originally at this position on the disc.
        elsif ($trk_at_pos && $self->name_is_equivalent ($trk_edit->{name}, $trk_at_pos->name))
        {
            push @load_recordings, $trk_at_pos->recording_id;
            push @ret, { 'id' => $trk_at_pos->recording_id, 'confirmed' => 1 };
        }

        # Track is the only track associated with this particular recording.
        elsif ($trk && $self->c->model ('Recording')->usage_count ($trk->recording_id) == 1)
        {
            push @load_recordings, $trk->recording_id;
            push @ret, { 'id' => $trk->recording_id, 'confirmed' => 1 };
        }

        # Track is identical or similar to associated recording
        elsif ($trk && $trk->recording &&
               $self->name_is_equivalent ($trk_edit->{name}, $trk->recording->name) &&
               $self->name_is_equivalent ($trk_edit->{artist_credit}->{preview}, $trk->recording->artist_credit->name))
        {
            push @load_recordings, $trk->recording_id;
            push @ret, { 'id' => $trk->recording_id, 'confirmed' => 1 };
        }

        # Track is identical or similar to recording associated with the track
        # originally at this position.
        elsif ($trk_at_pos && $trk_at_pos->recording &&
               $self->name_is_equivalent ($trk_edit->{name}, $trk_at_pos->recording->name) &&
               $self->name_is_equivalent ($trk_edit->{artist_credit}->{preview}, $trk_at_pos->recording->artist_credit->name))
        {
            push @load_recordings, $trk_at_pos->recording_id;
            push @ret, { 'id' => $trk_at_pos->recording_id, 'confirmed' => 1 };
        }

        # Track changed.
        elsif ($trk)
        {
            push @load_recordings, $trk->recording_id;
            push @ret, { 'id' => undef, 'confirmed' => 0 };
            $self->c->stash->{confirmation_required} = 1;

            # Search for similar recordings.
            my @results = $self->_search_recordings ($trk_edit->{name}, $trk_edit->{artist_credit}, 3);
            $self->c->model('ArtistCredit')->load (map { $_->entity } @results) if scalar @results;

            push @track_suggestions, { 'id' => $trk->recording_id };
            push @track_suggestions, map {
                {
                    'id' => $_->entity->id,
                    'recording' => $_->entity,
                }
            } grep { $_ } @results;
        }

        # New track in the position of an existing track with recording association.
        elsif ($trk_at_pos)
        {
            push @load_recordings, $trk_at_pos->recording_id;
            push @ret, { 'id' => undef, 'confirmed' => 0 };
            $self->c->stash->{confirmation_required} = 1;

            # Search for similar recordings.
            my @results = $self->_search_recordings ($trk_edit->{name}, $trk_edit->{artist_credit}, 3);
            $self->c->model('ArtistCredit')->load (map { $_->entity } @results) if scalar @results;

            push @track_suggestions, { 'id' => $trk_at_pos->recording_id };
            push @track_suggestions, map {
                {
                    'id' => $_->entity->id,
                    'recording' => $_->entity,
                }
            } grep { $_ } @results;
        }

        # Track is new.
        else
        {
            my @results = $self->_search_recordings ($trk_edit->{name}, $trk_edit->{artist_credit}, 3);
            $self->c->model('ArtistCredit')->load (map { $_->entity } @results) if scalar @results;

            # The new track has one matching recording in the database
            if (scalar @results == 1)
            {
                # The only result is an exact match
                if ($self->_exact_match ($results[0], $trk_edit))
                {
                    push @ret, { 'id' => $results[0]->entity->id, 'confirmed' => 1 };
                }
                # The only result is an approximate match
                else
                {
                    push @ret, { 'id' => undef, 'confirmed' => 0 };
                    $self->c->stash->{confirmation_required} = 1;

                    push @track_suggestions, {
                        'id' => $results[0]->entity->id,
                        'recording' => $results[0]->entity
                    };
                }
            }

            # The new track has several matching recordings in the database
            elsif (scalar @results > 1)
            {
                my $exact_match;
                my $count = 0;
                for my $search_result (@results)
                {
                    if ($self->_exact_match ($search_result, $trk_edit))
                    {
                        $exact_match = delete $results[$count];
                        last;
                    }

                    $count++;
                }

                push @ret, { 'id' => undef, 'confirmed' => 0 };
                $self->c->stash->{confirmation_required} = 1;

                # One or more of the results are an exact match
                if ($exact_match)
                {
                    push @track_suggestions, {
                        'id' => $exact_match->entity->id,
                        'recording' => $exact_match->entity,
                    }
                }

                # Add the (remaining) exact or approximate matches
                push @track_suggestions, map {
                    {
                        'id' => $_->entity->id,
                        'recording' => $_->entity,
                    }
                } grep { $_ } @results;
            }

            # The new track has no matching recordings in the database
            else
            {
                push @ret, { 'id' => undef, 'confirmed' => 1 };
            }
        }

        $ret[$#ret]->{'edit_sha1'} = $trk_edit->{edit_sha1};

        push @suggestions, \@track_suggestions;

        $trackno++;
    }

    # FIXME: prevent loading recordings/artist credits for those recordings
    # already loaded.
    my $recordings = $self->c->model('Recording')->get_by_ids (@load_recordings);
    $self->c->model('ArtistCredit')->load(values %$recordings);

    for (@ret, map { @$_ } grep { $_ } @suggestions)
    {
        if (!defined $_->{recording})
        {
            $_->{recording} = $_->{id} ? $recordings->{$_->{id}} : undef;
        }
    }

    return (\@ret, \@suggestions);
}

sub prepare_tracklist
{
    my ($self, $release) = @_;

    my $submitted_ac = $self->get_value ("information", "artist_credit");

    my %artist_ids;
    map { $artist_ids{$_->{artist}->{id}} = 1 }
    grep { $_->{artist}->{id} } @{ $submitted_ac->{names} };

    my $artists = $self->c->model('Artist')->get_by_ids (keys %artist_ids);

    map { $_->{artist}->{gid} = $artists->{$_->{artist}->{id}}->gid }
    grep { $_->{artist}->{id} } @{ $submitted_ac->{names} };

    $self->c->stash->{release_artist} = $submitted_ac;
}

sub prepare_recordings
{
    my ($self, $release) = @_;

    my $json = JSON::Any->new( utf8 => 1 );

    my @recording_edits = @{ $self->get_value ('recordings', 'rec_mediums') // [] };
    my @tracklist_edits = @{ $self->get_value ('tracklist', 'mediums') // [] };

    my $tracklists_by_id = $self->c->model('Tracklist')->get_by_ids(
        map { $_->{tracklist_id} } grep { defined $_->{tracklist_id} }
        @tracklist_edits);

    $self->c->model('Track')->load_for_tracklists (values %$tracklists_by_id);

    my %recording_edits = scalar @recording_edits ?
        $self->recording_edits_by_hash (@recording_edits) :
        $self->recording_edits_from_tracklist ($tracklists_by_id);

    my @suggestions;
    my @tracklists;

    my $count = -1;
    for my $medium (@tracklist_edits)
    {
        $count += 1;

        $recording_edits[$count]->{tracklist_id} = $medium->{tracklist_id};

        next if $medium->{deleted};

        $medium->{edits} = $self->edited_tracklist ($json->decode ($medium->{edits}))
            if $medium->{edits};

        if ($medium->{edits} && defined $medium->{tracklist_id})
        {
            my $tracklist = $tracklists_by_id->{$medium->{tracklist_id}};
            $self->c->model ('Recording')->load ($tracklist->all_tracks);
            $self->c->model ('ArtistCredit')->load (map { $_->recording } $tracklist->all_tracks);

            # Tracks were edited, suggest which recordings should be
            # associated with the edited tracks.
            my ($first_suggestions, $extra_suggestions) = $self->associate_recordings (
                $medium->{edits}, $tracklist, \%recording_edits);

            my $trackno = 0;
            $suggestions[$count] = [
                map {
                    my @suggestions;
                    push @suggestions, $_->{recording};
                    push @suggestions, map { $_->{recording} } @{ $extra_suggestions->[$trackno] };

                    $trackno++;
                    \@suggestions;
                } @$first_suggestions ];

            # Set confirmed to undef if false, so that the 'required'
            # attribute on the field prevents the page from validating.
            $recording_edits[$count]->{associations} = [ map {
                {
                    'gid' => ($_->{recording} ? $_->{recording}->gid : "new"),
                    'confirmed' => $_->{confirmed} ? 1 : undef,
                    'edit_sha1' => $_->{edit_sha1}
                } } @$first_suggestions ];
        }
        elsif ($medium->{edits})
        {
            # A new tracklist has been entered, create new recordings
            # for all these tracks by default (no recording
            # assocations are suggested).
            $recording_edits[$count]->{associations} ||= [];
            my $edit_idx = 0;
            for my $edit (@{ $medium->{edits} }) {
                $recording_edits[$count]->{associations}[$edit_idx] ||= {
                    'gid' => 'new',
                    'confirmed' => 1,
                    'edit_sha1' => $edit->{edit_sha1},
                };

                # If a recording MBID is seeded it needs to be loaded from the DB.
                my $gid = $recording_edits[$count]->{associations}[$edit_idx]->{gid};
                if ($gid ne "new")
                {
                    # FIXME: collect these in a single query.
                    $suggestions[$count][$edit_idx] = [
                        $self->c->model ('Recording')->get_by_gid ($gid)
                    ];
                }

                $edit_idx++;
            }

            $self->c->model('ArtistCredit')->load (
                map { $_->[0] } grep { $_ } @{ $suggestions[$count] });
        }
        elsif ($recording_edits[$count]->{associations} &&
               scalar @{ $recording_edits[$count]->{associations} })
        {
            # There are no track edits, but there are edits to the
            # recording associations.  Load the previously selected
            # recordings as suggestions.

            my @assoc = @{ $recording_edits[$count]->{associations} };
            my $recordings_by_id = $self->c->model('Recording')->get_by_ids (
                map { $_->{id} } grep { $_->{id} } @assoc);

            my @recordings = map { $recordings_by_id->{$_->{id}} } @assoc;

            $self->c->model('ArtistCredit')->load (grep { $_ } @recordings);
            $suggestions[$count] = [ map { [ $_ ] } @recordings ];

            # Also load the tracklist, as tracks cannot be rendered
            # from the (non-existent) track edits.
            $tracklists[$count] = $tracklists_by_id->{$medium->{tracklist_id}};
            $self->c->model('ArtistCredit')->load (@{ $tracklists[$count]->tracks });
        }
        else
        {
            # There are no track edits, and no edits to the recording
            # associations.
            $recording_edits[$count]->{associations} = [ ];
        }
    }

    $self->c->stash->{suggestions} = \@suggestions;
    $self->c->stash->{tracklist_edits} = \@tracklist_edits;
    $self->c->stash->{tracklists} = \@tracklists;
    $self->c->stash->{appears_on} = {};

    for my $medium_recordings (@suggestions)
    {
        map {
            $self->c->stash->{appears_on}->{$_->id} = $self->_load_release_groups ($_);
        } grep { $_ } map { @$_ } grep { $_ } @$medium_recordings;
    }

    $self->load_page('recordings', { 'rec_mediums' => \@recording_edits });
}

sub prepare_missing_entities
{
    my ($self) = @_;

    my $data = $self->_expand_mediums(clone($self->value));
    my @artist_credits = $self->_missing_artist_credits($data);

    my @credits = map +{
            for => $_->{artist}->{name},
            name => $_->{artist}->{name},
        }, uniq_by { normalise_strings($_->{artist}->{name}) } @artist_credits;

    my @labels = map +{
            for => $_->{name},
            name => $_->{name}
        }, uniq_by { normalise_strings($_->{name}) }
            $self->_missing_labels($data);

    $self->load_page('missing_entities', {
        missing => {
            artist => \@credits,
            label => \@labels
        }
    });

    $self->c->stash(
        missing_entity_count => scalar @credits + scalar @labels,
        possible_artists => $self->c->model('Artist')->find_by_names (
            map { $_->{for} } @credits),
        possible_labels => $self->c->model('Label')->find_by_names (
            map { $_->{for} } @labels),
        );
}

sub skip_missing_entities
{
    my $self = shift;

    return ! $self->c->stash->{missing_entity_count};
}

sub prepare_edits
{
    my $self = shift;

    my $previewing = !$self->submitted;

    my $data = clone($self->value);
    my $editnote = $data->{edit_note};

    $self->release(
        $self->create_edits(
            data => $data,
            create_edit => $previewing
                ? sub { $self->_preview_edit(@_) }
                : sub { $self->_submit_edit(@_) },
            edit_note => $editnote,
            previewing => $previewing
        ));

    if (!$previewing) {
        $self->on_submit($self);
    }
}

sub _missing_labels {
    my ($self, $data) = @_;

    $data->{labels} = $self->get_value ('information', 'labels');

    return grep { !$_->{label_id} && $_->{name} && !$_->{deleted} }
        @{ $data->{labels} };
}

sub _missing_artist_credits
{
    my ($self, $data) = @_;

    $data->{artist_credit} = clean_submitted_artist_credits($data->{artist_credit});

    return
        (
            # Artist credit for the release itself
            grep { !$_->{artist}->{id} }
            grep { ref($_) }
            @{ $data->{artist_credit}->{names} }
        ),
        (
            # Artist credits on new tracklists
            grep { !$_->artist || !$_->artist->id }
            map { @{ $_->artist_credit->names } }
            map { @{ $_->{tracks} } } grep { $_->{edits} }
            @{ $data->{mediums} }
        );
}

sub create_edits
{
    my ($self, %args) = @_;

    my ($data, $create_edit, $editnote, $previewing)
        = @args{qw( data create_edit edit_note previewing )};

    $data->{artist_credit} = clean_submitted_artist_credits($data->{artist_credit});

    $self->_expand_mediums($data);

    # Artists and labels:
    # ----------------------------------------
    my (%created) = $self->_edit_missing_entities(%args);

    unless ($previewing) {
        for my $bad_ac ($self->_missing_artist_credits($data)) {
            my $artist = $created{artist}{ normalise_strings($bad_ac->{artist}->{name}) }
                or die 'No artist was created for ' . $bad_ac->{name};

            $bad_ac->{artist}->{id} = $artist;
        }

        for my $bad_label ($self->_missing_labels($data)) {
            my $label = $created{label}{ normalise_strings($bad_label->{name}) }
                or die 'No label was created for ' . $bad_label->{name};

            $bad_label->{label_id} = $label;
        }
    }

    $self->release(inner());

    # Add any other extra edits (adding mediums, etc)
    $self->create_common_edits(%args);

    return $self->release;
}

sub create_common_edits
{
    my ($self, %args) = @_;

    my ($data, $create_edit, $editnote, $previewing)
        = @args{qw( data create_edit edit_note previewing )};

    # release labels edit
    # ----------------------------------------

    $self->_edit_release_labels(%args);

    # medium / tracklist / track edits
    # ----------------------------------------

    $self->_edit_release_track_edits(%args);

    # annotation
    # ----------------------------------------

    $self->_edit_release_annotation(%args);

    if ($previewing) {
        $self->c->model ('Edit')->load_all (@{ $self->c->stash->{edits} });
    }
}

sub _edit_missing_entities
{
    my ($self, %args) = @_;
    my ($data, $create_edit, $editnote, $previewing)
        = @args{qw( data create_edit edit_note previewing )};

    my %created;

    my @missing_artist = @{ $data->{missing}{artist} || [] };
    my @artist_edits = map {
        my $artist = $_;
        $create_edit->(
            $EDIT_ARTIST_CREATE,
            $editnote,
            as_auto_editor => $data->{as_auto_editor},
            name => $artist->{name},
            sort_name => $artist->{sort_name} || '',
            comment => $artist->{comment} || '');
    } grep { !$_->{entity_id} } @missing_artist;

    my @missing_label = @{ $data->{missing}{label} || [] };
    my @label_edits = map {
        my $label = $_;
        $create_edit->(
            $EDIT_LABEL_CREATE,
            $editnote,
            as_auto_editor => $data->{as_auto_editor},
            map { $_ => $label->{$_} } qw( name sort_name comment ));
    } grep { !$_->{entity_id} } @{ $data->{missing}{label} };

    return () if $previewing;
    return (
        artist => {
<<<<<<< HEAD
            (map { $_->name => $_->id }
                 values %{ $self->c->model('Artist')->get_by_ids(
                     map { $_->entity_id } @artist_edits) }),
=======
            (map { normalise_strings($_->entity->name) => $_->entity->id } @artist_edits),
>>>>>>> bc230337
            (map { $_->{for} => $_->{entity_id} }
                 grep { $_->{entity_id} } @missing_artist)
        },
        label => {
<<<<<<< HEAD
            (map { $_->name => $_->id }
                 values %{ $self->c->model('Label')->get_by_ids(
                     map { $_->entity_id } @label_edits) }),
=======
            (map { normalise_strings($_->entity->name) => $_->entity->id } @label_edits),
>>>>>>> bc230337
            (map { $_->{for} => $_->{entity_id} }
                 grep { $_->{entity_id} } @missing_label)
        }
    )
}

sub _edit_release_labels
{
    my ($self, %args) = @_;
    my ($data, $create_edit, $editnote, $previewing)
        = @args{qw( data create_edit edit_note previewing )};

    my $max = scalar @{ $data->{'labels'} } - 1;

    my $labels = $self->c->model('Label')->get_by_ids(
        grep { $_ }
            (map { $_->{label_id} } @{ $data->{'labels'} }),
            (map { $_->label_id } $self->release ? $self->release->all_labels : ())
    );

    for (0..$max)
    {
        my $new_label = $data->{'labels'}->[$_];
        my $old_label = $self->release->labels->[$_] if $self->release;

        if ($old_label)
        {
            if ($new_label->{'deleted'})
            {
                # Delete ReleaseLabel
                $create_edit->(
                    $EDIT_RELEASE_DELETERELEASELABEL,
                    $editnote, release_label => $old_label,
                    as_auto_editor => $data->{as_auto_editor},
                );
            }
            else
            {
                # Edit ReleaseLabel
                my %args = (
                    release_label => $old_label,
                    catalog_number => $new_label->{catalog_number},
                    as_auto_editor => $data->{as_auto_editor},
                );

                my $label;
                $label = $labels->{ $new_label->{label_id} } if $new_label->{label_id};
                $args{label} = $label if $label;

                $create_edit->($EDIT_RELEASE_EDITRELEASELABEL, $editnote, %args);
            }
        }
        elsif ($new_label->{'deleted'})
        {
            # Ignore new labels which have already been deleted.
        }
        elsif (
            $previewing ?
                $new_label->{name} || $new_label->{catalog_number} :
                $new_label->{label_id} || $new_label->{catalog_number})
        {
            my $label;

            # Add ReleaseLabel
            if ($previewing && !$new_label->{label_id})
            {
                $label = $new_label->{name} ?
                    Label->new(
                        id   => 0,
                        name => $new_label->{name}
                    ) : undef;
            }
            else
            {
                $label = $labels->{ $new_label->{label_id} } if $new_label->{label_id};
            }

            $create_edit->(
                $EDIT_RELEASE_ADDRELEASELABEL, $editnote,
                release => $previewing ? undef : $self->release,
                label => $label,
                catalog_number => $new_label->{catalog_number},
                as_auto_editor => $data->{as_auto_editor},
            );
        }
    }
}

sub _edit_release_track_edits
{
    my ($self, %args) = @_;
    my ($data, $create_edit, $editnote, $previewing)
        = @args{qw( data create_edit edit_note previewing )};

    my @new_order;
    my $re_order = 0;

    my $medium_idx = -1;
    for my $new (@{ $data->{mediums} })
    {
        $medium_idx++;

        my $rec_medium = $data->{rec_mediums}->[$medium_idx];

        if ($new->{id})
        {
            # The medium already exists
            my $entity = $self->c->model('Medium')->get_by_id ($new->{id});
            $entity->release ($self->release);

            if ($new->{deleted})
            {
                # Delete medium
                $create_edit->(
                    $EDIT_MEDIUM_DELETE, $editnote,
                    medium => $entity,
                    as_auto_editor => $data->{as_auto_editor},
                );
            }
            else
            {
                my $entity = $self->c->model('Medium')->get_by_id ($new->{id});
                $entity->release($self->release);

                push @new_order, {
                    medium_id => $entity->id,
                    old => $entity->position,
                    new => $new->{position},
                };
                $re_order ||= ($entity->position != $new->{position});

                # Edit medium
                my %opts = (
                    name => $new->{name},
                    format_id => $new->{format_id},
                    to_edit => $entity,
                    separate_tracklists => 1,
                    as_auto_editor => $data->{as_auto_editor},
                );

                if ($new->{edits} || $rec_medium->{associations}) {
                    $opts{tracklist} = $new->{tracks};
                }

                # Edit medium
                $create_edit->(
                    $EDIT_MEDIUM_EDIT, $editnote,
                    %opts
                );
            }
        }
        elsif (!$new->{deleted})
        {
            # Medium does not exist yet.

            my $add_medium_position = $self->add_medium_position ($medium_idx, $new);

            my $opts = {
                position => $add_medium_position,
                release => $previewing ? undef : $self->release,
                as_auto_editor => $data->{as_auto_editor},
            };

            $opts->{name} = $new->{name} if $new->{name};
            $opts->{format_id} = $new->{format_id} if $new->{format_id};

            if ($new->{tracks}) {
                $self->c->model('Artist')->load_for_artist_credits (
                    map { $_->artist_credit } @{ $new->{tracks} });
                $opts->{tracklist} = $new->{tracks};
            }
            elsif (my $tracklist_id = $new->{tracklist_id}) {
                my $tracklist_entity = $self->c->model('Tracklist')->get_by_id($tracklist_id);
                $self->c->model('Track')->load_for_tracklists($tracklist_entity);
                $self->c->model('ArtistCredit')->load($tracklist_entity->all_tracks);
                $self->c->model('Artist')->load_for_artist_credits (
                    map { $_->artist_credit } $tracklist_entity->all_tracks);
                $opts->{tracklist} = $tracklist_entity->tracks;
            }
            else {
                die "Medium data does not contain sufficient information to create a tracklist";
            }

            # Add medium
            my $add_medium = $create_edit->($EDIT_MEDIUM_CREATE, $editnote, %$opts);

            if ($new->{toc})
            {
                $create_edit->(
                    $EDIT_MEDIUM_ADD_DISCID,
                    $editnote,
                    cdtoc => $new->{toc},
                    release => $self->release,
                    medium_id  => $previewing ? 0 : $add_medium->entity_id,
                    as_auto_editor => $data->{as_auto_editor},
                );
            }

            push @new_order, {
                medium_id => $add_medium->entity_id,
                old => $add_medium_position,
                new => $new->{position},
            };
            $re_order ||= ($add_medium_position != $new->{position});
        }
    }

    if ($re_order) {
        $create_edit->(
            $EDIT_RELEASE_REORDER_MEDIUMS,
            $editnote,
            release  => $self->release,
            medium_positions => \@new_order,
            as_auto_editor => $data->{as_auto_editor},
        );
    }
}

sub _edit_release_annotation
{
    my ($self, %args) = @_;
    my ($data, $create_edit, $editnote, $previewing)
        = @args{qw( data create_edit edit_note previewing )};

    my $annotation = ($self->release && $self->release->latest_annotation) ?
        $self->release->latest_annotation->text : '';

    my $data_annotation = $data->{annotation} ? $data->{annotation} : '';

    if ($annotation ne $data_annotation)
    {
        my $edit = $create_edit->(
            $EDIT_RELEASE_ADD_ANNOTATION, $editnote,
            entity => $self->release,
            text => $data_annotation,
            as_auto_editor => $data->{as_auto_editor},
        );
    }
}

sub _preview_edit
{
    my ($self, $type, $editnote, %args) = @_;

    my $edit = $self->_create_edit(
        sub { $self->c->model('Edit')->preview(@_) },
        $type, $self->c->user->id,
        %args
    ) or return;

    return $edit;
}

sub _submit_edit
{
    my ($self, $type, $editnote, %args) = @_;

    my $privs = $self->c->user->privileges;
    if ($self->c->user->is_auto_editor && !$args{as_auto_editor}) {
        $privs &= ~$AUTO_EDITOR_FLAG;
    }

    my $edit = $self->_create_edit(
        sub { $self->c->model('Edit')->create(@_) },
        $type, $self->c->user->id,
        privileges => $privs,
        %args,
    ) or return;

    if (defined $editnote)
    {
        $self->c->model('EditNote')->add_note($edit->id, {
            text      => $editnote,
            editor_id => $self->c->user->id,
        });
    }

    $self->c->stash->{changes} = 1;
    return $edit;
}

sub _create_edit {
    my ($self, $method, $type, $user_id, %args) = @_;
    return unless %args;

    delete $args{as_auto_editor};

    try {
        my $edit = $method->(
            edit_type => $type,
            editor_id => $user_id,
            %args,
       );
       push @{ $self->c->stash->{edits} }, $edit;
       return $edit;
    }
    catch (MusicBrainz::Server::Edit::Exceptions::NoChanges $e) { }
}


sub _expand_track
{
    my ($self, $trk, $assoc) = @_;

    my @names = @{ clean_submitted_artist_credits($trk->{artist_credit})->{names} };

    # artists may be seeded with an MBID, or selected in the release editor
    # with just an id.
    # FIXME: move this out of _expand_track.

    my $gid_artists = $self->c->model ('Artist')->get_by_gids (
        map { $_->{artist}->{gid} }
        grep { $_->{artist} && $_->{artist}->{gid} } @names);

    my %artists_by_gid = map { $_->gid => $_ } values %$gid_artists;

    my $artists_by_id = $self->c->model ('Artist')->get_by_ids (
        map { $_->{artist}->{id} }
        grep { $_->{artist} && $_->{artist}->{id} } @names);

    for my $i (0..$#names)
    {
        my $artist_id = $names[$i]->{artist}->{id};
        my $artist = $artists_by_id->{ $artist_id } if $artist_id;

        $artist = $artists_by_gid{ $names[$i]->{artist}->{gid} }
            if !$artist && $names[$i]->{artist}->{gid};

        $names[$i]->{artist} = $artist if $artist;
    }

    my $entity = Track->new(
        length => unformat_track_length ($trk->{length}) // ($assoc ? $assoc->length : undef),
        name => $trk->{name},
        position => trim ($trk->{position}),
        artist_credit => ArtistCredit->from_array ([
            grep { $_->{name} } @names
        ]));

    if ($assoc)
    {
        $entity->recording_id ($assoc->id);
        $entity->recording ($assoc);
    }

    return $entity;
}

=method _expand_mediums

Expands the 'edits' element for each medium object into a set of tracks

=cut

sub _expand_mediums
{
    my ($self, $data) = @_;
    my $json = JSON::Any->new( utf8 => 1 );

    $data->{mediums} = $self->get_value ('tracklist', 'mediums') // [];
    $data->{rec_mediums} = $self->get_value ('recordings', 'rec_mediums') // [];

    my $count = 0;
    for my $disc (@{ $data->{mediums} }) {
        my $rec_medium = $data->{rec_mediums}->[$count];
        my $tracklist_id = $rec_medium->{tracklist_id};
        my $associations = $rec_medium->{associations};
        my $edits = $disc->{edits};
        $count++;

        next unless $edits || $associations && scalar @$associations;

        my @gids = grep { $_ ne 'new' } map { $_->{gid} } @$associations;
        my %recordings = map { $_->gid => $_ }
          values %{ $self->c->model('Recording')->get_by_gids (@gids) };

        if ($edits)
        {
            my $pos = 0;
            $disc->{tracks} = [ map {
                my $rec = $recordings{$associations->[$pos]->{gid}};
                $pos++;
                $self->_expand_track ($_, $rec);
            } @{ $self->edited_tracklist($json->decode($edits)) } ];
        }
        elsif ($disc->{deleted})
        {
            $disc->{tracks} = [ ];
        }
        elsif ($tracklist_id)
        {
            my $tracklist = $self->c->model('Tracklist')->get_by_id ($tracklist_id);
            $self->c->model('Track')->load_for_tracklists ($tracklist);
            $self->c->model('ArtistCredit')->load ($tracklist->all_tracks);
            $self->c->model('Artist')->load ($tracklist->all_tracks);

            my $pos = 0;
            $disc->{tracks} = [ map {
                my $rec = $recordings{$associations->[$pos]->{gid}};
                $pos++;
                if ($rec) {
                    $_->recording_id ($rec->id);
                    $_->recording ($rec);
                }
                else
                {
                    $_->clear_recording_id;
                    $_->clear_recording;
                }
                $_
            } $tracklist->all_tracks ];
        }
    }

    return $data;
}

=method edited_tracklist

Returns a list of tracks, sorted by position, with deleted tracks
removed.  It also converts artist credits to the same format used by
'artist_credit_to_ref'.

=cut

sub edited_tracklist
{
    my ($self, $tracks) = @_;

    my $idx = 1;
    for my $trk (@$tracks)
    {
        my @names = @{ $trk->{artist_credit}->{names} };
        $trk->{artist_credit}->{names} = [ map {
            {
                artist => {
                    id => $_->{id},
                    gid => $_->{gid},
                    name => $_->{artist_name},
                },
                name => $_->{name},
                join_phrase => $_->{join},
            }
        } @names ];

        $trk->{original_position} = $idx++;
    }

    return [ sort { $a->{position} <=> $b->{position} } grep { ! $_->{deleted} } @$tracks ];
}

sub _seed_parameters {
    my ($self, $params) = @_;
    $params = expand_hash($params);

    my @transformations = (
        [
            'language_id', 'language',
            sub { shift->model('Language')->find_by_code(shift) },
        ],
        [
            'country_id', 'country',
            sub { shift->model('Country')->find_by_code(shift) },
        ],
        [
            'script_id', 'script',
            sub { shift->model('Script')->find_by_code(shift) },
        ],
        [
            'status_id', 'status',
            sub { shift->model('ReleaseStatus')->find_by_name(shift) },
        ],
        [
            'type_id', 'type',
            sub { shift->model('ReleaseGroupType')->find_by_name(shift) },
        ],
        [
            'packaging_id', 'packaging',
            sub { shift->model('ReleasePackaging')->find_by_name(shift) },
        ],
    );

    for my $trans (@transformations) {
        my ($key, $alias, $transform) = @$trans;
        if (exists $params->{$alias}) {
            my $obj = $transform->($self->c, delete $params->{$alias}) or next;
            $params->{$key} = $obj->id;
        }
    }

    if (my $release_group_mbid = delete $params->{release_group}) {
        if(is_guid($release_group_mbid) and
               my $release_group = $self->c->model('ReleaseGroup')
                   ->get_by_gid($release_group_mbid)) {
            $params->{release_group_id} = $release_group->id;
            $params->{release_group}{name} = $release_group->name;
        }
    }

    for my $label (@{ $params->{labels} || [] }) {
        if (my $mbid = $label->{mbid}) {
            if(is_guid($mbid) and
                   my $entity = $self->c->model('Label')
                       ->get_by_gid($mbid)) {
                $label->{label_id} = $entity->id;
                $label->{name} = $entity->name;
            }
        }
        elsif (my $name = $label->{name}) {
            $label->{name} = $name;
        }
    }


    $params->{mediums} = [ map {
        defined $_ ? $_ : { position => 1 }
    } @{ $params->{mediums} || [] } ];

    for my $container (
        $params,
        map { @{ $_->{track} || [] } }
            @{ $params->{mediums} || [] }
    ) {
        if (ref($container->{artist_credit}) eq 'ARRAY') {
            $container->{artist_credit} = {
                names => $container->{artist_credit}
            };
        }
        elsif (ref($container->{artist_credit}) ne 'HASH') {
            delete $container->{artist_credit};
        }
    }

    for my $artist_credit (
        map { @{ $_->{names} || [] } } (
            ($params->{artist_credit} || ()),
            map { $_->{artist_credit} || {} }
                map { @{ $_->{track} || []}  }
                    @{ $params->{mediums} || []}
        )
    ) {
        if (my $mbid = $artist_credit->{mbid}){
            my $entity = $self->c->model('Artist')
                ->get_by_gid($mbid);
            $artist_credit->{name} ||= $entity->name;
            $artist_credit->{gid} = $entity->gid;
            $artist_credit->{artist}->{id} = $entity->id;
            $artist_credit->{artist}->{name} = $entity->name;
        }
    }

    {
        my $medium_idx = 0;
        my $json = JSON::Any->new(utf8 => 1);
        for my $medium (@{ $params->{mediums} || [] }) {
            if (my $format = delete $medium->{format}) {
                my $entity = $self->c->model('MediumFormat')
                    ->find_by_name($format);
                $medium->{format_id} = $entity->id if $entity;
            }

            my $toc = $medium->{toc};
            if ($toc and my $cdtoc = CDTOC->new_from_toc($toc)) {
                if (ref($medium->{track})) {
                    if (@{ $medium->{track} } != $cdtoc->track_count) {
                        delete $medium->{toc};
                    }
                    else {
                        my $details = $cdtoc->track_details;
                        for my $i (1..$cdtoc->track_count) {
                            my $n = $i - 1;
                            $medium->{track}->[$n] ||= {};
                            $medium->{track}->[$n]->{length} =
                                $details->[$n]->{length_time};
                        }
                    }
                }
                else {
                    $medium->{track} = [ map +{
                        length => $_->{length_time}
                    }, @{ $cdtoc->track_details } ];
                }
            }

            $params->{rec_mediums}[$medium_idx]{associations} = [];
            if (my @tracks = @{ $medium->{track} || [] }) {
                my @edits;
                my $track_idx;
                for my $track (@tracks) {
                    $track->{position} = ++$track_idx;
                    my $track_ac = $track->{artist_credit} || $params->{artist_credit};
                    if ($track_ac->{names}) {
                        $track->{artist_credit}{names} = [
                            map +{
                                name => $_->{name},
                                id => $_->{artist_id},
                                join => $_->{join_phrase},
                                artist_name => $_->{artist_name} || $_->{name},
                                gid => $_->{gid}
                            }, @{$track_ac->{names}}
                        ];

                        $track->{artist_credit}{preview} = join (
                            "", map { $_->{name} // "" . $_->{join_phrase} // ""
                            } @{$track_ac->{names}});
                    }

                    if (my $length = $track->{length}) {
                        $track->{length} = ($length =~ /:/)
                            ? $length
                            : format_track_length($length);
                    }

                    my $sha = hash_structure({
                        name => $track->{name},
                        length => $track->{length},
                        artist_credit => $track->{artist_credit},
                    });
                    $track->{edit_sha1} = $sha;

                    push @edits, $track;

                    if (my $recording_id = delete $track->{recording}) {
                        if(my $recording = $self->c->model('Recording')->get_by_gid($recording_id)) {
                            $params->{rec_mediums}[$medium_idx]{associations}[$track_idx] = {
                                edit_sha1 => $sha,
                                confirmed => 1,
                                id => $recording->id,
                                gid => $recording->gid
                            };
                        }
                    }
                    else {
                        $params->{rec_mediums}[$medium_idx]{associations}[$track_idx] = {
                            gid => 'new',
                            confirmed => 1,
                            edit_sha1 => $sha
                        };
                    }
                }

                $medium->{edits} = $json->encode(\@edits);
            }

            $medium->{position} = ++$medium_idx;
        }
    };

    # FIXME a bit of a hack, but if either of these = [], HTML::FormHandler
    # will show no rows
    $params->{labels} = [
        { label => '', catalog_number => '' }
    ] unless @{ $params->{labels}||[] };

    $params->{seeded} = 1;

    return collapse_hash($params);
};



=head1 LICENSE

Copyright (C) 2011 MetaBrainz Foundation

This program is free software; you can redistribute it and/or modify
it under the terms of the GNU General Public License as published by
the Free Software Foundation; either version 2 of the License, or
(at your option) any later version.

This program is distributed in the hope that it will be useful,
but WITHOUT ANY WARRANTY; without even the implied warranty of
MERCHANTABILITY or FITNESS FOR A PARTICULAR PURPOSE.  See the
GNU General Public License for more details.

You should have received a copy of the GNU General Public License
along with this program; if not, write to the Free Software
Foundation, Inc., 51 Franklin Street, Fifth Floor, Boston, MA  02110-1301, USA.

=cut

__PACKAGE__->meta->make_immutable;
1;<|MERGE_RESOLUTION|>--- conflicted
+++ resolved
@@ -927,24 +927,15 @@
     return () if $previewing;
     return (
         artist => {
-<<<<<<< HEAD
-            (map { $_->name => $_->id }
+            (map { normalise_strings($_->name) => $_->id }
                  values %{ $self->c->model('Artist')->get_by_ids(
-                     map { $_->entity_id } @artist_edits) }),
-=======
-            (map { normalise_strings($_->entity->name) => $_->entity->id } @artist_edits),
->>>>>>> bc230337
-            (map { $_->{for} => $_->{entity_id} }
+                     map { $_->entity_id } @artist_edits) }),            (map { $_->{for} => $_->{entity_id} }
                  grep { $_->{entity_id} } @missing_artist)
         },
         label => {
-<<<<<<< HEAD
-            (map { $_->name => $_->id }
+            (map { normalise_strings($_->name) => $_->id }
                  values %{ $self->c->model('Label')->get_by_ids(
                      map { $_->entity_id } @label_edits) }),
-=======
-            (map { normalise_strings($_->entity->name) => $_->entity->id } @label_edits),
->>>>>>> bc230337
             (map { $_->{for} => $_->{entity_id} }
                  grep { $_->{entity_id} } @missing_label)
         }
