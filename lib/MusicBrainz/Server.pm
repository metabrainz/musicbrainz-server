package MusicBrainz::Server;

use Moose;
BEGIN { extends 'Catalyst' }

use Class::MOP;
use DBDefs;
use Encode;
use MusicBrainz::Server::Log qw( logger );
use POSIX qw(SIGALRM);

use aliased 'MusicBrainz::Server::Translation';

use Try::Tiny;
use Sys::Hostname;

# Set flags and add plugins for the application
#
#         -Debug: activates the debug mode for very useful log messages
#   ConfigLoader: will load the configuration from a YAML file in the
#                 application's home directory
my @args = qw/
StackTrace

Session
Session::State::Cookie

Cache
Authentication

Unicode::Encoding
/;

our $VERSION = '0.01';

# Configure the application.
#
# Note that settings in musicbrainz.yml (or other external
# configuration file that you set up manually) take precedence
# over this when using ConfigLoader. Thus configuration
# details given here can function as a default configuration,
# with a external configuration file acting as an override for
# local deployment.
require MusicBrainz::Server::Filters;

__PACKAGE__->config(
    name => 'MusicBrainz::Server',
    default_view => 'Default',
    encoding => 'UTF-8',
    "View::Default" => {
        FILTERS => {
            'release_date' => \&MusicBrainz::Server::Filters::release_date,
	    'date_xsd_type' => \&MusicBrainz::Server::Filters::date_xsd_type,
            'format_length' => \&MusicBrainz::Server::Filters::format_length,
	    'format_length_xsd' => \&MusicBrainz::Server::Filters::format_length_xsd,
            'format_distance' => \&MusicBrainz::Server::Filters::format_distance,
            'format_wikitext' => \&MusicBrainz::Server::Filters::format_wikitext,
            'format_editnote' => \&MusicBrainz::Server::Filters::format_editnote,
            'uri_decode' => \&MusicBrainz::Server::Filters::uri_decode,
            'language' => \&MusicBrainz::Server::Filters::language,
            'locale' => \&MusicBrainz::Server::Filters::locale,
            'gravatar' => \&MusicBrainz::Server::Filters::gravatar,
            'coverart_https' => \&MusicBrainz::Server::Filters::coverart_https
        },
        RECURSION => 1,
        TEMPLATE_EXTENSION => '.tt',
        PLUGIN_BASE => 'MusicBrainz::Server::Plugin',
        PRE_PROCESS => [
            'components/common-macros.tt',
            'components/forms.tt',
	    'components/rdfa-macros.tt',
        ],
        ENCODING => 'UTF-8',
    },
    'Plugin::Session' => {
        expires => 36000 # 10 hours
    },
    stacktrace => {
        enable => 1
    },
    use_request_uri_for_path => 1
);

if ($ENV{'MUSICBRAINZ_USE_PROXY'})
{
    __PACKAGE__->config( using_frontend_proxy => 1 );
}

if (DBDefs->EMAIL_BUGS) {
    __PACKAGE__->config->{'Plugin::ErrorCatcher'} = {
        emit_module => 'Catalyst::Plugin::ErrorCatcher::Email'
    };

    __PACKAGE__->config->{'Plugin::ErrorCatcher::Email'} = {
        to => DBDefs->EMAIL_BUGS(),
        from => 'bug-reporter@' . DBDefs->WEB_SERVER(),
        use_tags => 1,
        subject => 'Unhandled error in %f (line %l)'
    };

    push @args, "ErrorCatcher";
}

__PACKAGE__->config->{'Plugin::Cache'}{backend} = DBDefs->PLUGIN_CACHE_OPTIONS;

__PACKAGE__->config->{'Plugin::Authentication'} = {
    default_realm => 'moderators',
    use_session => 0,
    realms => {
        moderators => {
            use_session => 1,
            credential => {
                class => 'Password',
                password_field => 'password',
                password_type => 'clear'
            },
            store => {
                class => '+MusicBrainz::Server::Authentication::Store'
            }
        },
        'musicbrainz.org' => {
            use_session => 1,
            credential => {
                class => 'HTTP',
                type => 'digest',
                password_field => 'password',
                password_type => 'clear'
            },
            store => {
                class => '+MusicBrainz::Server::Authentication::Store'
            }
        }
    }
};

# This bit is only required to load if we're running under a proxy
# Hence, only load it if the module has been installed.
if (eval { require Catalyst::TraitFor::Request::ProxyBase; 1}) {
    require CatalystX::RoleApplicator;
    CatalystX::RoleApplicator->import();
    __PACKAGE__->apply_request_class_roles(
        qw/
              Catalyst::TraitFor::Request::ProxyBase
          /);
}


__PACKAGE__->config->{form} = {
    no_fillin       => 1,
    pre_load_forms  => 1,
    form_name_space => 'MusicBrainz::Server::Forms',
};

if (DBDefs->_RUNNING_TESTS) {
    push @args, "Session::Store::Dummy";

    # /static is usually taken care of by Plack or nginx, but not when running
    # as part of Test::WWW::Selenium::Catalyst, so we need Static::Simple when
    # running tests.
    push @args, "Static::Simple";
    __PACKAGE__->config->{'Plugin::Static::Simple'} = {
        mime_types => {
            json => 'application/json; charset=UTF-8',
        },
        dirs => [ 'static' ],
        no_logs => 1
    }
}
else {
    push @args, DBDefs->SESSION_STORE;
    __PACKAGE__->config->{'Plugin::Session'} = DBDefs->SESSION_STORE_ARGS;
}

if (DBDefs->CATALYST_DEBUG) {
    push @args, "-Debug";
}

if (DBDefs->SESSION_COOKIE) {
    __PACKAGE__->config->{session}{cookie_name} = DBDefs->SESSION_COOKIE;
}

if (DBDefs->SESSION_DOMAIN) {
    __PACKAGE__->config->{session}{cookie_domain} = DBDefs->SESSION_DOMAIN;
}

__PACKAGE__->config->{session}{cookie_expires} = DBDefs->WEB_SESSION_SECONDS_TO_LIVE;

if (DBDefs->USE_ETAGS) {
    push @args, "Cache::HTTP";
}

if (my $config = DBDefs->AUTO_RESTART) {
    __PACKAGE__->config->{'Plugin::AutoRestart'} = $config;
    push @args, 'AutoRestart';
}

if ($ENV{'MUSICBRAINZ_USE_TEST_DATABASE'})
{
    use MusicBrainz::Server::DatabaseConnectionFactory;
    MusicBrainz::Server::DatabaseConnectionFactory->connector_class('MusicBrainz::Server::Test::Connector');
    warn "WARNING: Using test database schema\n";
}

{
    use MusicBrainz::Server::CatalystLogger;
    __PACKAGE__->log( MusicBrainz::Server::CatalystLogger->new( dispatch => logger() ) );
}

# Start the application
__PACKAGE__->setup(@args);

=head2 form_posted

This returns true if the request was a post request.

=cut

sub form_posted
{
    my $c = shift;

    return $c->req->method eq 'POST';
}

sub form
{
    my ($c, $stash, $form_name, %args) = @_;
    die '$c->form required $stash => $form_name as arguments' unless $stash && $form_name;
    $form_name = "MusicBrainz::Server::Form::$form_name";
    Class::MOP::load_class($form_name);
    my $form = $form_name->new(%args, ctx => $c);
    $c->stash( $stash => $form );
    return $form;
}

sub relative_uri
{
    my ($self) = @_;
    my $uri = URI->new($self->req->uri->path);
    $uri->path_query($self->req->uri->path_query);

    return $uri;
}

sub gettext  { shift; Translation->instance->gettext(@_) }
sub pgettext { shift; Translation->instance->pgettext(@_) }
sub ngettext { shift; Translation->instance->ngettext(@_) }

sub set_language_cookie {
    my ($c, $lang) = @_;
    $c->res->cookies->{lang} = { 'value' => $lang, 'path' => '/', 'expires' => time()+31536000 };
}

sub _handle_param_unicode_decoding {
    my ( $self, $value ) = @_;
    my $enc = $self->encoding;
    return try {
        Encode::is_utf8( $value ) ?
            $value
        : $enc->decode( $value, $Catalyst::Plugin::Unicode::Encoding::CHECK );
    }
    catch {
        $self->res->body('Sorry, but your request could not be decoded. Please ensure your request is encoded as utf-8 and try again.');
        $self->res->status(400);
    };
}

<<<<<<< HEAD
# Set and unset translation language
=======
sub execute {
    my $c = shift;
    return do {
        local $SIG{__WARN__} = sub {
            my $warning = shift;
            chomp $warning;
            $c->log->warn($c->req->method . " " . $c->req->uri . " caused a warning: " . $warning);
        };
        $c->next::method(@_);
    };
}

around 'finalize_error' => sub {
    my $orig = shift;
    my $c = shift;

    with_translations($c, sub {
        my $c = shift;
        my $orig = shift;

        $c->$orig(@_);

        $c->model('MB')->context->connector->disconnect;

        if (!$c->debug && scalar @{ $c->error }) {
            $c->stash->{errors} = $c->error;
            $c->stash->{template} = 'main/500.tt';
            $c->stash->{stack_trace} = $c->_stacktrace;
            try { $c->stash->{hostname} = hostname; } catch {};
            $c->clear_errors;
            $c->res->{body} = 'clear';
            $c->view('Default')->process($c);
            $c->res->{body} = encode('utf-8', $c->res->{body});
        }
    }, $orig, @_);
};

>>>>>>> e900f140
sub with_translations {
    my ($c, $code) = @_;

    $_->instance->build_languages_from_header($c->req->headers)
        for qw( MusicBrainz::Server::Translation
                MusicBrainz::Server::Translation::Statistics
                MusicBrainz::Server::Translation::Countries
                MusicBrainz::Server::Translation::Scripts
                MusicBrainz::Server::Translation::Languages
                MusicBrainz::Server::Translation::Attributes
                MusicBrainz::Server::Translation::Relationships
                MusicBrainz::Server::Translation::Instruments
                MusicBrainz::Server::Translation::InstrumentDescriptions );

    my $cookie_lang = Translation->instance->language_from_cookie($c->request->cookies->{lang});
    $c->set_language_cookie($c->request->cookies->{lang}->value) if defined $c->request->cookies->{lang};
    my $lang = Translation->instance->set_language($cookie_lang);
    # because s///r is a perl 5.14 feature
    my $html_lang = $lang;
    $html_lang =~ s/_([A-Z]{2})/-\L$1/;

    $c->stash(
        current_language => $lang,
        current_language_html => $html_lang,
        use_languages => scalar @{ Translation->instance->all_languages() }
    );

    $code->();

    Translation->instance->unset_language();
};

around dispatch => sub {
    my ($orig, $c, @args) = @_;
    $c->with_translations(sub {
        $c->$orig(@args)
    });
};

# All warnings should be logged
around dispatch => sub {
    my ($orig, $c, @args) = @_;

    local $SIG{__WARN__} = sub {
        my $warning = shift;
        chomp $warning;
        $c->log->warn($c->req->method . " " . $c->req->uri . " caused a warning: " . $warning);
    };

    $c->$orig(@args);
};

# Use a fresh database connection for every request, and remember to disconnect at the end
before dispatch => sub {
    shift->model('MB')->context->connector->refresh;
};

after dispatch => sub {
    shift->model('MB')->context->connector->disconnect;
};

# Timeout long running requests
around dispatch => sub {
    my ($orig, $c, @args) = @_;

    my $max_request_time = DBDefs->DETERMINE_MAX_REQUEST_TIME($c->req);

    if (defined($max_request_time) && $max_request_time > 0) {
        my $context = $c->model('MB')->context;

        if ($context->connector->conn->connected) {
            $context->sql->do("SET statement_timeout = " .
                                  ($max_request_time * 1000));
        }

        alarm($max_request_time);
        POSIX::sigaction(
            SIGALRM, POSIX::SigAction->new(sub {
                $c->log->error(sprintf("Request for %s took over %d seconds. Killing process",
                                       $c->req->uri,
                                       $max_request_time));
                $c->log->error(Devel::StackTrace->new->as_string);
                $c->log->_flush;

                if (my $sth = $context->sql->sth) {
                    $sth->cancel;
                }

                $context->connector->disconnect;

                exit(42)
            }));
    }

    $c->$orig(@args);

    alarm(0);
};

around 'finalize_error' => sub {
    my $orig = shift;
    my $c = shift;
    my @args = @_;

    $c->with_translations(sub {
        $c->$orig(@args);

        if (!$c->debug && scalar @{ $c->error }) {
            $c->stash->{errors} = $c->error;
            $c->stash->{template} = 'main/500.tt';
            $c->stash->{stack_trace} = $c->_stacktrace;
            $c->clear_errors;
            $c->res->{body} = 'clear';
            $c->view('Default')->process($c);
            $c->res->{body} = encode('utf-8', $c->res->{body});
        }
    });
};

=head1 NAME

MusicBrainz::Server - Catalyst-based MusicBrainz server

=head1 SYNOPSIS

    script/musicbrainz_server.pl

=head1 LICENSE

Copyright (C) 2012 MetaBrainz Foundation
Copyright (C) 2008 Oliver Charles
Copyright (C) 2009 Lukas Lalinsky

This program is free software; you can redistribute it and/or modify
it under the terms of the GNU General Public License as published by
the Free Software Foundation; either version 2 of the License, or
(at your option) any later version.

This program is distributed in the hope that it will be useful,
but WITHOUT ANY WARRANTY; without even the implied warranty of
MERCHANTABILITY or FITNESS FOR A PARTICULAR PURPOSE.  See the
GNU General Public License for more details.

You should have received a copy of the GNU General Public License
along with this program; if not, write to the Free Software
Foundation, Inc., 675 Mass Ave, Cambridge, MA 02139, USA.

=cut

1;<|MERGE_RESOLUTION|>--- conflicted
+++ resolved
@@ -265,32 +265,113 @@
     };
 }
 
-<<<<<<< HEAD
 # Set and unset translation language
-=======
-sub execute {
-    my $c = shift;
-    return do {
-        local $SIG{__WARN__} = sub {
-            my $warning = shift;
-            chomp $warning;
-            $c->log->warn($c->req->method . " " . $c->req->uri . " caused a warning: " . $warning);
-        };
-        $c->next::method(@_);
+sub with_translations {
+    my ($c, $code) = @_;
+
+    $_->instance->build_languages_from_header($c->req->headers)
+        for qw( MusicBrainz::Server::Translation
+                MusicBrainz::Server::Translation::Statistics
+                MusicBrainz::Server::Translation::Countries
+                MusicBrainz::Server::Translation::Scripts
+                MusicBrainz::Server::Translation::Languages
+                MusicBrainz::Server::Translation::Attributes
+                MusicBrainz::Server::Translation::Relationships
+                MusicBrainz::Server::Translation::Instruments
+                MusicBrainz::Server::Translation::InstrumentDescriptions );
+
+    my $cookie_lang = Translation->instance->language_from_cookie($c->request->cookies->{lang});
+    $c->set_language_cookie($c->request->cookies->{lang}->value) if defined $c->request->cookies->{lang};
+    my $lang = Translation->instance->set_language($cookie_lang);
+    # because s///r is a perl 5.14 feature
+    my $html_lang = $lang;
+    $html_lang =~ s/_([A-Z]{2})/-\L$1/;
+
+    $c->stash(
+        current_language => $lang,
+        current_language_html => $html_lang,
+        use_languages => scalar @{ Translation->instance->all_languages() }
+    );
+
+    $code->();
+
+    Translation->instance->unset_language();
+};
+
+around dispatch => sub {
+    my ($orig, $c, @args) = @_;
+    $c->with_translations(sub {
+        $c->$orig(@args)
+    });
+};
+
+# All warnings should be logged
+around dispatch => sub {
+    my ($orig, $c, @args) = @_;
+
+    local $SIG{__WARN__} = sub {
+        my $warning = shift;
+        chomp $warning;
+        $c->log->warn($c->req->method . " " . $c->req->uri . " caused a warning: " . $warning);
     };
-}
+
+    $c->$orig(@args);
+};
+
+# Use a fresh database connection for every request, and remember to disconnect at the end
+before dispatch => sub {
+    shift->model('MB')->context->connector->refresh;
+};
+
+after dispatch => sub {
+    shift->model('MB')->context->connector->disconnect;
+};
+
+# Timeout long running requests
+around dispatch => sub {
+    my ($orig, $c, @args) = @_;
+
+    my $max_request_time = DBDefs->DETERMINE_MAX_REQUEST_TIME($c->req);
+
+    if (defined($max_request_time) && $max_request_time > 0) {
+        my $context = $c->model('MB')->context;
+
+        if ($context->connector->conn->connected) {
+            $context->sql->do("SET statement_timeout = " .
+                                  ($max_request_time * 1000));
+        }
+
+        alarm($max_request_time);
+        POSIX::sigaction(
+            SIGALRM, POSIX::SigAction->new(sub {
+                $c->log->error(sprintf("Request for %s took over %d seconds. Killing process",
+                                       $c->req->uri,
+                                       $max_request_time));
+                $c->log->error(Devel::StackTrace->new->as_string);
+                $c->log->_flush;
+
+                if (my $sth = $context->sql->sth) {
+                    $sth->cancel;
+                }
+
+                $context->connector->disconnect;
+
+                exit(42)
+            }));
+    }
+
+    $c->$orig(@args);
+
+    alarm(0);
+};
 
 around 'finalize_error' => sub {
     my $orig = shift;
     my $c = shift;
-
-    with_translations($c, sub {
-        my $c = shift;
-        my $orig = shift;
-
-        $c->$orig(@_);
-
-        $c->model('MB')->context->connector->disconnect;
+    my @args = @_;
+
+    $c->with_translations(sub {
+        $c->$orig(@args);
 
         if (!$c->debug && scalar @{ $c->error }) {
             $c->stash->{errors} = $c->error;
@@ -302,126 +383,6 @@
             $c->view('Default')->process($c);
             $c->res->{body} = encode('utf-8', $c->res->{body});
         }
-    }, $orig, @_);
-};
-
->>>>>>> e900f140
-sub with_translations {
-    my ($c, $code) = @_;
-
-    $_->instance->build_languages_from_header($c->req->headers)
-        for qw( MusicBrainz::Server::Translation
-                MusicBrainz::Server::Translation::Statistics
-                MusicBrainz::Server::Translation::Countries
-                MusicBrainz::Server::Translation::Scripts
-                MusicBrainz::Server::Translation::Languages
-                MusicBrainz::Server::Translation::Attributes
-                MusicBrainz::Server::Translation::Relationships
-                MusicBrainz::Server::Translation::Instruments
-                MusicBrainz::Server::Translation::InstrumentDescriptions );
-
-    my $cookie_lang = Translation->instance->language_from_cookie($c->request->cookies->{lang});
-    $c->set_language_cookie($c->request->cookies->{lang}->value) if defined $c->request->cookies->{lang};
-    my $lang = Translation->instance->set_language($cookie_lang);
-    # because s///r is a perl 5.14 feature
-    my $html_lang = $lang;
-    $html_lang =~ s/_([A-Z]{2})/-\L$1/;
-
-    $c->stash(
-        current_language => $lang,
-        current_language_html => $html_lang,
-        use_languages => scalar @{ Translation->instance->all_languages() }
-    );
-
-    $code->();
-
-    Translation->instance->unset_language();
-};
-
-around dispatch => sub {
-    my ($orig, $c, @args) = @_;
-    $c->with_translations(sub {
-        $c->$orig(@args)
-    });
-};
-
-# All warnings should be logged
-around dispatch => sub {
-    my ($orig, $c, @args) = @_;
-
-    local $SIG{__WARN__} = sub {
-        my $warning = shift;
-        chomp $warning;
-        $c->log->warn($c->req->method . " " . $c->req->uri . " caused a warning: " . $warning);
-    };
-
-    $c->$orig(@args);
-};
-
-# Use a fresh database connection for every request, and remember to disconnect at the end
-before dispatch => sub {
-    shift->model('MB')->context->connector->refresh;
-};
-
-after dispatch => sub {
-    shift->model('MB')->context->connector->disconnect;
-};
-
-# Timeout long running requests
-around dispatch => sub {
-    my ($orig, $c, @args) = @_;
-
-    my $max_request_time = DBDefs->DETERMINE_MAX_REQUEST_TIME($c->req);
-
-    if (defined($max_request_time) && $max_request_time > 0) {
-        my $context = $c->model('MB')->context;
-
-        if ($context->connector->conn->connected) {
-            $context->sql->do("SET statement_timeout = " .
-                                  ($max_request_time * 1000));
-        }
-
-        alarm($max_request_time);
-        POSIX::sigaction(
-            SIGALRM, POSIX::SigAction->new(sub {
-                $c->log->error(sprintf("Request for %s took over %d seconds. Killing process",
-                                       $c->req->uri,
-                                       $max_request_time));
-                $c->log->error(Devel::StackTrace->new->as_string);
-                $c->log->_flush;
-
-                if (my $sth = $context->sql->sth) {
-                    $sth->cancel;
-                }
-
-                $context->connector->disconnect;
-
-                exit(42)
-            }));
-    }
-
-    $c->$orig(@args);
-
-    alarm(0);
-};
-
-around 'finalize_error' => sub {
-    my $orig = shift;
-    my $c = shift;
-    my @args = @_;
-
-    $c->with_translations(sub {
-        $c->$orig(@args);
-
-        if (!$c->debug && scalar @{ $c->error }) {
-            $c->stash->{errors} = $c->error;
-            $c->stash->{template} = 'main/500.tt';
-            $c->stash->{stack_trace} = $c->_stacktrace;
-            $c->clear_errors;
-            $c->res->{body} = 'clear';
-            $c->view('Default')->process($c);
-            $c->res->{body} = encode('utf-8', $c->res->{body});
-        }
     });
 };
 
