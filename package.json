--- conflicted
+++ resolved
@@ -9,12 +9,8 @@
   "license": "GPLv2+",
   "dependencies": {
     "aclass": "0.5.1",
-<<<<<<< HEAD
     "balanced-match": "0.2.0",
-    "browserify": "^7.1.0",
-=======
     "browserify": "^8.1.1",
->>>>>>> adb6fd6c
     "extend": "^1.3.0",
     "filesize": "2.0.4",
     "gulp": "^3.8.7",
