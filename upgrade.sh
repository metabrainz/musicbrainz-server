--- conflicted
+++ resolved
@@ -40,7 +40,6 @@
 echo `date` : Applying admin/sql/updates/20120822-more-text-constraints.sql
 OUTPUT=`./admin/psql READWRITE < ./admin/sql/updates/20120822-more-text-constraints.sql 2>&1` || ( echo "$OUTPUT" ; exit 1 )
 
-<<<<<<< HEAD
 echo `date` : Applying admin/sql/updates/20120917-rg-st-created.sql
 OUTPUT=`./admin/psql READWRITE < ./admin/sql/updates/20120917-rg-st-created.sql 2>&1` || ( echo "$OUTPUT" ; exit 1 )
 
@@ -50,15 +49,11 @@
 echo `date` : Applying admin/sql/updates/20120922-move-statistics-tables.sql
 OUTPUT=`./admin/psql READWRITE < ./admin/sql/updates/20120922-move-statistics-tables.sql 2>&1` || ( echo "$OUTPUT" ; exit 1 )
 
-echo `date` : Applying admin/sql/updates/20120911-not-null-comments.sql
-OUTPUT=`./admin/psql READWRITE < ./admin/sql/updates/20120911-not-null-comments.sql 2>&1` || ( echo "$OUTPUT" ; exit 1 )
-=======
 if [ "$REPLICATION_TYPE" = "$RT_SLAVE" ]
 then
     echo `date` : Applying admin/sql/updates/20120911-not-null-comments.sql
     OUTPUT=`./admin/psql READWRITE < ./admin/sql/updates/20120911-not-null-comments.sql 2>&1` || ( echo "$OUTPUT" ; exit 1 )
 fi
->>>>>>> 2430220d
 
 echo `date` : Applying admin/sql/updates/20120921-release-group-cover-art.sql
 OUTPUT=`./admin/psql READWRITE < ./admin/sql/updates/20120921-release-group-cover-art.sql 2>&1` || ( echo "$OUTPUT" ; exit 1 )
@@ -85,13 +80,8 @@
     echo `date` : Applying admin/sql/updates/20120822-more-text-constraints-master.sql
     OUTPUT=`./admin/psql READWRITE < ./admin/sql/updates/20120822-more-text-constraints-master.sql 2>&1` || ( echo "$OUTPUT" ; exit 1 )
 
-<<<<<<< HEAD
     echo `date` : Applying admin/sql/updates/20120911-not-null-comments-master.sql
     OUTPUT=`./admin/psql READWRITE < ./admin/sql/updates/20120911-not-null-comments-master.sql 2>&1` || ( echo "$OUTPUT" ; exit 1 )
-=======
-   echo `date` : Applying admin/sql/updates/20120911-not-null-comments-master.sql
-   OUTPUT=`./admin/psql READWRITE < ./admin/sql/updates/20120911-not-null-comments-master.sql 2>&1` || ( echo "$OUTPUT" ; exit 1 )
->>>>>>> 2430220d
 fi
 
 ################################################################################
