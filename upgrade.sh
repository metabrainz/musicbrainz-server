#!/bin/bash -u

set -o errexit
cd `dirname $0`
eval `./admin/ShowDBDefs`
source ./admin/config.sh

NEW_SCHEMA_SEQUENCE=19
OLD_SCHEMA_SEQUENCE=$((NEW_SCHEMA_SEQUENCE - 1))

################################################################################
# Assert pre-conditions

if [ "$DB_SCHEMA_SEQUENCE" != "$OLD_SCHEMA_SEQUENCE" ]
then
    echo `date` : Error: Schema sequence must be $OLD_SCHEMA_SEQUENCE when you run this script
    exit -1
fi

################################################################################
# Backup and disable replication triggers

if [ "$REPLICATION_TYPE" = "$RT_MASTER" ]
then
    echo `date` : Export pending db changes
    ./admin/RunExport

    echo `date`" : Bundling replication packets, daily"
    ./admin/replication/BundleReplicationPackets $FTP_DATA_DIR/replication --period daily --require-previous
    echo `date`" : + weekly"
    ./admin/replication/BundleReplicationPackets $FTP_DATA_DIR/replication --period weekly --require-previous

    # We are only updating tables in the main namespace for this change.
    echo `date` : 'Drop replication triggers (musicbrainz)'
    ./admin/psql READWRITE < ./admin/sql/DropReplicationTriggers.sql
fi

if [ "$REPLICATION_TYPE" != "$RT_SLAVE" ]
then
    echo `date` : Disabling last_updated triggers
    ./admin/sql/DisableLastUpdatedTriggers.pl
fi

################################################################################
# Migrations that apply for only slaves
#if [ "$REPLICATION_TYPE" = "$RT_SLAVE" ]
#then
#fi

################################################################################
# Scripts that should run on *all* nodes (master/slave/standalone)
echo `date` : 'DROP TABLE puid;'
OUTPUT=`./admin/psql READWRITE < ./admin/sql/updates/20130807-drop-table-puid.sql 2>&1` || ( echo "$OUTPUT" ; exit 1 )

echo `date` : 'Creating the Place entity'
OUTPUT=`./admin/psql READWRITE < ./admin/sql/updates/20130618-places.sql 2>&1` || ( echo "$OUTPUT" ; exit 1 )

echo `date` : Updating musicbrainz schema sequence values
OUTPUT=`./admin/psql READWRITE < ./admin/sql/SetSequences.sql 2>&1` || ( echo "$OUTPUT" ; exit 1 )

echo `date` : 'Remove _name tables and regenerate name columns'
OUTPUT=`./admin/psql READWRITE < ./admin/sql/updates/20130819-name-tables.sql 2>&1` || ( echo "$OUTPUT" ; exit 1 )

<<<<<<< HEAD
=======
echo `date` : 'Mark deleted editors more accurately'
OUTPUT=`./admin/psql READWRITE < ./admin/sql/updates/20130903-editor-deletion.sql 2>&1` || ( echo "$OUTPUT" ; exit 1 )

>>>>>>> 1e225832
echo `date` : 'Adding ended columns for alias'
OUTPUT=`./admin/psql READWRITE < ./admin/sql/updates/20130704-ended.sql 2>&1` || ( echo "$OUTPUT" ; exit 1 )

################################################################################
# Re-enable replication

if [ "$REPLICATION_TYPE" = "$RT_MASTER" ]
then
    echo `date` : 'Create replication triggers (musicbrainz)'
    OUTPUT=`./admin/psql READWRITE < ./admin/sql/CreateReplicationTriggers.sql 2>&1` || ( echo "$OUTPUT" ; exit 1 )
fi

################################################################################
# Add constraints that apply only to master/standalone (FKS)

if [ "$REPLICATION_TYPE" != "$RT_SLAVE" ]
then
    echo `date` : Applying 20130618-places-fks.sql
    OUTPUT=`./admin/psql READWRITE < ./admin/sql/updates/20130618-places-fks.sql 2>&1` || ( echo "$OUTPUT"; exit 1 )

    echo `date` : Enabling last_updated triggers
    ./admin/sql/EnableLastUpdatedTriggers.pl

    echo `date` : Recreating constraints/triggers for regenerated tables with name columns
    OUTPUT=`./admin/psql READWRITE < ./admin/sql/updates/20130830-name-table-fks.sql 2>&1` || ( echo "$OUTPUT" ; exit 1 )
fi

################################################################################
# Bump schema sequence

echo `date` : Going to schema sequence $NEW_SCHEMA_SEQUENCE
echo "UPDATE replication_control SET current_schema_sequence = $NEW_SCHEMA_SEQUENCE;" | ./admin/psql READWRITE

# ignore superuser-only vacuum tables
echo `date` : Vacuuming DB.
echo "VACUUM ANALYZE;" | ./admin/psql READWRITE 2>&1 | grep -v 'only superuser can vacuum it'

################################################################################
# Prompt for final manual intervention

echo `date` : Done
echo `date` : UPDATE THE DB_SCHEMA_SEQUENCE IN DBDefs.pm TO $NEW_SCHEMA_SEQUENCE !

# eof<|MERGE_RESOLUTION|>--- conflicted
+++ resolved
@@ -61,12 +61,9 @@
 echo `date` : 'Remove _name tables and regenerate name columns'
 OUTPUT=`./admin/psql READWRITE < ./admin/sql/updates/20130819-name-tables.sql 2>&1` || ( echo "$OUTPUT" ; exit 1 )
 
-<<<<<<< HEAD
-=======
 echo `date` : 'Mark deleted editors more accurately'
 OUTPUT=`./admin/psql READWRITE < ./admin/sql/updates/20130903-editor-deletion.sql 2>&1` || ( echo "$OUTPUT" ; exit 1 )
 
->>>>>>> 1e225832
 echo `date` : 'Adding ended columns for alias'
 OUTPUT=`./admin/psql READWRITE < ./admin/sql/updates/20130704-ended.sql 2>&1` || ( echo "$OUTPUT" ; exit 1 )
 
