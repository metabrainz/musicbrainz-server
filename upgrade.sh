#!/bin/bash -u

set -o errexit
cd `dirname $0`
eval `./admin/ShowDBDefs`

NEW_SCHEMA_SEQUENCE=17
OLD_SCHEMA_SEQUENCE=$((NEW_SCHEMA_SEQUENCE - 1))

################################################################################
# Assert pre-conditions

if [ "$DB_SCHEMA_SEQUENCE" != "$OLD_SCHEMA_SEQUENCE" ]
then
    echo `date` : Error: Schema sequence must be $OLD_SCHEMA_SEQUENCE when you run this script
    exit -1
fi

################################################################################
# Backup and disable replication triggers

if [ "$REPLICATION_TYPE" = "$RT_MASTER" ]
then
    echo `date` : Export pending db changes
    ./admin/RunExport

    echo `date` : 'Drop replication triggers (musicbrainz)'
    ./admin/psql READWRITE < ./admin/sql/DropReplicationTriggers.sql

    echo `date` : 'Drop replication triggers (cover_art_archive)'
    ./admin/psql READWRITE < ./admin/sql/caa/DropReplicationTriggers.sql

    echo `date` : 'Drop replication triggers (statistics)'
    ./admin/psql READWRITE < ./admin/sql/statistics/DropReplicationTriggers.sql
fi

if [ "$REPLICATION_TYPE" != "$RT_SLAVE" ]
then
    echo `date` : Disabling last_updated triggers
    ./admin/sql/DisableLastUpdatedTriggers.pl
fi

################################################################################
# Scripts that should run on *all* nodes (master/slave/standalone)
echo `date` : 'Creating wikidocs transclusion table'
OUTPUT=`./admin/psql READWRITE < ./admin/sql/updates/20130222-transclusion-table.sql 2>&1` || ( echo "$OUTPUT" ; exit 1 )

<<<<<<< HEAD
echo `date` : 'MBS-4115, Add cover art image types'
OUTPUT=`./admin/psql READWRITE < ./admin/sql/updates/20130117-cover-image-types.sql 2>&1` || ( echo "$OUTPUT" ; exit 1 )
=======
echo `date` : Applying admin/sql/updates/20130312-collection-descriptions.sql
OUTPUT=`./admin/psql READWRITE < ./admin/sql/updates/20130312-collection-descriptions.sql 2>&1` || ( echo "$OUTPUT" ; exit 1 )
>>>>>>> 242e9b36

################################################################################
# Re-enable replication

if [ "$REPLICATION_TYPE" = "$RT_MASTER" ]
then
    echo `date` : 'Create replication triggers (musicbrainz)'
    OUTPUT=`./admin/psql READWRITE < ./admin/sql/CreateReplicationTriggers.sql 2>&1` || ( echo "$OUTPUT" ; exit 1 )

    echo `date` : 'Create replication triggers (cover_art_archive)'
    OUTPUT=`./admin/psql READWRITE < ./admin/sql/caa/CreateReplicationTriggers.sql 2>&1` || ( echo "$OUTPUT" ; exit 1 )

    echo `date` : 'Create replication triggers (statistics)'
    OUTPUT=`./admin/psql READWRITE < ./admin/sql/statistics/CreateReplicationTriggers.sql 2>&1` || ( echo "$OUTPUT" ; exit 1 )

    echo `date` : 'Create replication triggers (wikidocs)'
    OUTPUT=`./admin/psql READWRITE < ./admin/sql/wikidocs/CreateReplicationTriggers.sql 2>&1` || ( echo "$OUTPUT" ; exit 1 )
fi

################################################################################
# Add constraints that apply only to master/standalone (FKS)

if [ "$REPLICATION_TYPE" != "$RT_SLAVE" ]
then
    echo `date` : Adding master constraints

    echo `date` : 'MBS-4115, Add cover art image types (foreign keys)'
    OUTPUT=`./admin/psql READWRITE < ./admin/sql/updates/20130117-cover-image-type-foreign-keys.sql 2>&1` || ( echo "$OUTPUT" ; exit 1 )

    echo `date` : Enabling last_updated triggers
    ./admin/sql/EnableLastUpdatedTriggers.pl
fi

################################################################################
# Migrate the wiki transclusion table (AFTER replication, so it is replicated)

if [ "$REPLICATION_TYPE" = "$RT_MASTER" ]
then
    echo `date` : 'Migrate wiki transclusion table'
    OUTPUT=`./admin/sql/updates/20130309-migrate-transclusion-table.pl 2>&1` || ( echo "$OUTPUT" ; exit 1 )
fi

################################################################################
# Bump schema sequence

echo `date` : Going to schema sequence $NEW_SCHEMA_SEQUENCE
#echo "UPDATE replication_control SET current_schema_sequence = $NEW_SCHEMA_SEQUENCE;" | ./admin/psql READWRITE

################################################################################
# Prompt for final manual intervention

echo `date` : Done
echo `date` : UPDATE THE DB_SCHEMA_SEQUENCE IN DBDefs.pm TO $NEW_SCHEMA_SEQUENCE !

# eof<|MERGE_RESOLUTION|>--- conflicted
+++ resolved
@@ -45,13 +45,11 @@
 echo `date` : 'Creating wikidocs transclusion table'
 OUTPUT=`./admin/psql READWRITE < ./admin/sql/updates/20130222-transclusion-table.sql 2>&1` || ( echo "$OUTPUT" ; exit 1 )
 
-<<<<<<< HEAD
 echo `date` : 'MBS-4115, Add cover art image types'
 OUTPUT=`./admin/psql READWRITE < ./admin/sql/updates/20130117-cover-image-types.sql 2>&1` || ( echo "$OUTPUT" ; exit 1 )
-=======
+
 echo `date` : Applying admin/sql/updates/20130312-collection-descriptions.sql
 OUTPUT=`./admin/psql READWRITE < ./admin/sql/updates/20130312-collection-descriptions.sql 2>&1` || ( echo "$OUTPUT" ; exit 1 )
->>>>>>> 242e9b36
 
 ################################################################################
 # Re-enable replication
