--- conflicted
+++ resolved
@@ -52,13 +52,8 @@
 elif [ $REPLICATION_TYPE == $RT_SLAVE ]
 then
     echo `date` : Importing new non-replicated data
-<<<<<<< HEAD
+    ./admin/psql READWRITE < admin/sql/updates/20110710-tracklist-index-slave-before.sql
     curl -O "ftp://data.musicbrainz.org/pub/musicbrainz/data/20110711-update.tar.bz2"
-=======
-    ./admin/psql READWRITE < admin/sql/updates/20110710-tracklist-index-slave-before.sql
-    echo 'TRUNCATE tracklist_index' | ./admin/psql READWRITE
-    curl -o new_data.tar.bz2 "ftp://data.musicbrainz.org/pub/musicbrainz/data/20110711-update.tar.bz2"
->>>>>>> 7b8f8cd2
     ./admin/MBImport.pl 20110711-update.tar.bz2
     ./admin/psql READWRITE < admin/sql/updates/20110710-tracklist-index-slave-after.sql
     rm 20110711-update.tar.bz
