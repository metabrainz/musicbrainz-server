#!/bin/bash -u

set -o errexit
cd `dirname $0`
eval `./admin/ShowDBDefs`
source ./admin/config.sh

NEW_SCHEMA_SEQUENCE=19
OLD_SCHEMA_SEQUENCE=$((NEW_SCHEMA_SEQUENCE - 1))

################################################################################
# Assert pre-conditions

if [ "$DB_SCHEMA_SEQUENCE" != "$OLD_SCHEMA_SEQUENCE" ]
then
    echo `date` : Error: Schema sequence must be $OLD_SCHEMA_SEQUENCE when you run this script
    exit -1
fi

################################################################################
# Backup and disable replication triggers

if [ "$REPLICATION_TYPE" = "$RT_MASTER" ]
then
    echo `date` : Export pending db changes
    ./admin/RunExport

    echo `date`" : Bundling replication packets, daily"
    ./admin/replication/BundleReplicationPackets $FTP_DATA_DIR/replication --period daily --require-previous
    echo `date`" : + weekly"
    ./admin/replication/BundleReplicationPackets $FTP_DATA_DIR/replication --period weekly --require-previous

    # We are only updating tables in the main namespace for this change.
    echo `date` : 'Drop replication triggers (musicbrainz)'
    ./admin/psql READWRITE < ./admin/sql/DropReplicationTriggers.sql
fi

if [ "$REPLICATION_TYPE" != "$RT_SLAVE" ]
then
    echo `date` : Disabling last_updated triggers
    ./admin/sql/DisableLastUpdatedTriggers.pl
fi

################################################################################
# Migrations that apply for only slaves
#if [ "$REPLICATION_TYPE" = "$RT_SLAVE" ]
#then
#fi

################################################################################
# Scripts that should run on *all* nodes (master/slave/standalone)
echo `date` : 'DROP TABLE puid;'
OUTPUT=`./admin/psql READWRITE < ./admin/sql/updates/20130807-drop-table-puid.sql 2>&1` || ( echo "$OUTPUT" ; exit 1 )

echo `date` : 'Creating the Place entity'
OUTPUT=`./admin/psql READWRITE < ./admin/sql/updates/20130618-places.sql 2>&1` || ( echo "$OUTPUT" ; exit 1 )

echo `date` : Updating musicbrainz schema sequence values
OUTPUT=`./admin/psql READWRITE < ./admin/sql/SetSequences.sql 2>&1` || ( echo "$OUTPUT" ; exit 1 )

echo `date` : 'Remove _name tables and regenerate name columns'
OUTPUT=`./admin/psql READWRITE < ./admin/sql/updates/20130819-name-tables.sql 2>&1` || ( echo "$OUTPUT" ; exit 1 )

<<<<<<< HEAD
echo `date` : 'Mark deleted editors more accurately'
OUTPUT=`./admin/psql READWRITE < ./admin/sql/updates/20130903-editor-deletion.sql 2>&1` || ( echo "$OUTPUT" ; exit 1 )

echo `date` : 'Adding ended columns for alias'
OUTPUT=`./admin/psql READWRITE < ./admin/sql/updates/20130704-ended.sql 2>&1` || ( echo "$OUTPUT" ; exit 1 )

echo `date` : 'Adding video flag to recordings'
OUTPUT=`./admin/psql READWRITE < ./admin/sql/updates/20130922-video.sql 2>&1` || ( echo "$OUTPUT" ; exit 1 )
=======
echo `date` : 'Adding ended columns for alias'
OUTPUT=`./admin/psql READWRITE < ./admin/sql/updates/20130704-ended.sql 2>&1` || ( echo "$OUTPUT" ; exit 1 )
>>>>>>> 046f454b

################################################################################
# Re-enable replication

if [ "$REPLICATION_TYPE" = "$RT_MASTER" ]
then
    echo `date` : 'Create replication triggers (musicbrainz)'
    OUTPUT=`./admin/psql READWRITE < ./admin/sql/CreateReplicationTriggers.sql 2>&1` || ( echo "$OUTPUT" ; exit 1 )
fi

################################################################################
# Add constraints that apply only to master/standalone (FKS)

if [ "$REPLICATION_TYPE" != "$RT_SLAVE" ]
then
    echo `date` : Applying 20130618-places-fks.sql
    OUTPUT=`./admin/psql READWRITE < ./admin/sql/updates/20130618-places-fks.sql 2>&1` || ( echo "$OUTPUT"; exit 1 )

    echo `date` : Enabling last_updated triggers
    ./admin/sql/EnableLastUpdatedTriggers.pl

    echo `date` : Recreating constraints/triggers for regenerated tables with name columns
    OUTPUT=`./admin/psql READWRITE < ./admin/sql/updates/20130830-name-table-fks.sql 2>&1` || ( echo "$OUTPUT" ; exit 1 )
fi

################################################################################
# Bump schema sequence

echo `date` : Going to schema sequence $NEW_SCHEMA_SEQUENCE
echo "UPDATE replication_control SET current_schema_sequence = $NEW_SCHEMA_SEQUENCE;" | ./admin/psql READWRITE

# ignore superuser-only vacuum tables
echo `date` : Vacuuming DB.
echo "VACUUM ANALYZE;" | ./admin/psql READWRITE 2>&1 | grep -v 'only superuser can vacuum it'

################################################################################
# Prompt for final manual intervention

echo `date` : Done
echo `date` : UPDATE THE DB_SCHEMA_SEQUENCE IN DBDefs.pm TO $NEW_SCHEMA_SEQUENCE !

# eof<|MERGE_RESOLUTION|>--- conflicted
+++ resolved
@@ -61,7 +61,6 @@
 echo `date` : 'Remove _name tables and regenerate name columns'
 OUTPUT=`./admin/psql READWRITE < ./admin/sql/updates/20130819-name-tables.sql 2>&1` || ( echo "$OUTPUT" ; exit 1 )
 
-<<<<<<< HEAD
 echo `date` : 'Mark deleted editors more accurately'
 OUTPUT=`./admin/psql READWRITE < ./admin/sql/updates/20130903-editor-deletion.sql 2>&1` || ( echo "$OUTPUT" ; exit 1 )
 
@@ -70,10 +69,6 @@
 
 echo `date` : 'Adding video flag to recordings'
 OUTPUT=`./admin/psql READWRITE < ./admin/sql/updates/20130922-video.sql 2>&1` || ( echo "$OUTPUT" ; exit 1 )
-=======
-echo `date` : 'Adding ended columns for alias'
-OUTPUT=`./admin/psql READWRITE < ./admin/sql/updates/20130704-ended.sql 2>&1` || ( echo "$OUTPUT" ; exit 1 )
->>>>>>> 046f454b
 
 ################################################################################
 # Re-enable replication
