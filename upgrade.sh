#!/bin/bash

set -o errexit
cd `dirname $0`
eval `./admin/ShowDBDefs`

if [ "$DB_SCHEMA_SEQUENCE" != "14" ]
then
    echo `date` : Error: Schema sequence must be 14 when you run this script
    exit -1
fi

if [ "$REPLICATION_TYPE" = "$RT_MASTER" ]
then
    echo `date` : Export pending db changes
    ./admin/RunExport

    echo `date` : Drop replication triggers
    ./admin/psql READWRITE < ./admin/sql/DropReplicationTriggers.sql
fi

echo `date` : Applying 20120420-editor-improvements.sql
./admin/psql < admin/sql/updates/20120420-editor-improvements.sql

echo `date` : Appyling 20120417-improved-aliases.sql
./admin/psql < admin/sql/updates/20120417-improved-aliases.sql

echo `date` : Applying 20120423-release-group-types.sql
./admin/psql < admin/sql/updates/20120423-release-group-types.sql

echo `date` : Applying 20120320-remove-url-refcount.sql
./admin/psql < admin/sql/updates/20120320-remove-url-refcount.sql

echo `date` : 20120410-multiple-iswcs-per-work.sql
./admin/psql < admin/sql/updates/20120410-multiple-iswcs-per-work.sql

echo `date` : 20120430-timeline-events.sql
./admin/psql < admin/sql/updates/20120430-timeline-events.sql

echo `date` : 20120501-timeline-events.sql
./admin/psql < admin/sql/updates/20120501-timeline-events.sql

echo `date` : Applying 20120405-rename-language-columns.sql
./admin/psql < admin/sql/updates/20120405-rename-language-columns.sql

echo `date` : Running 20120406-update-language-codes.pl
./admin/sql/updates/20120406-update-language-codes.pl

echo `date` : Applying 20120411-add-work-language.sql
./admin/psql < admin/sql/updates/20120411-add-work-language.sql

echo `date` : Applying 20120314-add-tracknumber.sql
./admin/psql < admin/sql/updates/20120314-add-tracknumber.sql

echo `date` : Applying 20120412-add-ipi-tables.sql
./admin/psql < admin/sql/updates/20120412-add-ipi-tables.sql

echo `date` : Applying 20120508-unknown-end-dates.sql
./admin/psql < admin/sql/updates/20120508-unknown-end-dates.sql

if [ "$REPLICATION_TYPE" = "$RT_MASTER" ]
then
    echo `date` : Create replication triggers
    ./admin/psql READWRITE < ./admin/sql/CreateReplicationTriggers.sql
fi

if [ "$REPLICATION_TYPE" != "$RT_SLAVE" ]
then
<<<<<<< HEAD
    echo `date` : Applying 20120508-unknown-end-dates-constraints.sql
    ./admin/psql < admin/sql/updates/20120508-unknown-end-dates-constraints.sql

    echo `date` : Applying 20120411-add-work-language-constraints.sql
    ./admin/psql < admin/sql/updates/20120411-add-work-language-constraints.sql
=======
    echo `date` : Applying 20120412-add-ipi-tables-constraints.sql
    ./admin/psql < admin/sql/updates/20120412-add-ipi-tables-constraints.sql
>>>>>>> c342ddf4
fi

DB_SCHEMA_SEQUENCE=15
echo `date` : Going to schema sequence $DB_SCHEMA_SEQUENCE
echo "UPDATE replication_control SET current_schema_sequence = $DB_SCHEMA_SEQUENCE;" | ./admin/psql READWRITE

echo `date` : Done
echo `date` : UPDATE THE DB_SCHEMA_SEQUENCE IN DBDefs.pm TO $DB_SCHEMA_SEQUENCE !

# eof<|MERGE_RESOLUTION|>--- conflicted
+++ resolved
@@ -66,16 +66,14 @@
 
 if [ "$REPLICATION_TYPE" != "$RT_SLAVE" ]
 then
-<<<<<<< HEAD
     echo `date` : Applying 20120508-unknown-end-dates-constraints.sql
     ./admin/psql < admin/sql/updates/20120508-unknown-end-dates-constraints.sql
 
     echo `date` : Applying 20120411-add-work-language-constraints.sql
     ./admin/psql < admin/sql/updates/20120411-add-work-language-constraints.sql
-=======
+
     echo `date` : Applying 20120412-add-ipi-tables-constraints.sql
     ./admin/psql < admin/sql/updates/20120412-add-ipi-tables-constraints.sql
->>>>>>> c342ddf4
 fi
 
 DB_SCHEMA_SEQUENCE=15
