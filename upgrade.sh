#!/bin/bash

set -o errexit
cd `dirname $0`

eval `./admin/ShowDBDefs`

<<<<<<< HEAD
echo `date` : "Rewrite empty_artists()"
./admin/psql READWRITE < ./admin/sql/updates/20110530-empty-artists.sql
=======
echo `date` : Backing up data
./admin/psql RAWDATA < ./admin/sql/updates/20110527-RAWDATA-backup.sql

echo `date` : Upgrade historic artist credits
./admin/sql/updates/20110527-historic-artist-credits.pl
>>>>>>> 37dbe243

echo `date` : Done

# eof<|MERGE_RESOLUTION|>--- conflicted
+++ resolved
@@ -5,16 +5,14 @@
 
 eval `./admin/ShowDBDefs`
 
-<<<<<<< HEAD
-echo `date` : "Rewrite empty_artists()"
-./admin/psql READWRITE < ./admin/sql/updates/20110530-empty-artists.sql
-=======
 echo `date` : Backing up data
 ./admin/psql RAWDATA < ./admin/sql/updates/20110527-RAWDATA-backup.sql
 
+echo `date` : "Rewrite empty_artists()"
+./admin/psql READWRITE < ./admin/sql/updates/20110530-empty-artists.sql
+
 echo `date` : Upgrade historic artist credits
 ./admin/sql/updates/20110527-historic-artist-credits.pl
->>>>>>> 37dbe243
 
 echo `date` : Done
 
