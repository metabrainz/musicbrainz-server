#!/bin/bash -u

set -o errexit
cd `dirname $0`
eval `./admin/ShowDBDefs`
source ./admin/config.sh

NEW_SCHEMA_SEQUENCE=20
OLD_SCHEMA_SEQUENCE=$((NEW_SCHEMA_SEQUENCE - 1))

################################################################################
# Assert pre-conditions

if [ "$DB_SCHEMA_SEQUENCE" != "$OLD_SCHEMA_SEQUENCE" ]
then
    echo `date` : Error: Schema sequence must be $OLD_SCHEMA_SEQUENCE when you run this script
    exit -1
fi

################################################################################
# Backup and disable replication triggers

if [ "$REPLICATION_TYPE" = "$RT_MASTER" ]
then
    echo `date` : Export pending db changes
    ./admin/RunExport

    echo `date`" : Bundling replication packets, daily"
    ./admin/replication/BundleReplicationPackets $FTP_DATA_DIR/replication --period daily --require-previous
    echo `date`" : + weekly"
    ./admin/replication/BundleReplicationPackets $FTP_DATA_DIR/replication --period weekly --require-previous

    # We are only updating tables in the main namespace for this change.
    echo `date` : 'Drop replication triggers (musicbrainz)'
    ./admin/psql READWRITE < ./admin/sql/DropReplicationTriggers.sql
fi

if [ "$REPLICATION_TYPE" != "$RT_SLAVE" ]
then
    echo `date` : Disabling last_updated triggers
    ./admin/sql/DisableLastUpdatedTriggers.pl
fi

################################################################################
# Migrations that apply for only slaves
#if [ "$REPLICATION_TYPE" = "$RT_SLAVE" ]
#then
#fi

################################################################################
# Scripts that should run on *all* nodes (master/slave/standalone)

echo `date` : 'Adding ordering columns'
OUTPUT=`./admin/psql READWRITE < ./admin/sql/updates/20140212-ordering-columns.sql 2>&1` || ( echo "$OUTPUT" ; exit 1 )

echo `date` : 'DROP TABLE script_language;'
OUTPUT=`./admin/psql READWRITE < ./admin/sql/updates/20140208-drop-script_language.sql 2>&1` || ( echo "$OUTPUT" ; exit 1 )

<<<<<<< HEAD
echo `date` : 'Link type cardinality (MBS-7205)'
OUTPUT=`./admin/psql READWRITE < ./admin/sql/updates/20140407-link-cardinality.sql 2>&1` || ( echo "$OUTPUT" ; exit 1 )
=======
echo `date` : 'Remove area sortnames'
OUTPUT=`./admin/psql READWRITE < admin/sql/updates/20140311-remove-area-sortnames.sql 2>&1` || ( echo "$OUTPUT" ; exit 1 )

echo `date` : 'Remove label sortnames'
OUTPUT=`./admin/psql READWRITE < admin/sql/updates/20140313-remove-label-sortnames.sql 2>&1` || ( echo "$OUTPUT" ; exit 1 )
>>>>>>> 0240b804

################################################################################
# Re-enable replication

if [ "$REPLICATION_TYPE" = "$RT_MASTER" ]
then
    echo `date` : 'Create replication triggers (musicbrainz)'
    OUTPUT=`./admin/psql READWRITE < ./admin/sql/CreateReplicationTriggers.sql 2>&1` || ( echo "$OUTPUT" ; exit 1 )
fi

################################################################################
# Add constraints that apply only to master/standalone (FKS)

if [ "$REPLICATION_TYPE" != "$RT_SLAVE" ]
then
    echo `date` : 'Adding foreign keys for ordering columns'
    OUTPUT=`./admin/psql READWRITE < ./admin/sql/updates/20140308-ordering-columns-fk.sql 2>&1` || ( echo "$OUTPUT" ; exit 1 )

    echo `date` : Enabling last_updated triggers
    ./admin/sql/EnableLastUpdatedTriggers.pl
fi

################################################################################
# Bump schema sequence

echo `date` : Going to schema sequence $NEW_SCHEMA_SEQUENCE
echo "UPDATE replication_control SET current_schema_sequence = $NEW_SCHEMA_SEQUENCE;" | ./admin/psql READWRITE

# ignore superuser-only vacuum tables
echo `date` : Vacuuming DB.
echo "VACUUM ANALYZE;" | ./admin/psql READWRITE 2>&1 | grep -v 'only superuser can vacuum it'

################################################################################
# Prompt for final manual intervention

echo `date` : Done
echo `date` : UPDATE THE DB_SCHEMA_SEQUENCE IN DBDefs.pm TO $NEW_SCHEMA_SEQUENCE !

# eof<|MERGE_RESOLUTION|>--- conflicted
+++ resolved
@@ -56,16 +56,14 @@
 echo `date` : 'DROP TABLE script_language;'
 OUTPUT=`./admin/psql READWRITE < ./admin/sql/updates/20140208-drop-script_language.sql 2>&1` || ( echo "$OUTPUT" ; exit 1 )
 
-<<<<<<< HEAD
 echo `date` : 'Link type cardinality (MBS-7205)'
 OUTPUT=`./admin/psql READWRITE < ./admin/sql/updates/20140407-link-cardinality.sql 2>&1` || ( echo "$OUTPUT" ; exit 1 )
-=======
+
 echo `date` : 'Remove area sortnames'
 OUTPUT=`./admin/psql READWRITE < admin/sql/updates/20140311-remove-area-sortnames.sql 2>&1` || ( echo "$OUTPUT" ; exit 1 )
 
 echo `date` : 'Remove label sortnames'
 OUTPUT=`./admin/psql READWRITE < admin/sql/updates/20140313-remove-label-sortnames.sql 2>&1` || ( echo "$OUTPUT" ; exit 1 )
->>>>>>> 0240b804
 
 ################################################################################
 # Re-enable replication
