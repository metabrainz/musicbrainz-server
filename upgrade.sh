--- conflicted
+++ resolved
@@ -45,7 +45,6 @@
 echo `date` : 'Creating wikidocs transclusion table'
 OUTPUT=`./admin/psql READWRITE < ./admin/sql/updates/20130222-transclusion-table.sql 2>&1` || ( echo "$OUTPUT" ; exit 1 )
 
-<<<<<<< HEAD
 echo `date` : Applying admin/sql/updates/20130312-collection-descriptions.sql
 OUTPUT=`./admin/psql READWRITE < ./admin/sql/updates/20130312-collection-descriptions.sql 2>&1` || ( echo "$OUTPUT" ; exit 1 )
 
@@ -69,10 +68,9 @@
 
 echo `date` : Updating musicbrainz schema sequence values
 OUTPUT=`./admin/psql READWRITE < ./admin/sql/SetSequences.sql 2>&1` || ( echo "$OUTPUT" ; exit 1 )
-=======
+
 echo `date` : 'MBS-1839, Reduplicate tracklists'
 OUTPUT=`./admin/psql READWRITE < ./admin/sql/updates/20130318-track-mbid-reduplicate-tracklists.sql 2>&1` || ( echo "$OUTPUT" ; exit 1 )
->>>>>>> 90671be9
 
 ################################################################################
 # Re-enable replication
