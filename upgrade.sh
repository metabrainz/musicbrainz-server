#!/bin/bash

set -o errexit
cd `dirname $0`

eval `./admin/ShowDBDefs`

echo `date` : Backing up data
./admin/psql RAWDATA < admin/sql/updates/RAWDATA-backup.sql

echo `date` : Merging duplicate tracklists
./admin/psql READWRITE < ./admin/sql/updates/20110602-merge-duplicate-tracklists.sql

echo `date` : Rewriting empty_artists()
./admin/psql READWRITE < admin/sql/updates/20110607-empty-artists.sql

echo `date` : Fixing old edit label edits
./admin/sql/updates/20110606-fix-historic-edit-label.pl

<<<<<<< HEAD
echo `date` : Fix add release label edits
./admin/sql/updates/20110607-add-release-label.pl
=======
echo `date` : "Creating additional artist and label name indexes (MBS-2347)."
./admin/psql READWRITE < admin/sql/updates/20110613-unaccent-lower-index.sql
>>>>>>> 49b9223c

echo `date` : Done

# eof<|MERGE_RESOLUTION|>--- conflicted
+++ resolved
@@ -17,13 +17,11 @@
 echo `date` : Fixing old edit label edits
 ./admin/sql/updates/20110606-fix-historic-edit-label.pl
 
-<<<<<<< HEAD
 echo `date` : Fix add release label edits
 ./admin/sql/updates/20110607-add-release-label.pl
-=======
+
 echo `date` : "Creating additional artist and label name indexes (MBS-2347)."
 ./admin/psql READWRITE < admin/sql/updates/20110613-unaccent-lower-index.sql
->>>>>>> 49b9223c
 
 echo `date` : Done
 
