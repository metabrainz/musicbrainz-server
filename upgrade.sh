#!/bin/bash -u

set -o errexit
cd `dirname $0`
eval `./admin/ShowDBDefs`

NEW_SCHEMA_SEQUENCE=17
OLD_SCHEMA_SEQUENCE=$((NEW_SCHEMA_SEQUENCE - 1))

################################################################################
# Assert pre-conditions

if [ "$DB_SCHEMA_SEQUENCE" != "$OLD_SCHEMA_SEQUENCE" ]
then
    echo `date` : Error: Schema sequence must be $OLD_SCHEMA_SEQUENCE when you run this script
    exit -1
fi

################################################################################
# Backup and disable replication triggers

if [ "$REPLICATION_TYPE" = "$RT_MASTER" ]
then
    echo `date` : Export pending db changes
    ./admin/RunExport

<<<<<<< HEAD
    echo `date` : Initialize bundled replication packets
    ./admin/sql/updates/20130322-init-bundled-replication.pl

    echo `date` : Drop replication triggers
=======
    echo `date` : 'Drop replication triggers (musicbrainz)'
>>>>>>> c5b60c9b
    ./admin/psql READWRITE < ./admin/sql/DropReplicationTriggers.sql

    echo `date` : 'Drop replication triggers (cover_art_archive)'
    ./admin/psql READWRITE < ./admin/sql/caa/DropReplicationTriggers.sql

    echo `date` : 'Drop replication triggers (statistics)'
    ./admin/psql READWRITE < ./admin/sql/statistics/DropReplicationTriggers.sql
fi

if [ "$REPLICATION_TYPE" != "$RT_SLAVE" ]
then
    echo `date` : Disabling last_updated triggers
    ./admin/sql/DisableLastUpdatedTriggers.pl
fi

################################################################################
# Scripts that should run on *all* nodes (master/slave/standalone)
echo `date` : 'Creating wikidocs transclusion table'
OUTPUT=`./admin/psql READWRITE < ./admin/sql/updates/20130222-transclusion-table.sql 2>&1` || ( echo "$OUTPUT" ; exit 1 )

<<<<<<< HEAD
echo `date` : 'MBS-5861, work attributes'
OUTPUT=`./admin/psql READWRITE < ./admin/sql/updates/20130414-work-attributes.sql 2>&1` || ( echo "$OUTPUT" ; exit 1 )
=======
echo `date` : 'MBS-4115, Add cover art image types'
OUTPUT=`./admin/psql READWRITE < ./admin/sql/updates/20130117-cover-image-types.sql 2>&1` || ( echo "$OUTPUT" ; exit 1 )
>>>>>>> c5b60c9b

echo `date` : Applying admin/sql/updates/20130312-collection-descriptions.sql
OUTPUT=`./admin/psql READWRITE < ./admin/sql/updates/20130312-collection-descriptions.sql 2>&1` || ( echo "$OUTPUT" ; exit 1 )

echo `date` : 'Create documentation tables'
OUTPUT=`./admin/psql READWRITE < ./admin/sql/updates/20130313-relationship-documentation.sql 2>&1` || ( echo "$OUTPUT" ; exit 1 )

echo `date` : 'Creditable link attributes'
OUTPUT=`./admin/psql READWRITE < ./admin/sql/updates/20130313-instrument-credits.sql 2>&1` || ( echo "$OUTPUT" ; exit 1 )

echo `date` : 'Dropping work.artist_credit'
OUTPUT=`./admin/psql READWRITE < ./admin/sql/updates/20130222-drop-work.artist_credit.sql 2>&1` || ( echo "$OUTPUT" ; exit 1 )

echo `date` : Applying 20130322-multiple-country-dates.sql
OUTPUT=`./admin/psql READWRITE < ./admin/sql/updates/20130322-multiple-country-dates.sql 2>&1` || ( echo "$OUTPUT" ; exit 1 )

echo `date` : 20130225-rename-link_type.short_link_phrase.sql
OUTPUT=`./admin/psql READWRITE < ./admin/sql/updates/20130225-rename-link_type.short_link_phrase.sql 2>&1` || ( echo "$OUTPUT" ; exit 1 )

echo `date` : 'Creating the Area entity'
OUTPUT=`./admin/psql READWRITE < ./admin/sql/updates/20130301-areas.sql 2>&1` || ( echo "$OUTPUT" ; exit 1 )

echo `date` : Updating musicbrainz schema sequence values
OUTPUT=`./admin/psql READWRITE < ./admin/sql/SetSequences.sql 2>&1` || ( echo "$OUTPUT" ; exit 1 )

echo `date` : 'MBS-1839, Reduplicate tracklists'
OUTPUT=`./admin/psql READWRITE < ./admin/sql/updates/20130318-track-mbid-reduplicate-tracklists.sql 2>&1` || ( echo "$OUTPUT" ; exit 1 )

################################################################################
# Re-enable replication

if [ "$REPLICATION_TYPE" = "$RT_MASTER" ]
then
    echo `date` : 'Create replication triggers (musicbrainz)'
    OUTPUT=`./admin/psql READWRITE < ./admin/sql/CreateReplicationTriggers.sql 2>&1` || ( echo "$OUTPUT" ; exit 1 )

    echo `date` : 'Create replication triggers (documentation)'
    OUTPUT=`./admin/psql READWRITE < ./admin/sql/documentation/CreateReplicationTriggers.sql 2>&1` || ( echo "$OUTPUT" ; exit 1 )

    echo `date` : 'Create replication triggers (cover_art_archive)'
    OUTPUT=`./admin/psql READWRITE < ./admin/sql/caa/CreateReplicationTriggers.sql 2>&1` || ( echo "$OUTPUT" ; exit 1 )

    echo `date` : 'Create replication triggers (statistics)'
    OUTPUT=`./admin/psql READWRITE < ./admin/sql/statistics/CreateReplicationTriggers.sql 2>&1` || ( echo "$OUTPUT" ; exit 1 )

    echo `date` : 'Create replication triggers (wikidocs)'
    OUTPUT=`./admin/psql READWRITE < ./admin/sql/wikidocs/CreateReplicationTriggers.sql 2>&1` || ( echo "$OUTPUT" ; exit 1 )
fi

################################################################################
# Add constraints that apply only to master/standalone (FKS)

if [ "$REPLICATION_TYPE" != "$RT_SLAVE" ]
then
    echo `date` : Adding master constraints
    echo `date` : Applying 20130309-areas-fks.sql
    OUTPUT=`./admin/psql READWRITE < ./admin/sql/updates/20130309-areas-fks.sql 2>&1` || ( echo "$OUTPUT"; exit 1 )

    echo `date` : Applying 20130322-multiple-country-dates-constraints.sql
    OUTPUT=`./admin/psql READWRITE < ./admin/sql/updates/20130322-multiple-country-dates-constraints.sql 2>&1` || ( echo "$OUTPUT" ; exit 1 )

    echo `date` : 'MBS-4115, Add cover art image types (foreign keys)'
    OUTPUT=`./admin/psql READWRITE < ./admin/sql/updates/20130117-cover-image-type-foreign-keys.sql 2>&1` || ( echo "$OUTPUT" ; exit 1 )

    echo `date` : Enabling last_updated triggers
    ./admin/sql/EnableLastUpdatedTriggers.pl

    echo `date` : 'MBS-5861, work attribute foreign keys'
    OUTPUT=`./admin/psql READWRITE < ./admin/sql/updates/20130414-work-attributes-fks.sql 2>&1` || ( echo "$OUTPUT" ; exit 1 )

    echo `date` : 'MBS-1839, Add track MBID foreign keys'
    OUTPUT=`./admin/psql READWRITE < ./admin/sql/updates/20130318-track-mbid-foreign-keys.sql 2>&1` || ( echo "$OUTPUT" ; exit 1 )

    echo `date` : 'MBS-1839, Update track triggers'
    OUTPUT=`./admin/psql READWRITE < ./admin/sql/updates/20130318-track-mbid-track-triggers.sql 2>&1` || ( echo "$OUTPUT" ; exit 1 )
fi

################################################################################
# Migrate the wiki transclusion table (AFTER replication, so it is replicated)

if [ "$REPLICATION_TYPE" = "$RT_MASTER" ]
then
    echo `date` : 'Migrate wiki transclusion table'
    OUTPUT=`./admin/sql/updates/20130309-migrate-transclusion-table.pl 2>&1` || ( echo "$OUTPUT" ; exit 1 )
fi

################################################################################
# Bump schema sequence

echo `date` : Going to schema sequence $NEW_SCHEMA_SEQUENCE
echo "UPDATE replication_control SET current_schema_sequence = $NEW_SCHEMA_SEQUENCE;" | ./admin/psql READWRITE

################################################################################
# Prompt for final manual intervention

echo `date` : Done
echo `date` : UPDATE THE DB_SCHEMA_SEQUENCE IN DBDefs.pm TO $NEW_SCHEMA_SEQUENCE !

# eof<|MERGE_RESOLUTION|>--- conflicted
+++ resolved
@@ -24,14 +24,10 @@
     echo `date` : Export pending db changes
     ./admin/RunExport
 
-<<<<<<< HEAD
     echo `date` : Initialize bundled replication packets
     ./admin/sql/updates/20130322-init-bundled-replication.pl
 
-    echo `date` : Drop replication triggers
-=======
     echo `date` : 'Drop replication triggers (musicbrainz)'
->>>>>>> c5b60c9b
     ./admin/psql READWRITE < ./admin/sql/DropReplicationTriggers.sql
 
     echo `date` : 'Drop replication triggers (cover_art_archive)'
@@ -52,13 +48,11 @@
 echo `date` : 'Creating wikidocs transclusion table'
 OUTPUT=`./admin/psql READWRITE < ./admin/sql/updates/20130222-transclusion-table.sql 2>&1` || ( echo "$OUTPUT" ; exit 1 )
 
-<<<<<<< HEAD
 echo `date` : 'MBS-5861, work attributes'
 OUTPUT=`./admin/psql READWRITE < ./admin/sql/updates/20130414-work-attributes.sql 2>&1` || ( echo "$OUTPUT" ; exit 1 )
-=======
+
 echo `date` : 'MBS-4115, Add cover art image types'
 OUTPUT=`./admin/psql READWRITE < ./admin/sql/updates/20130117-cover-image-types.sql 2>&1` || ( echo "$OUTPUT" ; exit 1 )
->>>>>>> c5b60c9b
 
 echo `date` : Applying admin/sql/updates/20130312-collection-descriptions.sql
 OUTPUT=`./admin/psql READWRITE < ./admin/sql/updates/20130312-collection-descriptions.sql 2>&1` || ( echo "$OUTPUT" ; exit 1 )
