--- conflicted
+++ resolved
@@ -157,43 +157,33 @@
             b.require('jquery', { expose: 'jquery' });
             // Needed by knockout-* plugins in edit.js
             b.require('./root/static/lib/knockout/knockout-latest.debug.js', { expose: 'knockout' });
-<<<<<<< HEAD
+            b.require('./root/static/scripts/common/i18n.js', { expose: true });
             b.require('./root/static/scripts/common/utility/debounce.js', { expose: true });
             b.require('./root/static/scripts/common/utility/formatTrackLength.js', { expose: true });
             b.require('./root/static/scripts/common/utility/request.js', { expose: true });
-=======
-            b.require('./root/static/scripts/common/i18n.js', { expose: true });
->>>>>>> 6b5ae7ae
         }),
         createBundle("edit.js", watch, function (b) {
             b.transform('reactify', { es6: true });
 
             b.external('./root/static/lib/knockout/knockout-latest.debug.js');
-<<<<<<< HEAD
+            b.external('./root/static/scripts/common/i18n.js');
             b.external('./root/static/scripts/common/utility/request.js');
 
             b.require('./root/static/scripts/edit/utility/dates.js', { expose: true });
             b.require('./root/static/scripts/edit/utility/deferFocus.js', { expose: true });
             b.require('./root/static/scripts/edit/externalLinks.js', { expose: true });
-            b.require('./root/static/scripts/edit/validation.js', { expose: true });
-=======
-            b.external('./root/static/scripts/common/i18n.js');
+            b.require('./root/static/scripts/edit/validation.js', { expose: true });     
         }),
         createBundle("guess-case.js", watch, function (b) {
             b.external('./root/static/scripts/common/i18n.js');
->>>>>>> 6b5ae7ae
         }),
         createBundle("release-editor.js", watch, function (b) {
             b.transform('reactify', { es6: true });
 
-<<<<<<< HEAD
+            b.external('./root/static/scripts/common/i18n.js');
             b.external('./root/static/scripts/common/utility/debounce.js');
             b.external('./root/static/scripts/common/utility/formatTrackLength.js');
             b.external('./root/static/scripts/common/utility/request.js');
-=======
-            b.external('./root/static/scripts/common/i18n.js');
-            b.external('./root/static/scripts/edit/validation.js');
->>>>>>> 6b5ae7ae
             b.external('./root/static/scripts/edit/externalLinks.js');
             b.external('./root/static/scripts/edit/validation.js');
             b.external('./root/static/scripts/edit/utility/dates.js');
