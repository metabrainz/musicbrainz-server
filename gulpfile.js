--- conflicted
+++ resolved
@@ -153,28 +153,19 @@
             b.require('jquery', { expose: 'jquery' });
 
             // Needed by knockout-* plugins in edit.js
-<<<<<<< HEAD
-            b.require('./root/static/lib/knockout/knockout-latest.debug.js', { expose: 'knockout' });
+            b.require('knockout', { expose: 'knockout' });
 
             b.require('./root/static/scripts/common/utility/debounce.js', { expose: true });
             b.require('./root/static/scripts/common/utility/formatTrackLength.js', { expose: true });
             b.require('./root/static/scripts/common/utility/request.js', { expose: true });
-=======
-            b.require('knockout', { expose: 'knockout' });
->>>>>>> 1fa328c2
         }),
         createBundle("edit.js", watch, function (b) {
-            b.require('./root/static/scripts/edit/validation.js', { expose: true });
-
-<<<<<<< HEAD
-            b.external('./root/static/lib/knockout/knockout-latest.debug.js');
+            b.external('knockout');
             b.external('./root/static/scripts/common/utility/request.js');
 
             b.require('./root/static/scripts/edit/utility/dates.js', { expose: true });
             b.require('./root/static/scripts/edit/utility/deferFocus.js', { expose: true });
-=======
-            b.external('knockout');
->>>>>>> 1fa328c2
+            b.require('./root/static/scripts/edit/validation.js', { expose: true });
         }),
         createBundle("guess-case.js", watch),
         createBundle("release-editor.js", watch, function (b) {
@@ -186,14 +177,9 @@
             b.external('./root/static/scripts/edit/utility/deferFocus.js');
         }),
         createBundle("statistics.js", watch, function (b) {
+            b.external('jquery');
             b.external('./root/static/scripts/common/utility/debounce.js');
         }),
-<<<<<<< HEAD
-=======
-        createBundle("statistics.js", watch, function (b) {
-            b.external('jquery');
-        }),
->>>>>>> 1fa328c2
 
         bundleScripts(runBrowserify('tests.js', watch), 'tests.js')
             .pipe(gulp.dest("./root/static/build/")),
