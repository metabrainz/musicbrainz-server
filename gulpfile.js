--- conflicted
+++ resolved
@@ -165,19 +165,13 @@
         createBundle("edit.js", watch, function (b) {
             b.transform('reactify', { es6: true });
 
-<<<<<<< HEAD
-            b.require('./root/static/scripts/edit/validation.js', { expose: true });
-            b.require('./root/static/scripts/edit/externalLinks.js', { expose: true });
-            b.require('./root/static/scripts/edit/utility/isPositiveInteger.js', { expose: true });
-
-=======
->>>>>>> 9f52bcbd
             b.external('./root/static/lib/knockout/knockout-latest.debug.js');
             b.external('./root/static/scripts/common/i18n.js');
             b.external('./root/static/scripts/common/utility/request.js');
 
             b.require('./root/static/scripts/edit/utility/dates.js', { expose: true });
             b.require('./root/static/scripts/edit/utility/deferFocus.js', { expose: true });
+            b.require('./root/static/scripts/edit/utility/isPositiveInteger.js', { expose: true });
             b.require('./root/static/scripts/edit/externalLinks.js', { expose: true });
             b.require('./root/static/scripts/edit/validation.js', { expose: true });     
         }),
@@ -192,13 +186,10 @@
             b.external('./root/static/scripts/common/utility/formatTrackLength.js');
             b.external('./root/static/scripts/common/utility/request.js');
             b.external('./root/static/scripts/edit/externalLinks.js');
-<<<<<<< HEAD
-            b.external('./root/static/scripts/edit/utility/isPositiveInteger.js');
-=======
             b.external('./root/static/scripts/edit/validation.js');
             b.external('./root/static/scripts/edit/utility/dates.js');
             b.external('./root/static/scripts/edit/utility/deferFocus.js');
->>>>>>> 9f52bcbd
+            b.external('./root/static/scripts/edit/utility/isPositiveInteger.js');
         }),
         createBundle("statistics.js", watch, function (b) {
             b.external('jquery');
