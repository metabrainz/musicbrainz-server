--- conflicted
+++ resolved
@@ -156,25 +156,17 @@
             b.require('knockout', { expose: 'knockout' });
         }),
         createBundle("edit.js", watch, function (b) {
-<<<<<<< HEAD
+            b.require('./root/static/scripts/edit/validation.js', { expose: true });
+
             b.external('knockout');
-        }),
-        createBundle("guess-case.js", watch),
-        createBundle("release-editor.js", watch),
-        createBundle("statistics.js", watch, function (b) {
-            b.external('jquery');
-        }),
-=======
-            b.require('./root/static/scripts/edit/validation.js', { expose: true });
-
-            b.external('./root/static/lib/knockout/knockout-latest.debug.js');
         }),
         createBundle("guess-case.js", watch),
         createBundle("release-editor.js", watch, function (b) {
             b.external('./root/static/scripts/edit/validation.js');
         }),
-        createBundle("statistics.js", watch),
->>>>>>> 959e06a5
+        createBundle("statistics.js", watch, function (b) {
+            b.external('jquery');
+        }),
 
         bundleScripts(runBrowserify('tests.js', watch), 'tests.js')
             .pipe(gulp.dest("./root/static/build/")),
