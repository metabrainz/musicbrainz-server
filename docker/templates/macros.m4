--- conflicted
+++ resolved
@@ -90,11 +90,7 @@
 pkg-config
 ')
 
-<<<<<<< HEAD
-# postgresql-server-dev-12 provides pg_config, which is needed by InitDb.pl
-=======
 # postgresql-server-dev-16 provides pg_config, which is needed by InitDb.pl
->>>>>>> 78e22512
 # at run-time.
 m4_define(
     `mbs_run_deps',
@@ -107,35 +103,22 @@
 libpq5
 libssl3
 libxml2
-<<<<<<< HEAD
-postgresql-client-12
-postgresql-server-dev-12
-=======
 postgresql-client-16
 postgresql-server-dev-16
->>>>>>> 78e22512
 zlib1g
 ')
 
 m4_define(
     `test_db_run_deps',
     `m4_dnl
-<<<<<<< HEAD
-postgresql-12-pgtap
-=======
 postgresql-16-pgtap
->>>>>>> 78e22512
 ')
 
 m4_define(
     `test_db_build_deps',
     `m4_dnl
 build-essential
-<<<<<<< HEAD
-postgresql-server-dev-12
-=======
 postgresql-server-dev-16
->>>>>>> 78e22512
 ')
 
 m4_define(
